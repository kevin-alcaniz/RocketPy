--- conflicted
+++ resolved
@@ -58,11 +58,7 @@
          "metadata": {},
          "outputs": [],
          "source": [
-<<<<<<< HEAD
-            "Env = Environment(rail_length=5, date=(2022, 2, 16, 18), timezone=\"America/New_York\")"
-=======
             "Env = Environment(date=(2022, 2, 16, 18), timeZone=\"America/New_York\")"
->>>>>>> 939f2bab
          ]
       },
       {
@@ -92,10 +88,6 @@
          "outputs": [],
          "source": [
             "Env = Environment(\n",
-<<<<<<< HEAD
-            "    rail_length=5,\n",
-=======
->>>>>>> 939f2bab
             "    date=(2019, 2, 10, 18),\n",
             "    latitude=-21.960641,\n",
             "    longitude=-47.482122,\n",
@@ -124,11 +116,7 @@
          "outputs": [],
          "source": [
             "Env = Environment(\n",
-<<<<<<< HEAD
-            "    rail_length=5, date=(2019, 2, 10, 18), latitude=-21.960641, longitude=-47.482122\n",
-=======
             "    date=(2019, 2, 10, 18), latitude=-21.960641, longitude=-47.482122\n",
->>>>>>> 939f2bab
             ")"
          ]
       },
@@ -198,11 +186,7 @@
          "metadata": {},
          "outputs": [],
          "source": [
-<<<<<<< HEAD
-            "EnvISA = Environment(rail_length=5)"
-=======
             "EnvISA = Environment()"
->>>>>>> 939f2bab
          ]
       },
       {
@@ -255,11 +239,7 @@
          "metadata": {},
          "outputs": [],
          "source": [
-<<<<<<< HEAD
-            "EnvCA = Environment(rail_length=5)"
-=======
             "EnvCA = Environment()"
->>>>>>> 939f2bab
          ]
       },
       {
@@ -326,11 +306,7 @@
          "metadata": {},
          "outputs": [],
          "source": [
-<<<<<<< HEAD
-            "EnvWUAS = Environment(rail_length=5)"
-=======
             "EnvWUAS = Environment()"
->>>>>>> 939f2bab
          ]
       },
       {
@@ -390,11 +366,7 @@
          "metadata": {},
          "outputs": [],
          "source": [
-<<<<<<< HEAD
-            "EnvRUC = Environment(rail_length=5)"
-=======
             "EnvRUC = Environment()"
->>>>>>> 939f2bab
          ]
       },
       {
@@ -465,11 +437,7 @@
          "outputs": [],
          "source": [
             "EnvGFS = Environment(\n",
-<<<<<<< HEAD
-            "    rail_length=5, date=date_info, latitude=-21.960641, longitude=-47.482122\n",
-=======
             "    date=date_info, latitude=-21.960641, longitude=-47.482122\n",
->>>>>>> 939f2bab
             ")"
          ]
       },
@@ -555,19 +523,11 @@
          "outputs": [],
          "source": [
             "EnvNAM = Environment(\n",
-<<<<<<< HEAD
-            "    rail_length=5, date=date_info, latitude=32.988517, longitude=-106.975062\n",
-            ")\n",
-            "\n",
-            "EnvRAP = Environment(\n",
-            "    rail_length=5, date=date_info, latitude=32.988517, longitude=-106.975062\n",
-=======
             "    date=date_info, latitude=32.988517, longitude=-106.975062\n",
             ")\n",
             "\n",
             "EnvRAP = Environment(\n",
             "    date=date_info, latitude=32.988517, longitude=-106.975062\n",
->>>>>>> 939f2bab
             ")"
          ]
       },
@@ -617,10 +577,6 @@
          "outputs": [],
          "source": [
             "EnvERA = Environment(\n",
-<<<<<<< HEAD
-            "    rail_length=5,\n",
-=======
->>>>>>> 939f2bab
             "    date=(2018, 2, 17, 18),\n",
             "    latitude=32.988517,\n",
             "    longitude=-106.975062,\n",
@@ -675,11 +631,7 @@
             "print(\"Today's date:\", date_info)\n",
             "\n",
             "EnvHIRESW = Environment(\n",
-<<<<<<< HEAD
-            "    rail_length=5, date=date_info, latitude=32.988517, longitude=-106.975062\n",
-=======
             "    date=date_info, latitude=32.988517, longitude=-106.975062\n",
->>>>>>> 939f2bab
             ")"
          ]
       },
@@ -821,21 +773,6 @@
          "outputs": [],
          "source": [
             "EnvECMWF = Environment(\n",
-<<<<<<< HEAD
-            "    rail_length=5, date=date_info, latitude=-21.960641, longitude=-47.482122\n",
-            ")\n",
-            "\n",
-            "EnvGFS = Environment(\n",
-            "    rail_length=5, date=date_info, latitude=-21.960641, longitude=-47.482122\n",
-            ")\n",
-            "\n",
-            "EnvICON = Environment(\n",
-            "    rail_length=5, date=date_info, latitude=-21.960641, longitude=-47.482122\n",
-            ")\n",
-            "\n",
-            "EnvICONEU = Environment(\n",
-            "    rail_length=5, date=date_info, latitude=48.137154, longitude=11.576124\n",
-=======
             "    date=date_info, latitude=-21.960641, longitude=-47.482122\n",
             ")\n",
             "\n",
@@ -849,7 +786,6 @@
             "\n",
             "EnvICONEU = Environment(\n",
             "    date=date_info, latitude=48.137154, longitude=11.576124\n",
->>>>>>> 939f2bab
             ")"
          ]
       },
@@ -927,10 +863,6 @@
             "date_info = (tomorrow.year, tomorrow.month, tomorrow.day, 12)  # Hour given in UTC time\n",
             "\n",
             "EnvGEFS = Environment(\n",
-<<<<<<< HEAD
-            "    rail_length=5,\n",
-=======
->>>>>>> 939f2bab
             "    date=date_info,\n",
             "    latitude=-21.960641,\n",
             "    longitude=-47.482122,\n",
@@ -1000,10 +932,6 @@
          "outputs": [],
          "source": [
             "EnvCMC = Environment(\n",
-<<<<<<< HEAD
-            "    rail_length=5,\n",
-=======
->>>>>>> 939f2bab
             "    date=date_info,\n",
             "    latitude=-21.960641,\n",
             "    longitude=-47.482122,\n",
@@ -1050,11 +978,7 @@
          "outputs": [],
          "source": [
             "EnvERA5 = Environment(\n",
-<<<<<<< HEAD
-            "    rail_length=5, date=(2018, 2, 17, 18), latitude=-21.960641, longitude=-47.482122\n",
-=======
             "    date=(2018, 2, 17, 18), latitude=-21.960641, longitude=-47.482122\n",
->>>>>>> 939f2bab
             ")"
          ]
       },
