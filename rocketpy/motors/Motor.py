# -*- coding: utf-8 -*-

__author__ = "Giovani Hidalgo Ceotto, Oscar Mauricio Prada Ramirez, João Lemes Gribel Soares, Lucas Kierulff Balabram, Lucas Azevedo Pezente"
__copyright__ = "Copyright 20XX, RocketPy Team"
__license__ = "MIT"

import re
import warnings
from abc import ABC, abstractmethod
from copy import deepcopy
from functools import cached_property

import numpy as np

from rocketpy.Function import Function, funcify_method


class Motor(ABC):
    """Abstract class to specify characteristics and useful operations for
    motors. Cannot be instantiated.

    Attributes
    ----------

        Geometrical attributes:
        Motor.coordinateSystemOrientation : str
            Orientation of the motor's coordinate system. The coordinate system
            is defined by the motor's axis of symmetry. The origin of the
            coordinate system  may be placed anywhere along such axis, such as
            at the nozzle area, and must be kept the same for all other
            positions specified. Options are "nozzleToCombustionChamber" and
            "combustionChamberToNozzle".
        Motor.nozzleRadius : float
            Radius of motor nozzle outlet in meters.
        Motor.nozzlePosition : float
            Motor's nozzle outlet position in meters, specified in the motor's
            coordinate system. See `Motor.coordinateSystemOrientation` for
            more information.

        Mass and moment of inertia attributes:
        Motor.propellantInitialMass : float
            Total propellant initial mass in kg.
        Motor.mass : Function
            Propellant total mass in kg as a function of time.
        Motor.massFlowRate : Function
            Time derivative of propellant total mass in kg/s as a function
            of time.
        Motor.inertiaI : Function
            Propellant moment of inertia in kg*meter^2 with respect to axis
            perpendicular to axis of cylindrical symmetry of each grain,
            given as a function of time.
        Motor.inertiaIDot : Function
            Time derivative of inertiaI given in kg*meter^2/s as a function
            of time.
        Motor.inertiaZ : Function
            Propellant moment of inertia in kg*meter^2 with respect to axis of
            cylindrical symmetry of each grain, given as a function of time.
        Motor.inertiaZDot : Function
            Time derivative of inertiaZ given in kg*meter^2/s as a function
            of time.

        Thrust and burn attributes:
        Motor.thrust : Function
            Motor thrust force, in Newtons, as a function of time.
        Motor.totalImpulse : float
            Total impulse of the thrust curve in N*s.
        Motor.maxThrust : float
            Maximum thrust value of the given thrust curve, in N.
        Motor.maxThrustTime : float
            Time, in seconds, in which the maximum thrust value is achieved.
        Motor.averageThrust : float
            Average thrust of the motor, given in N.
        Motor.burnOutTime : float
            Total motor burn out time, in seconds. Must include delay time
            when the motor takes time to ignite. Also seen as time to end thrust
            curve.
        Motor.exhaustVelocity : float
            Propulsion gases exhaust velocity, assumed constant, in m/s.
        Motor.interpolate : string
            Method of interpolation used in case thrust curve is given
            by data set in .csv or .eng, or as an array. Options are 'spline'
            'akima' and 'linear'. Default is "linear".
    """

    def __init__(
        self,
        thrustSource,
        nozzleRadius,
        burn_time=None,
        nozzlePosition=0,
        reshapeThrustCurve=False,
        interpolationMethod="linear",
        coordinateSystemOrientation="nozzleToCombustionChamber",
    ):
        """Initialize Motor class, process thrust curve and geometrical
        parameters and store results.

        Parameters
        ----------
        thrustSource : int, float, callable, string, array
            Motor's thrust curve. Can be given as an int or float, in which
            case the thrust will be considered constant in time. It can
            also be given as a callable function, whose argument is time in
            seconds and returns the thrust supplied by the motor in the
            instant. If a string is given, it must point to a .csv or .eng file.
            The .csv file shall contain no headers and the first column must
            specify time in seconds, while the second column specifies thrust.
            Arrays may also be specified, following rules set by the class
            Function. See help(Function). Thrust units are Newtons.
        nozzleRadius : int, float, optional
            Motor's nozzle outlet radius in meters.
        burn_time: float, tuple of float, optional
            Motor's burn time.
            If a float is given, the burn time is assumed to be between 0 and the
            given float, in seconds.
            If a tuple of float is given, the burn time is assumed to be between
            the first and second elements of the tuple, in seconds.
            If not specified, automatically sourced as the range between the first- and
            last-time step of the motor's thrust curve. This can only be used if the
            motor's thrust is defined by a list of points, such as a .csv file, a .eng
            file or a Function instance whose source is a list.
        nozzlePosition : int, float, optional
            Motor's nozzle outlet position in meters, in the motor's coordinate
            system. See `Motor.coordinateSystemOrientation` for details.
            Default is 0, in which case the origin of the coordinate system
            is placed at the motor's nozzle outlet.
        reshapeThrustCurve : boolean, tuple, optional
            If False, the original thrust curve supplied is not altered. If a
            tuple is given, whose first parameter is a new burn out time and
            whose second parameter is a new total impulse in Ns, the thrust
            curve is reshaped to match the new specifications. May be useful
            for motors whose thrust curve shape is expected to remain similar
            in case the impulse and burn time varies slightly. Default is
            False.
        interpolationMethod : string, optional
            Method of interpolation to be used in case thrust curve is given
            by data set in .csv or .eng, or as an array. Options are 'spline'
            'akima' and 'linear'. Default is "linear".
        coordinateSystemOrientation : string, optional
            Orientation of the motor's coordinate system. The coordinate system
            is defined by the motor's axis of symmetry. The origin of the
            coordinate system  may be placed anywhere along such axis, such as
            at the nozzle area, and must be kept the same for all other
            positions specified. Options are "nozzleToCombustionChamber" and
            "combustionChamberToNozzle". Default is "nozzleToCombustionChamber".

        Returns
        -------
        None
        """
        # Define coordinate system orientation
        self.coordinateSystemOrientation = coordinateSystemOrientation
        if coordinateSystemOrientation == "nozzleToCombustionChamber":
            self._csys = 1
        elif coordinateSystemOrientation == "combustionChamberToNozzle":
            self._csys = -1

        # Handle .eng file inputs
        if isinstance(thrustSource, str):
            if thrustSource[-3:] == "eng":
                comments, desc, points = self.importEng(thrustSource)
                thrustSource = points

        # Evaluate raw thrust source
        self.interpolate = interpolationMethod
        self.thrustSource = thrustSource
        self.thrust = Function(
            thrustSource, "Time (s)", "Thrust (N)", self.interpolate, "zero"
        )

        # Handle burn_time input
        self.burn_time = burn_time

        if callable(self.thrust.source):
            self.thrust.setDiscrete(*self.burn_time, 50, self.interpolate, "zero")

        # Reshape thrustSource if needed
        if reshapeThrustCurve:
            # Overwrites burn_time and thrust
            self.reshapeThrustCurve(*reshapeThrustCurve)

        # Post process thrust
        self.thrust = self.clipThrust()

        # Auxiliary quantities
        self.burnDuration = self.burn_time[1] - self.burn_time[0]
        self.burnOutTime = self.burn_time[1]

        # Define motor attributes
        self.nozzleRadius = nozzleRadius
        self.nozzlePosition = nozzlePosition

        # Compute thrust metrics
        self.maxThrust = np.amax(self.thrust.yArray)
        maxThrustIndex = np.argmax(self.thrust.yArray)
        self.maxThrustTime = self.thrust.source[maxThrustIndex, 0]
        self.averageThrust = self.totalImpulse / self.burnDuration

    @property
    def burn_time(self):
        """Burn time range in seconds.

        Returns
        -------
        tuple
            Burn time range in seconds.
        """
        return self._burn_time

    @burn_time.setter
    def burn_time(self, burn_time):
        """Sets burn time range in seconds.

        Parameters
        ----------
        burn_time : float or two position array_like
        """
        if isinstance(burn_time, (int, float)):
            self._burn_time = (0, burn_time)
        elif isinstance(burn_time, (list, tuple)):
            if len(burn_time) == 1:
                self._burn_time = (0, burn_time[0])
            elif len(burn_time) == 2:
                self._burn_time = burn_time
            else:
                raise ValueError("burn_time must be a list or tuple of length 1 or 2.")
        elif callable(self.thrust.source):
            raise ValueError(
                "When using a float or callable as thrust source a burn_time "
                "range must be specified."
            )
        else:
            self._burn_time = (self.thrust.xArray[0], self.thrust.xArray[-1])

    def clipThrust(self):
        # checks if burn_time[1] is bigger than thrust curve time
        if self.burn_time[1] > self.thrust.xArray[-1]:
            burn_time = (self.burn_time[0], self.thrust.xArray[-1])
            warnings.warn(
                "burn_time argument is bigger than thrustSource "
                "maximum time.\n"
                "Using thrustSource boudary maximum time instead: "
                f"{self.thrust.xArray[-1]} s\n"
                "If you want to change the burn out time of the curve "
                "please use the 'reshapeThrustCurve' argument."
            )

        # Clip thrust input according to burn_time
        bound_mask = np.logical_and(
            self.thrust.xArray >= self.burn_time[0],
            self.thrust.xArray <= self.burn_time[1],
        )
        clipped_source = self.thrust.source[bound_mask]

        return Function(
            clipped_source,
            "Time (s)",
            "Thrust (N)",
            self.interpolate,
            "zero",
        )

    def reshapeThrustCurve(
        self, newBurnTime, totalImpulse, oldTotalImpulse=None, startAtZero=True
    ):
        """Transforms the thrust curve supplied by changing its total
        burn time and/or its total impulse, without altering the
        general shape of the curve. May translate the curve so that
        thrust starts at time equals 0, without any delays.

        Parameters
        ----------
        newBurnTime : float, tuple of float
            New desired burn time in seconds.
        totalImpulse : float
            New desired total impulse.
        oldTotalImpulse : float, optional
            Specify the total impulse of the given thrust curve,
            overriding the value calculated by numerical integration.
            If left as None, the value calculated by numerical
            integration will be used in order to reshape the curve.
        startAtZero: bool, optional
            If True, trims the initial thrust curve points which
            are 0 Newtons, translating the thrust curve so that
            thrust starts at time equals 0. If False, no translation
            is applied.

        Returns
        -------
        None
        """
        # Retrieve current thrust curve data points
        timeArray, thrustArray = self.thrust.xArray, self.thrust.yArray

        # Move start to time = 0
        if startAtZero and timeArray[0] != 0:
            timeArray = timeArray - timeArray[0]

        # Reshape time - set burn time to burnOutTime
<<<<<<< HEAD
        self.burn_time = newBurnTime
        # Auxiliary quantities
=======
        self.thrust.source[:, 0] = (burnOutTime / timeArray[-1]) * timeArray
        self.burnOutTime = burnOutTime
        self.burn_time = (self.thrust.xArray[0], self.thrust.xArray[-1])
>>>>>>> 2a33d6e5
        self.burnDuration = self.burn_time[1] - self.burn_time[0]
        self.burnOutTime = self.burn_time[1]

        # Rescale thrust source
        self.thrust.source[:, 0] = (
            self.burnDuration / (timeArray[-1] - timeArray[0])
        ) * timeArray + self.burn_time[0]
        self.thrust.setInterpolation(self.interpolate)

        # Get old total impulse
        if oldTotalImpulse is None:
            oldTotalImpulse = self.thrust.integral(*self.burn_time)

        # Reshape thrust
        self.thrust.source[:, 1] = (totalImpulse / oldTotalImpulse) * thrustArray
        self.thrust.setInterpolation(self.interpolate)

        return self.thrust

    @cached_property
    def totalImpulse(self):
        """Calculates and returns total impulse by numerical integration of the
        thrust curve in SI units.

        Parameters
        ----------
        None

        Returns
        -------
        self.totalImpulse : float
            Motor total impulse in Ns.
        """
        # Calculate total impulse
        self.totalImpulse = self.thrust.integral(*self.burn_time)

        # Return total impulse
        return self.totalImpulse

    @property
    def exhaustVelocity(self):
        """Exhaust velocity by assuming it as a constant. The formula used is
        total impulse/propellant initial mass.

        Parameters
        ----------
        None

        Returns
        -------
        self.exhaustVelocity : float
            Constant gas exhaust velocity of the motor.
        """
        return self.totalImpulse / self.propellantInitialMass

    @property
    @abstractmethod
    def mass(self):
        """Total propellant mass as a Function of time.

        Parameters
        ----------
        t : float
            Time in seconds.

        Returns
        -------
        Function
            Total propellant mass as a function of time.
        """
        pass

    @funcify_method("Time (s)", "mass dot (kg/s)", extrapolation="zero")
    def massDot(self):
        """Time derivative of propellant mass. Assumes constant exhaust
        velocity. The formula used is the opposite of thrust divided by exhaust
        velocity. The result is a function of time, object of the Function
        class, which is stored in self.massFlowRate.

        Parameters
        ----------
        t : float
            Time in seconds.

        Returns
        -------
        Function
            Time derivative of total propellant mass a function of time.
        """
        return -1 * self.thrust / self.exhaustVelocity

    @property
    @abstractmethod
    def propellantInitialMass(self):
        """Propellant initial mass in kg.

        Parameters
        ----------
        None

        Returns
        -------
        float
            Propellant initial mass in kg.
        """
        pass

    @property
    @abstractmethod
    def centerOfMass(self):
        """Position of the center of mass as a function of time. The position
        is specified as a scalar, relative to the motor's coordinate system.

        Parameters
        ----------
        t : float
            Time in seconds.

        Returns
        -------
        Function
            Position of the center of mass as a function of time.
        """
        pass

    @property
    @abstractmethod
    def inertiaTensor(self):
        """Calculates propellant inertia I, relative to directions
        perpendicular to the rocket body axis and its time derivative as a
        function of time. Also calculates propellant inertia Z, relative to the
        axial direction, and its time derivative as a function of time.
        Products of inertia are assumed null due to symmetry. The four
        functions are stored as an object of the Function class.

        Parameters
        ----------
        None

        Returns
        -------
        list of Functions
            The first argument is the Function representing inertia I,
            while the second argument is the Function representing
            inertia Z.
        """
        pass

    @property
    @abstractmethod
    def I_11(self, t):
        """Inertia tensor 11 component, which corresponds to the inertia
        relative to the e_1 axis, centered at the instantaneous center of mass.

        Parameters
        ----------
        t : float
            Time in seconds.

        Returns
        -------
        float
            Propellant inertia tensor 11 component at time t.

        Notes
        -----
        The e_1 direction is assumed to be the direction perpendicular to the
        motor body axis.

        References
        ----------
        .. [1] https://en.wikipedia.org/wiki/Moment_of_inertia#Inertia_tensor
        """
        pass

    @property
    @abstractmethod
    def I_22(self):
        """Inertia tensor 22 component, which corresponds to the inertia
        relative to the e_2 axis, centered at the instantaneous center of mass.

        Parameters
        ----------
        t : float
            Time in seconds.

        Returns
        -------
        float
            Propellant inertia tensor 22 component at time t.

        Notes
        -----
        The e_2 direction is assumed to be the direction perpendicular to the
        motor body axis, and perpendicular to e_1.

        References
        ----------
        .. [1] https://en.wikipedia.org/wiki/Moment_of_inertia#Inertia_tensor
        """
        pass

    @property
    @abstractmethod
    def I_33(self):
        """Inertia tensor 33 component, which corresponds to the inertia
        relative to the e_3 axis, centered at the instantaneous center of mass.

        Parameters
        ----------
        t : float
            Time in seconds.

        Returns
        -------
        float
            Propellant inertia tensor 33 component at time t.

        Notes
        -----
        The e_3 direction is assumed to be the axial direction of the rocket
        motor.

        References
        ----------
        .. [1] https://en.wikipedia.org/wiki/Moment_of_inertia#Inertia_tensor
        """
        pass

    @property
    @abstractmethod
    def I_12(self):
        """Inertia tensor 12 component, which corresponds to the product of
        inertia relative to axes e_1 and e_2, centered at the instantaneous
        center of mass.

        Parameters
        ----------
        t : float
            Time in seconds.

        Returns
        -------
        float
            Propellant inertia tensor 12 component at time t.

        Notes
        -----
        The e_1 direction is assumed to be the direction perpendicular to the
        motor body axis.
        The e_2 direction is assumed to be the direction perpendicular to the
        motor body axis, and perpendicular to e_1.
        RocketPy follows the definition of the inertia tensor as in [1], which
        includes the minus sign for all products of inertia.

        References
        ----------
        .. [1] https://en.wikipedia.org/wiki/Moment_of_inertia#Inertia_tensor
        """
        pass

    @property
    @abstractmethod
    def I_13(self):
        """Inertia tensor 13 component, which corresponds to the product of
        inertia relative to the axes e_1 and e_3, centered at the instantaneous
        center of mass.

        Parameters
        ----------
        t : float
            Time in seconds.

        Returns
        -------
        float
            Propellant inertia tensor 13 component at time t.

        Notes
        -----
        The e_1 direction is assumed to be the direction perpendicular to the
        motor body axis.
        The e_3 direction is assumed to be the axial direction of the rocket
        motor.
        RocketPy follows the definition of the inertia tensor as in [1], which
        includes the minus sign for all products of inertia.

        References
        ----------
        .. [1] https://en.wikipedia.org/wiki/Moment_of_inertia
        """
        pass

    @property
    @abstractmethod
    def I_23(self):
        """Inertia tensor 23 component, which corresponds to the product of
        inertia relative the axes e_2 and e_3, centered at the instantaneous
        center of mass.

        Parameters
        ----------
        t : float
            Time in seconds.

        Returns
        -------
        float
            Propellant inertia tensor 23 component at time t.

        Notes
        -----
        The e_2 direction is assumed to be the direction perpendicular to the
        motor body axis, and perpendicular to e_1.
        The e_3 direction is assumed to be the axial direction of the rocket
        motor.
        RocketPy follows the definition of the inertia tensor as in [1], which
        includes the minus sign for all products of inertia.

        References
        ----------
        .. [1] https://en.wikipedia.org/wiki/Moment_of_inertia
        """
        pass

    def importEng(self, fileName):
        """Read content from .eng file and process it, in order to return the
        comments, description and data points.

        Parameters
        ----------
        fileName : string
            Name of the .eng file. E.g. 'test.eng'.
            Note that the .eng file must not contain the 0 0 point.

        Returns
        -------
        comments : list
            All comments in the .eng file, separated by line in a list. Each
            line is an entry of the list.
        description: list
            Description of the motor. All attributes are returned separated in
            a list. E.g. "F32 24 124 5-10-15 .0377 .0695 RV\n" is return as
            ['F32', '24', '124', '5-10-15', '.0377', '.0695', 'RV\n']
        dataPoints: list
            List of all data points in file. Each data point is an entry in
            the returned list and written as a list of two entries.
        """

        # Initialize arrays
        comments = []
        description = []
        dataPoints = [[0, 0]]

        # Open and read .eng file
        with open(fileName) as file:
            for line in file:
                if re.search(r";.*", line):
                    # Extract comment
                    comments.append(re.findall(r";.*", line)[0])
                    line = re.sub(r";.*", "", line)
                if line.strip():
                    if description == []:
                        # Extract description
                        description = line.strip().split(" ")
                    else:
                        # Extract thrust curve data points
                        time, thrust = re.findall(r"[-+]?\d*\.\d+|[-+]?\d+", line)
                        dataPoints.append([float(time), float(thrust)])

        # Return all extract content
        return comments, description, dataPoints

    def exportEng(self, fileName, motorName):
        """Exports thrust curve data points and motor description to
        .eng file format. A description of the format can be found
        here: http://www.thrustcurve.org/raspformat.shtml

        Parameters
        ----------
        fileName : string
            Name of the .eng file to be exported. E.g. 'test.eng'
        motorName : string
            Name given to motor. Will appear in the description of the
            .eng file. E.g. 'Mandioca'

        Returns
        -------
        None
        """
        # Open file
        file = open(fileName, "w")

        # Write first line
        file.write(
            motorName
            + " {:3.1f} {:3.1f} 0 {:2.3} {:2.3} RocketPy\n".format(
                2000 * self.grainOuterRadius,
                1000
                * self.grainNumber
                * (self.grainInitialHeight + self.grainSeparation),
                self.propellantInitialMass,
                self.propellantInitialMass,
            )
        )

        # Write thrust curve data points
        for time, thrust in self.thrust.source[1:-1, :]:
            # time, thrust = item
            file.write("{:.4f} {:.3f}\n".format(time, thrust))

        # Write last line
        file.write("{:.4f} {:.3f}\n".format(self.thrust.source[-1, 0], 0))

        # Close file
        file.close()

        return None

    def info(self):
        """Prints out a summary of the data and graphs available about the
        Motor.

        Parameters
        ----------
        None

        Return
        ------
        None
        """
        # Print motor details
        print("\nMotor Details")
        print("Total Burning Time: " + str(self.burnDuration) + " s")
        print(
            "Total Propellant Mass: "
            + "{:.3f}".format(self.propellantInitialMass)
            + " kg"
        )
        print(
            "Propellant Exhaust Velocity: "
            + "{:.3f}".format(self.exhaustVelocity)
            + " m/s"
        )
        print("Average Thrust: " + "{:.3f}".format(self.averageThrust) + " N")
        print(
            "Maximum Thrust: "
            + str(self.maxThrust)
            + " N at "
            + str(self.maxThrustTime)
            + " s after ignition."
        )
        print("Total Impulse: " + "{:.3f}".format(self.totalImpulse) + " Ns")

        # Show plots
        print("\nPlots")
        self.thrust()

        return None

    @abstractmethod
    def allInfo(self):
        """Prints out all data and graphs available about the Motor.

        Parameters
        ----------
        None

        Return
        ------
        None
        """
        pass


class GenericMotor(Motor):
    def __init__(
        self,
        thrustSource,
        burnOut,
        chamberRadius,
        chamberHeight,
        chamberPosition,
        propellantInitialMass,
        nozzleRadius,
        throatRadius=1,
        reshapeThrustCurve=False,
        interpolationMethod="linear",
    ):
        super().__init__(
            thrustSource,
            burnOut,
            nozzleRadius,
            throatRadius,
            reshapeThrustCurve,
            interpolationMethod,
        )

        self.chamberRadius = chamberRadius
        self.chamberHeight = chamberHeight
        self.chamberPosition = chamberPosition
        self.propellantInitialMass = propellantInitialMass

    @cached_property
    def propellantInitialMass(self):
        """Calculates the initial mass of the propellant.

        Parameters
        ----------
        None

        Returns
        -------
        float
            Initial mass of the propellant.
        """
        return self.propellantInitialMass

    @funcify_method("Time (s)", "center of mass (m)")
    def centerOfMass(self):
        """Estimates the Center of Mass of the motor as fixed in the chamber
        position. For a more accurate evaluation, use the classes SolidMotor,
        LiquidMotor or HybridMotor.

        Parameters
        ----------
        Time : float

        Returns
        -------
        Function
            Function representing the center of mass of the motor.
        """
        return self.chamberPosition

    @cached_property
    def inertiaTensor(self):
        """Calculates the inertia tensor of the motor with respect to the fixed
        estimated center of mass. The propellant is assumed of cylindrical
        shape whose centroid is the chamber position. For a more accurate
        evaluation, use the classes SolidMotor, LiquidMotor or HybridMotor.

        Parameters
        ----------
        Time : float

        Returns
        -------
        Function
            Function representing the inertia tensor of the motor.
        """
        self.inertiaI = (
            self.mass * (3 * self.chamberRadius**2 + self.chamberHeight**2) / 12
        )
        self.inertiaZ = self.mass * self.chamberRadius**2 / 2

        # Set naming convention
        self.inertiaI.setInputs("Time (s)")
        self.inertiaZ.setInputs("Time (s)")
        self.inertiaI.setOutputs("inertia y (kg*m^2)")
        self.inertiaZ.setOutputs("inertia z (kg*m^2)")

        return self.inertiaI, self.inertiaI, self.inertiaZ

    @funcify_method("Time (s)", "Inertia I_11 (kg m²)")
    def I_11(self):
        """Inertia tensor 11 component, which corresponds to the inertia
        relative to the e_1 axis, centered at the instantaneous center of mass.

        Parameters
        ----------
        t : float
            Time in seconds.

        Returns
        -------
        float
            Propellant inertia tensor 11 component at time t.

        Notes
        -----
        The e_1 direction is assumed to be the direction perpendicular to the
        motor body axis.
        The propellant is assumed of cylindrical shape whose centroid is the
        chamber position. For a more accurate evaluation, use the classes
        SolidMotor, LiquidMotor or HybridMotor.

        References
        ----------
        .. [1] https://en.wikipedia.org/wiki/Moment_of_inertia#Inertia_tensor
        """
        return self.mass * (3 * self.chamberRadius**2 + self.chamberHeight**2) / 12

    @funcify_method("Time (s)", "Inertia I_22 (kg m²)")
    def I_22(self):
        """Inertia tensor 22 component, which corresponds to the inertia
        relative to the e_2 axis, centered at the instantaneous center of mass.

        Parameters
        ----------
        t : float
            Time in seconds.

        Returns
        -------
        float
            Propellant inertia tensor 22 component at time t.

        Notes
        -----
        The e_2 direction is assumed to be the direction perpendicular to the
        motor body axis and to the e_1 axis.
        The propellant is assumed of cylindrical shape whose centroid is the
        chamber position. For a more accurate evaluation, use the classes
        SolidMotor, LiquidMotor or HybridMotor.

        References
        ----------
        .. [1] https://en.wikipedia.org/wiki/Moment_of_inertia#Inertia_tensor
        """
        return self.I_11

    @funcify_method("Time (s)", "Inertia I_33 (kg m²)")
    def I_33(self):
        """Inertia tensor 33 component, which corresponds to the inertia
        relative to the e_3 axis, centered at the instantaneous center of mass.

        Parameters
        ----------
        t : float
            Time in seconds.

        Returns
        -------
        float
            Propellant inertia tensor 33 component at time t.

        Notes
        -----
        The e_3 direction is assumed to be the direction parallel to the motor
        body axis.
        The propellant is assumed of cylindrical shape whose centroid is the
        chamber position. For a more accurate evaluation, use the classes
        SolidMotor, LiquidMotor or HybridMotor.

        References
        ----------
        .. [1] https://en.wikipedia.org/wiki/Moment_of_inertia#Inertia_tensor
        """
        return self.mass * self.chamberRadius**2 / 2

    @funcify_method("Time (s)", "Inertia I_12 (kg m²)")
    def I_12(self):
        return 0

    @funcify_method("Time (s)", "Inertia I_13 (kg m²)")
    def I_13(self):
        return 0

    @funcify_method("Time (s)", "Inertia I_23 (kg m²)")
    def I_23(self):
        return 0

    def allInfo(self):
        """Prints out all data and graphs available about the Motor.

        Parameters
        ----------
        None

        Return
        ------
        None
        """
        # Print motor details
        print("\nMotor Details")
        print("Total Burning Time: " + str(self.burnOutTime) + " s")
        print(
            "Total Propellant Mass: "
            + "{:.3f}".format(self.propellantInitialMass)
            + " kg"
        )
        print(
            "Propellant Exhaust Velocity: "
            + "{:.3f}".format(self.exhaustVelocity)
            + " m/s"
        )
        print("Average Thrust: " + "{:.3f}".format(self.averageThrust) + " N")
        print(
            "Maximum Thrust: "
            + str(self.maxThrust)
            + " N at "
            + str(self.maxThrustTime)
            + " s after ignition."
        )
        print("Total Impulse: " + "{:.3f}".format(self.totalImpulse) + " Ns")

        # Show plots
        print("\nPlots")
        self.thrust()
        self.mass()
        self.centerOfMass()
        self.inertiaTensor[0]()
        self.inertiaTensor[2]()


class EmptyMotor:
    """Class that represents an empty motor with no mass and no thrust."""

    # TODO: This is a temporary solution. It should be replaced by a class that
    # inherits from the abstract Motor class. Currently cannot be done easily.
    def __init__(self):
        """Initializes an empty motor with no mass and no thrust."""
        self._csys = 1
        self.nozzleRadius = 0
        self.thrust = Function(0, "Time (s)", "Thrust (N)")
        self.mass = Function(0, "Time (s)", "Mass (kg)")
        self.massDot = Function(0, "Time (s)", "Mass Depletion Rate (kg/s)")
        self.burnOutTime = 1
        self.nozzlePosition = 0
        self.centerOfMass = Function(0, "Time (s)", "Mass (kg)")
        self.inertiaZ = Function(0, "Time (s)", "Moment of Inertia Z (kg m²)")
        self.inertiaI = Function(0, "Time (s)", "Moment of Inertia I (kg m²)")
        self.inertiaZDot = Function(0, "Time (s)", "Propellant Inertia Z Dot (kgm²/s)")
        self.inertiaIDot = Function(0, "Time (s)", "Propellant Inertia I Dot (kgm²/s)")<|MERGE_RESOLUTION|>--- conflicted
+++ resolved
@@ -174,6 +174,7 @@
         if callable(self.thrust.source):
             self.thrust.setDiscrete(*self.burn_time, 50, self.interpolate, "zero")
 
+
         # Reshape thrustSource if needed
         if reshapeThrustCurve:
             # Overwrites burn_time and thrust
@@ -297,14 +298,8 @@
             timeArray = timeArray - timeArray[0]
 
         # Reshape time - set burn time to burnOutTime
-<<<<<<< HEAD
         self.burn_time = newBurnTime
         # Auxiliary quantities
-=======
-        self.thrust.source[:, 0] = (burnOutTime / timeArray[-1]) * timeArray
-        self.burnOutTime = burnOutTime
-        self.burn_time = (self.thrust.xArray[0], self.thrust.xArray[-1])
->>>>>>> 2a33d6e5
         self.burnDuration = self.burn_time[1] - self.burn_time[0]
         self.burnOutTime = self.burn_time[1]
 
