# -*- coding: utf-8 -*-

__author__ = "Giovani Hidalgo Ceotto, Oscar Mauricio Prada Ramirez, João Lemes Gribel Soares, Lucas Kierulff Balabram, Lucas Azevedo Pezente"
__copyright__ = "Copyright 20XX, RocketPy Team"
__license__ = "MIT"

try:
    from functools import cached_property
except ImportError:
    from rocketpy.tools import cached_property

<<<<<<< HEAD
from rocketpy.Function import funcify_method, reset_funcified_methods
from .Motor import Motor
=======
from rocketpy.Function import funcify_method

>>>>>>> dcbec7b1
from .LiquidMotor import LiquidMotor
from .Motor import Motor
from .SolidMotor import SolidMotor


class HybridMotor(Motor):
    """Class to specify characteristics and useful operations for Hybrid
    motors.

    Attributes
    ----------

        Geometrical attributes:
        Motor.coordinateSystemOrientation : str
            Orientation of the motor's coordinate system. The coordinate system
            is defined by the motor's axis of symmetry. The origin of the
            coordinate system  may be placed anywhere along such axis, such as
            at the nozzle area, and must be kept the same for all other
            positions specified. Options are "nozzleToCombustionChamber" and
            "combustionChamberToNozzle".
        Motor.nozzleRadius : float
            Radius of motor nozzle outlet in meters.
        Motor.nozzlePosition : float
            Motor's nozzle outlet position in meters, specified in the motor's
            coordinate system. See `Motor.coordinateSystemOrientation` for
            more information.
        Motor.throatRadius : float
            Radius of motor nozzle throat in meters.
        Motor.solid : SolidMotor
            Solid motor object that composes the hybrid motor.
        Motor.liquid : LiquidMotor
            Liquid motor object that composes the hybrid motor.

        Mass and moment of inertia attributes:
        Motor.dry_mass : float
            The total mass of the motor structure, including chambers
            and tanks, when it is empty and does not contain any propellant.
        Motor.propellantInitialMass : float
            Total propellant initial mass in kg.
        Motor.totalMass : Function
            Total motor mass in kg as a function of time, defined as the sum
            of propellant and dry mass.
        Motor.propellantMass : Function
            Total propellant mass in kg as a function of time.
        Motor.totalMassFlowRate : Function
            Time derivative of propellant total mass in kg/s as a function
            of time as obtained by the thrust source.
        Motor.centerOfMass : Function
            Position of the motor center of mass in
            meters as a function of time.
            See `Motor.coordinateSystemOrientation` for more information
            regarding the motor's coordinate system.
        Motor.centerOfPropellantMass : Function
            Position of the motor propellant center of mass in meters as a
            function of time.
            See `Motor.coordinateSystemOrientation` for more information
            regarding the motor's coordinate system.
        Motor.I_11 : Function
            Component of the motor's inertia tensor relative to the e_1 axis
            in kg*m^2, as a function of time. The e_1 axis is the direction
            perpendicular to the motor body axis of symmetry, centered at
            the instantaneous motor center of mass.
        Motor.I_22 : Function
            Component of the motor's inertia tensor relative to the e_2 axis
            in kg*m^2, as a function of time. The e_2 axis is the direction
            perpendicular to the motor body axis of symmetry, centered at
            the instantaneous motor center of mass.
            Numerically equivalent to I_11 due to symmetry.
        Motor.I_33 : Function
            Component of the motor's inertia tensor relative to the e_3 axis
            in kg*m^2, as a function of time. The e_3 axis is the direction of
            the motor body axis of symmetry, centered at the instantaneous
            motor center of mass.
        Motor.I_12 : Function
            Component of the motor's inertia tensor relative to the e_1 and
            e_2 axes in kg*m^2, as a function of time. See Motor.I_11 and
            Motor.I_22 for more information.
        Motor.I_13 : Function
            Component of the motor's inertia tensor relative to the e_1 and
            e_3 axes in kg*m^2, as a function of time. See Motor.I_11 and
            Motor.I_33 for more information.
        Motor.I_23 : Function
            Component of the motor's inertia tensor relative to the e_2 and
            e_3 axes in kg*m^2, as a function of time. See Motor.I_22 and
            Motor.I_33 for more information.
        Motor.propellant_I_11 : Function
            Component of the propellant inertia tensor relative to the e_1
            axis in kg*m^2, as a function of time. The e_1 axis is the
            direction perpendicular to the motor body axis of symmetry,
            centered at the instantaneous propellant center of mass.
        Motor.propellant_I_22 : Function
            Component of the propellant inertia tensor relative to the e_2
            axis in kg*m^2, as a function of time. The e_2 axis is the
            direction perpendicular to the motor body axis of symmetry,
            centered at the instantaneous propellant center of mass.
            Numerically equivalent to propellant_I_11 due to symmetry.
        Motor.propellant_I_33 : Function
            Component of the propellant inertia tensor relative to the e_3
            axis in kg*m^2, as a function of time. The e_3 axis is the
            direction of the motor body axis of symmetry, centered at the
            instantaneous propellant center of mass.
        Motor.propellant_I_12 : Function
            Component of the propellant inertia tensor relative to the e_1 and
            e_2 axes in kg*m^2, as a function of time. See Motor.propellant_I_11
            and Motor.propellant_I_22 for more information.
        Motor.propellant_I_13 : Function
            Component of the propellant inertia tensor relative to the e_1 and
            e_3 axes in kg*m^2, as a function of time. See Motor.propellant_I_11
            and Motor.propellant_I_33 for more information.
        Motor.propellant_I_23 : Function
            Component of the propellant inertia tensor relative to the e_2 and
            e_3 axes in kg*m^2, as a function of time. See Motor.propellant_I_22
            and Motor.propellant_I_33 for more information.

        Thrust and burn attributes:
        Motor.thrust : Function
            Motor thrust force, in Newtons, as a function of time.
        Motor.totalImpulse : float
            Total impulse of the thrust curve in N*s.
        Motor.maxThrust : float
            Maximum thrust value of the given thrust curve, in N.
        Motor.maxThrustTime : float
            Time, in seconds, in which the maximum thrust value is achieved.
        Motor.averageThrust : float
            Average thrust of the motor, given in N.
        Motor.burn_time : tuple of float
            Tuple containing the initial and final time of the motor's burn time
            in seconds.
        Motor.burnStartTime : float
            Motor burn start time, in seconds.
        Motor.burnOutTime : float
            Motor burn out time, in seconds.
        Motor.burnDuration : float
            Total motor burn duration, in seconds. It is the difference between the burnOutTime and the burnStartTime.
        Motor.exhaustVelocity : float
            Propulsion gases exhaust velocity, assumed constant, in m/s.
        Motor.burnArea : Function
            Total burn area considering all grains, made out of inner
            cylindrical burn area and grain top and bottom faces. Expressed
            in meters squared as a function of time.
        Motor.Kn : Function
            Motor Kn as a function of time. Defined as burnArea divided by
            nozzle throat cross sectional area. Has no units.
        Motor.burnRate : Function
            Propellant burn rate in meter/second as a function of time.
        Motor.interpolate : string
            Method of interpolation used in case thrust curve is given
            by data set in .csv or .eng, or as an array. Options are 'spline'
            'akima' and 'linear'. Default is "linear".
    """

    def __init__(
        self,
        thrustSource,
        dry_mass,
        center_of_dry_mass,
        dry_inertia,
        grainsCenterOfMassPosition,
        grainNumber,
        grainDensity,
        grainOuterRadius,
        grainInitialInnerRadius,
        grainInitialHeight,
        grainSeparation,
        nozzleRadius,
        burn_time=None,
        nozzlePosition=0,
        throatRadius=0.01,
        reshapeThrustCurve=False,
        interpolationMethod="linear",
        coordinateSystemOrientation="nozzleToCombustionChamber",
    ):
        """Initialize Motor class, process thrust curve and geometrical
        parameters and store results.

        Parameters
        ----------
        thrustSource : int, float, callable, string, array
            Motor's thrust curve. Can be given as an int or float, in which
            case the thrust will be considered constant in time. It can
            also be given as a callable function, whose argument is time in
            seconds and returns the thrust supplied by the motor in the
            instant. If a string is given, it must point to a .csv or .eng file.
            The .csv file shall contain no headers and the first column must
            specify time in seconds, while the second column specifies thrust.
            Arrays may also be specified, following rules set by the class
            Function. See help(Function). Thrust units are Newtons.
        burn_time: float, tuple of float, optional
            Motor's burn time.
            If a float is given, the burn time is assumed to be between 0 and the
            given float, in seconds.
            If a tuple of float is given, the burn time is assumed to be between
            the first and second elements of the tuple, in seconds.
            If not specified, automatically sourced as the range between the first- and
            last-time step of the motor's thrust curve. This can only be used if the
            motor's thrust is defined by a list of points, such as a .csv file, a .eng
            file or a Function instance whose source is a list.
        dry_mass : int, float
            The total mass of the motor structure, including chambers
            and tanks, when it is empty and does not contain any propellant.
        center_of_dry_mass : int, float
            The position, in meters, of the motor's center of mass with respect
            to the motor's coordinate system when it is devoid of propellant.
            See `Motor.coordinateSystemOrientation`.
        dry_inertia : tuple, list
            Tuple or list containing the motor's dry mass inertia tensor
            components, in kg*m^2. This inertia is defined with respect to the
            the `center_of_dry_mass` position.
            Assuming e_3 is the rocket's axis of symmetry, e_1 and e_2 are
            orthogonal and form a plane perpendicular to e_3, the dry mass
            inertia tensor components must be given in the following order:
            (I_11, I_22, I_33, I_12, I_13, I_23), where I_ij is the
            component of the inertia tensor in the direction of e_i x e_j.
            Alternatively, the inertia tensor can be given as (I_11, I_22, I_33),
            where I_12 = I_13 = I_23 = 0.
        grainNumber : int
            Number of solid grains
        grainDensity : int, float
            Solid grain density in kg/m3.
        grainOuterRadius : int, float
            Solid grain outer radius in meters.
        grainInitialInnerRadius : int, float
            Solid grain initial inner radius in meters.
        grainInitialHeight : int, float
            Solid grain initial height in meters.
        grainSeparation : int, float
            Distance between grains, in meters.
        nozzleRadius : int, float
            Motor's nozzle outlet radius in meters.
        nozzlePosition : int, float, optional
            Motor's nozzle outlet position in meters, in the motor's coordinate
            system. See `Motor.coordinateSystemOrientation` for details.
            Default is 0, in which case the origin of the coordinate system
            is placed at the motor's nozzle outlet.
        throatRadius : int, float, optional
            Motor's nozzle throat radius in meters. Used to calculate Kn curve.
            Optional if the Kn curve is not interesting. Its value does not
            impact trajectory simulation.
        reshapeThrustCurve : boolean, tuple, optional
            If False, the original thrust curve supplied is not altered. If a
            tuple is given, whose first parameter is a new burn out time and
            whose second parameter is a new total impulse in Ns, the thrust
            curve is reshaped to match the new specifications. May be useful
            for motors whose thrust curve shape is expected to remain similar
            in case the impulse and burn time varies slightly. Default is
            False.
        interpolationMethod : string, optional
            Method of interpolation to be used in case thrust curve is given
            by data set in .csv or .eng, or as an array. Options are 'spline'
            'akima' and 'linear'. Default is "linear".
        coordinateSystemOrientation : string, optional
            Orientation of the motor's coordinate system. The coordinate system
            is defined by the motor's axis of symmetry. The origin of the
            coordinate system  may be placed anywhere along such axis, such as
            at the nozzle area, and must be kept the same for all other
            positions specified. Options are "nozzleToCombustionChamber" and
            "combustionChamberToNozzle". Default is "nozzleToCombustionChamber".

        Returns
        -------
        None
        """
        super().__init__(
            thrustSource,
            dry_mass,
            center_of_dry_mass,
            dry_inertia,
            nozzleRadius,
            burn_time,
            nozzlePosition,
            reshapeThrustCurve,
            interpolationMethod,
            coordinateSystemOrientation,
        )
        self.liquid = LiquidMotor(
            thrustSource,
            dry_mass,
            center_of_dry_mass,
            dry_inertia,
            nozzleRadius,
            burn_time,
            nozzlePosition,
            reshapeThrustCurve,
            interpolationMethod,
            coordinateSystemOrientation,
        )
        self.solid = SolidMotor(
            thrustSource,
            dry_mass,
            center_of_dry_mass,
            dry_inertia,
            grainsCenterOfMassPosition,
            grainNumber,
            grainDensity,
            grainOuterRadius,
            grainInitialInnerRadius,
            grainInitialHeight,
            grainSeparation,
            nozzleRadius,
            burn_time,
            nozzlePosition,
            throatRadius,
            reshapeThrustCurve,
            interpolationMethod,
            coordinateSystemOrientation,
        )

    @funcify_method("Time (s)", "Exhaust velocity (m/s)")
    def exhaustVelocity(self):
        """Exhaust velocity by assuming it as a constant. The formula used is
        total impulse/propellant initial mass.

        Parameters
        ----------
        t : float
            Time in seconds.

        Returns
        -------
        self.exhaustVelocity : Function
            Gas exhaust velocity of the motor.
        """
        return self.totalImpulse / self.propellantInitialMass

    @funcify_method("Time (s)", "Mass (kg)")
    def propellantMass(self):
        """Evaluates the total propellant mass of the motor as the sum
        of each tank mass and the grains mass.

        Parameters
        ----------
        t : float
            Time in seconds.

        Returns
        -------
        Function
            Total propellant mass of the motor, in kg.
        """
        return self.solid.propellantMass + self.liquid.propellantMass

    @cached_property
    def propellantInitialMass(self):
        """Returns the initial propellant mass of the motor

        Parameters
        ----------
        None

        Returns
        -------
        float
            Initial propellant mass of the motor, in kg.
        """
        return self.solid.propellantInitialMass + self.liquid.propellantInitialMass

    @funcify_method("Time (s)", "mass flow rate (kg/s)", extrapolation="zero")
    def massFlowRate(self):
        """Evaluates the mass flow rate of the motor as the sum of each tank
        mass flow rate and the grains mass flow rate.

        Parameters
        ----------
        t : float
            Time in seconds.

        Returns
        -------
        Function
            Mass flow rate of the motor, in kg/s.

        See Also
        --------
        `Motor.totalMassFlowRate` :
            Calculates the total mass flow rate of the motor assuming
            constant exhaust velocity.
        """
        return self.solid.massFlowRate + self.liquid.massFlowRate

    @funcify_method("Time (s)", "center of mass (m)")
    def centerOfPropellantMass(self):
        """Position of the propellant center of mass as a function of time.
        The position is specified as a scalar, relative to the motor's
        coordinate system.

        Parameters
        ----------
        None

        Returns
        -------
        Function
            Position of the center of mass as a function of time.
        """
        massBalance = (
            self.solid.propellantMass * self.solid.centerOfPropellantMass
            + self.liquid.propellantMass * self.liquid.centerOfPropellantMass
        )
        return massBalance / self.propellantMass

    @funcify_method("Time (s)", "Inertia I_11 (kg m²)")
    def propellant_I_11(self):
        """Inertia tensor 11 component of the propellant, the inertia is
        relative to the e_1 axis, centered at the instantaneous propellant
        center of mass.

        Parameters
        ----------
        t : float
            Time in seconds.

        Returns
        -------
        Function
            Propellant inertia tensor 11 component at time t.

        Notes
        -----
        The e_1 direction is assumed to be the direction perpendicular to the
        motor body axis.

        References
        ----------
        .. [1] https://en.wikipedia.org/wiki/Moment_of_inertia#Inertia_tensor
        """
        solidCorrection = (
            self.solid.propellantMass
            * (self.solid.centerOfPropellantMass - self.centerOfMass) ** 2
        )
        liquidCorrection = (
            self.liquid.propellantMass
            * (self.liquid.centerOfPropellantMass - self.centerOfMass) ** 2
        )

        I_11 = self.solid.I_11 + solidCorrection + self.liquid.I_11 + liquidCorrection
        return I_11

    @funcify_method("Time (s)", "Inertia I_22 (kg m²)")
    def propellant_I_22(self):
        """Inertia tensor 22 component of the propellant, the inertia is
        relative to the e_2 axis, centered at the instantaneous propellant
        center of mass.

        Parameters
        ----------
        t : float
            Time in seconds.

        Returns
        -------
        Function
            Propellant inertia tensor 22 component at time t.

        Notes
        -----
        The e_2 direction is assumed to be the direction perpendicular to the
        motor body axis, and perpendicular to e_1.

        References
        ----------
        .. [1] https://en.wikipedia.org/wiki/Moment_of_inertia#Inertia_tensor
        """
        return self.I_11

    @funcify_method("Time (s)", "Inertia I_33 (kg m²)")
    def propellant_I_33(self):
        """Inertia tensor 33 component of the propellant, the inertia is
        relative to the e_3 axis, centered at the instantaneous propellant
        center of mass.

        Parameters
        ----------
        t : float
            Time in seconds.

        Returns
        -------
        Function
            Propellant inertia tensor 33 component at time t.

        Notes
        -----
        The e_3 direction is assumed to be the axial direction of the rocket
        motor.

        References
        ----------
        .. [1] https://en.wikipedia.org/wiki/Moment_of_inertia#Inertia_tensor
        """
        return self.solid.propellant_I_33 + self.liquid.propellant_I_33

    @funcify_method("Time (s)", "Inertia I_12 (kg m²)")
    def propellant_I_12(self):
        return 0

    @funcify_method("Time (s)", "Inertia I_13 (kg m²)")
    def propellant_I_13(self):
        return 0

    @funcify_method("Time (s)", "Inertia I_23 (kg m²)")
    def propellant_I_23(self):
        return 0

    def addTank(self, tank, position):
        """Adds a tank to the motor.

        Parameters
        ----------
        tank : Tank
            Tank object to be added to the motor.
        position : float
            Position of the tank relative to the nozzle exit. The
            tank reference point is its tank_geometry zero point.

        Returns
        -------
        None
        """
        self.liquid.addTank(tank, position)
        self.solid.massFlowRate = self.totalMassFlowRate - self.liquid.massFlowRate
        reset_funcified_methods(self)

    def allInfo(self):
        """Prints out all data and graphs available about the Motor.

        Parameters
        ----------
        None

        Return
        ------
        None
        """
        # Print nozzle details
        print("Nozzle Details")
        print("Nozzle Radius: " + str(self.nozzleRadius) + " m")
        print("Nozzle Throat Radius: " + str(self.solid.throatRadius) + " m")

        # Print grain details
        print("\nGrain Details")
        print("Number of Grains: " + str(self.solid.grainNumber))
        print("Grain Spacing: " + str(self.solid.grainSeparation) + " m")
        print("Grain Density: " + str(self.solid.grainDensity) + " kg/m3")
        print("Grain Outer Radius: " + str(self.solid.grainOuterRadius) + " m")
        print("Grain Inner Radius: " + str(self.solid.grainInitialInnerRadius) + " m")
        print("Grain Height: " + str(self.solid.grainInitialHeight) + " m")
        print("Grain Volume: " + "{:.3f}".format(self.solid.grainInitialVolume) + " m3")
        print("Grain Mass: " + "{:.3f}".format(self.solid.grainInitialMass) + " kg")

        # Print motor details
        print("\nMotor Details")
        print("Total Burning Time: " + str(self.burnDuration) + " s")
        print(
            "Total Propellant Mass: "
            + "{:.3f}".format(self.propellantInitialMass)
            + " kg"
        )
        print(
            "Average Propellant Exhaust Velocity: "
            + "{:.3f}".format(self.exhaustVelocity.average(*self.burn_time))
            + " m/s"
        )
        print("Average Thrust: " + "{:.3f}".format(self.averageThrust) + " N")
        print(
            "Maximum Thrust: "
            + str(self.maxThrust)
            + " N at "
            + str(self.maxThrustTime)
            + " s after ignition."
        )
        print("Total Impulse: " + "{:.3f}".format(self.totalImpulse) + " Ns")

        # Show plots
        print("\nPlots")
        self.thrust.plot(*self.burn_time)
        self.totalMass.plot(*self.burn_time)
        self.massFlowRate.plot(*self.burn_time)
        self.solid.grainInnerRadius.plot(*self.burn_time)
        self.solid.grainHeight.plot(*self.burn_time)
        self.solid.burnRate.plot(self.burn_time[0], self.solid.grainBurnOut)
        self.solid.burnArea.plot(*self.burn_time)
        self.solid.Kn.plot(*self.burn_time)
        self.centerOfMass.plot(*self.burn_time)
        self.I_11.plot(*self.burn_time)
        self.I_22.plot(*self.burn_time)
        self.I_33.plot(*self.burn_time)
        self.I_12.plot(*self.burn_time)
        self.I_13.plot(*self.burn_time)
        self.I_23.plot(*self.burn_time)

        return None<|MERGE_RESOLUTION|>--- conflicted
+++ resolved
@@ -9,13 +9,9 @@
 except ImportError:
     from rocketpy.tools import cached_property
 
-<<<<<<< HEAD
+
 from rocketpy.Function import funcify_method, reset_funcified_methods
-from .Motor import Motor
-=======
-from rocketpy.Function import funcify_method
-
->>>>>>> dcbec7b1
+
 from .LiquidMotor import LiquidMotor
 from .Motor import Motor
 from .SolidMotor import SolidMotor
