--- conflicted
+++ resolved
@@ -162,7 +162,6 @@
         self.import_outputs(self.filename.with_suffix(".outputs.txt"))
         self.import_errors(self.filename.with_suffix(".errors.txt"))
 
-<<<<<<< HEAD
     def simulate(
         self,
         number_of_simulations,
@@ -171,20 +170,6 @@
         n_workers=None,
         **kwargs,
     ):  # pylint: disable=too-many-statements
-=======
-        try:
-            self.import_outputs()
-        except FileNotFoundError:
-            self._output_file = f"{filename}.outputs.txt"
-
-        try:
-            self.import_errors()
-        except FileNotFoundError:
-            self._error_file = f"{filename}.errors.txt"
-
-    # pylint: disable=consider-using-with
-    def simulate(self, number_of_simulations, append=False, **kwargs):  # pylint: disable=too-many-statements
->>>>>>> 80c4fa8a
         """
         Runs the Monte Carlo simulation and saves all data.
 
