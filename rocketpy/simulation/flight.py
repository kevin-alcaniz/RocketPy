# pylint: disable=too-many-lines
import json
import math
import warnings
from copy import deepcopy
from functools import cached_property

import numpy as np
import simplekml
from scipy.integrate import BDF, DOP853, LSODA, RK23, RK45, OdeSolver, Radau

from ..mathutils.function import Function, funcify_method
from ..mathutils.vector_matrix import Matrix, Vector
from ..plots.flight_plots import _FlightPlots
from ..prints.flight_prints import _FlightPrints
from ..tools import (
    calculate_cubic_hermite_coefficients,
    euler313_to_quaternions,
    find_closest,
    find_root_linear_interpolation,
    find_roots_cubic_function,
    quaternions_to_nutation,
    quaternions_to_precession,
    quaternions_to_spin,
)

ODE_SOLVER_MAP = {
    'RK23': RK23,
    'RK45': RK45,
    'DOP853': DOP853,
    'Radau': Radau,
    'BDF': BDF,
    'LSODA': LSODA,
}


# pylint: disable=too-many-public-methods
# pylint: disable=too-many-instance-attributes
class Flight:
    """Keeps all flight information and has a method to simulate flight.

    Attributes
    ----------
    Flight.env : Environment
        Environment object describing rail length, elevation, gravity and
        weather condition. See Environment class for more details.
    Flight.rocket : Rocket
        Rocket class describing rocket. See Rocket class for more
        details.
    Flight.parachutes : Parachute
        Direct link to parachutes of the Rocket. See Rocket class
        for more details.
    Flight.frontal_surface_wind : float
        Surface wind speed in m/s aligned with the launch rail.
    Flight.lateral_surface_wind : float
        Surface wind speed in m/s perpendicular to launch rail.
    Flight.FlightPhases : class
        Helper class to organize and manage different flight phases.
    Flight.TimeNodes : class
        Helper class to manage time discretization during simulation.
    Flight.time_iterator : function
        Helper iterator function to generate time discretization points.
    Flight.rail_length : float, int
        Launch rail length in meters.
    Flight.effective_1rl : float
        Original rail length minus the distance measured from nozzle exit
        to the upper rail button. It assumes the nozzle to be aligned with
        the beginning of the rail.
    Flight.effective_2rl : float
        Original rail length minus the distance measured from nozzle exit
        to the lower rail button. It assumes the nozzle to be aligned with
        the beginning of the rail.
    Flight.name: str
        Name of the flight.
    Flight._controllers : list
        List of controllers to be used during simulation.
    Flight.max_time : int, float
        Maximum simulation time allowed. Refers to physical time
        being simulated, not time taken to run simulation.
    Flight.max_time_step : int, float
        Maximum time step to use during numerical integration in seconds.
    Flight.min_time_step : int, float
        Minimum time step to use during numerical integration in seconds.
    Flight.rtol : int, float
        Maximum relative error tolerance to be tolerated in the
        numerical integration scheme.
    Flight.atol : int, float
        Maximum absolute error tolerance to be tolerated in the
        integration scheme.
    Flight.time_overshoot : bool, optional
        If True, decouples ODE time step from parachute trigger functions
        sampling rate. The time steps can overshoot the necessary trigger
        function evaluation points and then interpolation is used to
        calculate them and feed the triggers. Can greatly improve run
        time in some cases.
    Flight.terminate_on_apogee : bool
        Whether to terminate simulation when rocket reaches apogee.
    Flight.solver : scipy.integrate.LSODA
        Scipy LSODA integration scheme.
    Flight.x : Function
        Rocket's X coordinate (positive east) as a function of time.
    Flight.y : Function
        Rocket's Y coordinate (positive north) as a function of time.
    Flight.z : Function
        Rocket's z coordinate (positive up) as a function of time.
    Flight.vx : Function
        Rocket's X velocity as a function of time.
    Flight.vy : Function
        Rocket's Y velocity as a function of time.
    Flight.vz : Function
        Rocket's Z velocity as a function of time.
    Flight.e0 : Function
        Rocket's Euler parameter 0 as a function of time.
    Flight.e1 : Function
        Rocket's Euler parameter 1 as a function of time.
    Flight.e2 : Function
        Rocket's Euler parameter 2 as a function of time.
    Flight.e3 : Function
        Rocket's Euler parameter 3 as a function of time.
    Flight.w1 : Function
        Rocket's angular velocity Omega 1 as a function of time.
        Direction 1 is in the rocket's body axis and points perpendicular
        to the rocket's axis of cylindrical symmetry.
    Flight.w2 : Function
        Rocket's angular velocity Omega 2 as a function of time.
        Direction 2 is in the rocket's body axis and points perpendicular
        to the rocket's axis of cylindrical symmetry and direction 1.
    Flight.w3 : Function
        Rocket's angular velocity Omega 3 as a function of time.
        Direction 3 is in the rocket's body axis and points in the
        direction of cylindrical symmetry.
    Flight.latitude: Function
        Rocket's latitude coordinates (positive North) as a function of time.
        The Equator has a latitude equal to 0, by convention.
    Flight.longitude: Function
        Rocket's longitude coordinates (positive East) as a function of time.
        Greenwich meridian has a longitude equal to 0, by convention.
    Flight.inclination : int, float
        Launch rail inclination angle relative to ground, given in degrees.
    Flight.heading : int, float
        Launch heading angle relative to north given in degrees.
    Flight.initial_solution : list
        List defines initial condition - [tInit, x_init,
        y_init, z_init, vx_init, vy_init, vz_init, e0_init, e1_init,
        e2_init, e3_init, w1_init, w2_init, w3_init]
    Flight.t_initial : int, float
        Initial simulation time in seconds. Usually 0.
    Flight.solution : list
        Solution array which keeps results from each numerical
        integration.
    Flight.t : float
        Current integration time.
    Flight.y : list
        Current integration state vector u.
    Flight.post_processed : bool
        Defines if solution data has been post processed.
    Flight.initial_solution : list
        List defines initial condition - [tInit, x_init,
        y_init, z_init, vx_init, vy_init, vz_init, e0_init, e1_init,
        e2_init, e3_init, w1_init, w2_init, w3_init]
    Flight.out_of_rail_time : int, float
        Time, in seconds, in which the rocket completely leaves the
        rail.
    Flight.out_of_rail_state : list
        State vector u corresponding to state when the rocket
        completely leaves the rail.
    Flight.out_of_rail_velocity : int, float
        Velocity, in m/s, with which the rocket completely leaves the
        rail.
    Flight.apogee_state : array
        State vector u corresponding to state when the rocket's
        vertical velocity is zero in the apogee.
    Flight.apogee_time : int, float
        Time, in seconds, in which the rocket's vertical velocity
        reaches zero in the apogee.
    Flight.apogee_x : int, float
        X coordinate (positive east) of the center of mass of the
        rocket when it reaches apogee.
    Flight.apogee_y : int, float
        Y coordinate (positive north) of the center of mass of the
        rocket when it reaches apogee.
    Flight.apogee : int, float
        Z coordinate, or altitude, of the center of mass of the
        rocket when it reaches apogee.
    Flight.x_impact : int, float
        X coordinate (positive east) of the center of mass of the
        rocket when it impacts ground.
    Flight.y_impact : int, float
        Y coordinate (positive east) of the center of mass of the
        rocket when it impacts ground.
    Flight.impact_velocity : int, float
        Velocity magnitude of the center of mass of the rocket when
        it impacts ground.
    Flight.impact_state : array
        State vector u corresponding to state when the rocket
        impacts the ground.
    Flight.parachute_events : array
        List that stores parachute events triggered during flight.
    Flight.function_evaluations : array
        List that stores number of derivative function evaluations
        during numerical integration in cumulative manner.
    Flight.function_evaluations_per_time_step : list
        List that stores number of derivative function evaluations
        per time step during numerical integration.
    Flight.time_steps : array
        List of time steps taking during numerical integration in
        seconds.
    Flight.flight_phases : Flight.FlightPhases
        Stores and manages flight phases.
    Flight.wind_velocity_x : Function
        Wind velocity X (East) experienced by the rocket as a
        function of time. Can be called or accessed as array.
    Flight.wind_velocity_y : Function
        Wind velocity Y (North) experienced by the rocket as a
        function of time. Can be called or accessed as array.
    Flight.density : Function
        Air density experienced by the rocket as a function of
        time. Can be called or accessed as array.
    Flight.pressure : Function
        Air pressure experienced by the rocket as a function of
        time. Can be called or accessed as array.
    Flight.dynamic_viscosity : Function
        Air dynamic viscosity experienced by the rocket as a function of
        time. Can be called or accessed as array.
    Flight.speed_of_sound : Function
        Speed of Sound in air experienced by the rocket as a
        function of time. Can be called or accessed as array.
    Flight.ax : Function
        Rocket's X (East) acceleration as a function of time, in m/s².
        Can be called or accessed as array.
    Flight.ay : Function
        Rocket's Y (North) acceleration as a function of time, in m/s².
        Can be called or accessed as array.
    Flight.az : Function
        Rocket's Z (Up) acceleration as a function of time, in m/s².
        Can be called or accessed as array.
    Flight.alpha1 : Function
        Rocket's angular acceleration Alpha 1 as a function of time.
        Direction 1 is in the rocket's body axis and points perpendicular
        to the rocket's axis of cylindrical symmetry.
        Units of rad/s². Can be called or accessed as array.
    Flight.alpha2 : Function
        Rocket's angular acceleration Alpha 2 as a function of time.
        Direction 2 is in the rocket's body axis and points perpendicular
        to the rocket's axis of cylindrical symmetry and direction 1.
        Units of rad/s². Can be called or accessed as array.
    Flight.alpha3 : Function
        Rocket's angular acceleration Alpha 3 as a function of time.
        Direction 3 is in the rocket's body axis and points in the
        direction of cylindrical symmetry.
        Units of rad/s². Can be called or accessed as array.
    Flight.speed : Function
        Rocket velocity magnitude in m/s relative to ground as a
        function of time. Can be called or accessed as array.
    Flight.max_speed : float
        Maximum velocity magnitude in m/s reached by the rocket
        relative to ground during flight.
    Flight.max_speed_time : float
        Time in seconds at which rocket reaches maximum velocity
        magnitude relative to ground.
    Flight.horizontal_speed : Function
        Rocket's velocity magnitude in the horizontal (North-East)
        plane in m/s as a function of time. Can be called or
        accessed as array.
    Flight.acceleration : Function
        Rocket acceleration magnitude in m/s² relative to ground as a
        function of time. Can be called or accessed as array.
    Flight.max_acceleration : float
        Maximum acceleration magnitude in m/s² reached by the rocket
        relative to ground during flight.
    Flight.max_acceleration_time : float
        Time in seconds at which rocket reaches maximum acceleration
        magnitude relative to ground.
    Flight.path_angle : Function
        Rocket's flight path angle, or the angle that the
        rocket's velocity makes with the horizontal (North-East)
        plane. Measured in degrees and expressed as a function
        of time. Can be called or accessed as array.
    Flight.attitude_vector_x : Function
        Rocket's attitude vector, or the vector that points
        in the rocket's axis of symmetry, component in the X
        direction (East) as a function of time.
        Can be called or accessed as array.
    Flight.attitude_vector_y : Function
        Rocket's attitude vector, or the vector that points
        in the rocket's axis of symmetry, component in the Y
        direction (East) as a function of time.
        Can be called or accessed as array.
    Flight.attitude_vector_z : Function
        Rocket's attitude vector, or the vector that points
        in the rocket's axis of symmetry, component in the Z
        direction (East) as a function of time.
        Can be called or accessed as array.
    Flight.attitude_angle : Function
        Rocket's attitude angle, or the angle that the
        rocket's axis of symmetry makes with the horizontal (North-East)
        plane. Measured in degrees and expressed as a function
        of time. Can be called or accessed as array.
    Flight.lateral_attitude_angle : Function
        Rocket's lateral attitude angle, or the angle that the
        rocket's axis of symmetry makes with plane defined by
        the launch rail direction and the Z (up) axis.
        Measured in degrees and expressed as a function
        of time. Can be called or accessed as array.
    Flight.phi : Function
        Rocket's Spin Euler Angle, φ, according to the 3-2-3 rotation
        system nomenclature (NASA Standard Aerospace). Measured in degrees and
        expressed as a function of time. Can be called or accessed as array.
    Flight.theta : Function
        Rocket's Nutation Euler Angle, θ, according to the 3-2-3 rotation
        system nomenclature (NASA Standard Aerospace). Measured in degrees and
        expressed as a function of time. Can be called or accessed as array.
    Flight.psi : Function
        Rocket's Precession Euler Angle, ψ, according to the 3-2-3 rotation
        system nomenclature (NASA Standard Aerospace). Measured in degrees and
        expressed as a function of time. Can be called or accessed as array.
    Flight.R1 : Function
        Resultant force perpendicular to rockets axis due to
        aerodynamic forces as a function of time. Units in N.
        Expressed as a function of time. Can be called or accessed
        as array.
        Direction 1 is in the rocket's body axis and points perpendicular
        to the rocket's axis of cylindrical symmetry.
    Flight.R2 : Function
        Resultant force perpendicular to rockets axis due to
        aerodynamic forces as a function of time. Units in N.
        Expressed as a function of time. Can be called or accessed
        as array.
        Direction 2 is in the rocket's body axis and points perpendicular
        to the rocket's axis of cylindrical symmetry and direction 1.
    Flight.R3 : Function
        Resultant force in rockets axis due to aerodynamic forces
        as a function of time. Units in N. Usually just drag.
        Expressed as a function of time. Can be called or accessed
        as array.
        Direction 3 is in the rocket's body axis and points in the
        direction of cylindrical symmetry.
    Flight.M1 : Function
        Resultant moment (torque) perpendicular to rockets axis due to
        aerodynamic forces and eccentricity as a function of time.
        Units in N*m.
        Expressed as a function of time. Can be called or accessed
        as array.
        Direction 1 is in the rocket's body axis and points perpendicular
        to the rocket's axis of cylindrical symmetry.
    Flight.M2 : Function
        Resultant moment (torque) perpendicular to rockets axis due to
        aerodynamic forces and eccentricity as a function of time.
        Units in N*m.
        Expressed as a function of time. Can be called or accessed
        as array.
        Direction 2 is in the rocket's body axis and points perpendicular
        to the rocket's axis of cylindrical symmetry and direction 1.
    Flight.M3 : Function
        Resultant moment (torque) in rockets axis due to aerodynamic
        forces and eccentricity as a function of time. Units in N*m.
        Expressed as a function of time. Can be called or accessed
        as array.
        Direction 3 is in the rocket's body axis and points in the
        direction of cylindrical symmetry.
    Flight.aerodynamic_lift : Function
        Resultant force perpendicular to rockets axis due to
        aerodynamic effects as a function of time. Units in N.
        Expressed as a function of time. Can be called or accessed
        as array.
    Flight.aerodynamic_drag : Function
        Resultant force aligned with the rockets axis due to
        aerodynamic effects as a function of time. Units in N.
        Expressed as a function of time. Can be called or accessed
        as array.
    Flight.aerodynamic_bending_moment : Function
        Resultant moment perpendicular to rocket's axis due to
        aerodynamic effects as a function of time. Units in N m.
        Expressed as a function of time. Can be called or accessed
        as array.
    Flight.aerodynamic_spin_moment : Function
        Resultant moment aligned with the rockets axis due to
        aerodynamic effects as a function of time. Units in N m.
        Expressed as a function of time. Can be called or accessed
        as array.
    Flight.rail_button1_normal_force : Function
        Upper rail button normal force in N as a function
        of time. Can be called or accessed as array.
    Flight.max_rail_button1_normal_force : float
        Maximum upper rail button normal force experienced
        during rail flight phase in N.
    Flight.rail_button1_shear_force : Function
        Upper rail button shear force in N as a function
        of time. Can be called or accessed as array.
    Flight.max_rail_button1_shear_force : float
        Maximum upper rail button shear force experienced
        during rail flight phase in N.
    Flight.rail_button2_normal_force : Function
        Lower rail button normal force in N as a function
        of time. Can be called or accessed as array.
    Flight.max_rail_button2_normal_force : float
        Maximum lower rail button normal force experienced
        during rail flight phase in N.
    Flight.rail_button2_shear_force : Function
        Lower rail button shear force in N as a function
        of time. Can be called or accessed as array.
    Flight.max_rail_button2_shear_force : float
        Maximum lower rail button shear force experienced
        during rail flight phase in N.
    Flight.rotational_energy : Function
        Rocket's rotational kinetic energy as a function of time.
        Units in J.
    Flight.translational_energy : Function
        Rocket's translational kinetic energy as a function of time.
        Units in J.
    Flight.kinetic_energy : Function
        Rocket's total kinetic energy as a function of time.
        Units in J.
    Flight.potential_energy : Function
        Rocket's gravitational potential energy as a function of
        time. Units in J.
    Flight.total_energy : Function
        Rocket's total mechanical energy as a function of time.
        Units in J.
    Flight.thrust_power : Function
        Rocket's engine thrust power output as a function
        of time in Watts. Can be called or accessed as array.
    Flight.drag_power : Function
        Aerodynamic drag power output as a function
        of time in Watts. Can be called or accessed as array.
    Flight.attitude_frequency_response : Function
        Fourier Frequency Analysis of the rocket's attitude angle.
        Expressed as the absolute vale of the magnitude as a function
        of frequency in Hz. Can be called or accessed as array.
    Flight.omega1_frequency_response : Function
        Fourier Frequency Analysis of the rocket's angular velocity omega 1.
        Expressed as the absolute vale of the magnitude as a function
        of frequency in Hz. Can be called or accessed as array.
    Flight.omega2_frequency_response : Function
        Fourier Frequency Analysis of the rocket's angular velocity omega 2.
        Expressed as the absolute vale of the magnitude as a function
        of frequency in Hz. Can be called or accessed as array.
    Flight.omega3_frequency_response : Function
        Fourier Frequency Analysis of the rocket's angular velocity omega 3.
        Expressed as the absolute vale of the magnitude as a function
        of frequency in Hz. Can be called or accessed as array.
    Flight.static_margin : Function
        Rocket's static margin during flight in calibers.
    Flight.stability_margin : Function
            Rocket's stability margin during flight, in calibers.
    Flight.initial_stability_margin : float
        Rocket's initial stability margin in calibers.
    Flight.out_of_rail_stability_margin : float
        Rocket's stability margin in calibers when it leaves the rail.
    Flight.stream_velocity_x : Function
        Freestream velocity x (East) component, in m/s, as a function of
        time. Can be called or accessed as array.
    Flight.stream_velocity_y : Function
        Freestream velocity y (North) component, in m/s, as a function of
        time. Can be called or accessed as array.
    Flight.stream_velocity_z : Function
        Freestream velocity z (up) component, in m/s, as a function of
        time. Can be called or accessed as array.
    Flight.free_stream_speed : Function
        Freestream velocity magnitude, in m/s, as a function of time.
        Can be called or accessed as array.
    Flight.apogee_freestream_speed : float
        Freestream speed of the rocket at apogee in m/s.
    Flight.mach_number : Function
        Rocket's Mach number defined as its freestream speed
        divided by the speed of sound at its altitude. Expressed
        as a function of time. Can be called or accessed as array.
    Flight.max_mach_number : float
        Rocket's maximum Mach number experienced during flight.
    Flight.max_mach_number_time : float
        Time at which the rocket experiences the maximum Mach number.
    Flight.reynolds_number : Function
        Rocket's Reynolds number, using its diameter as reference
        length and free_stream_speed as reference velocity. Expressed
        as a function of time. Can be called or accessed as array.
    Flight.max_reynolds_number : float
        Rocket's maximum Reynolds number experienced during flight.
    Flight.max_reynolds_number_time : float
        Time at which the rocket experiences the maximum Reynolds number.
    Flight.dynamic_pressure : Function
        Dynamic pressure experienced by the rocket in Pa as a function
        of time, defined by 0.5*rho*V^2, where rho is air density and V
        is the freestream speed. Can be called or accessed as array.
    Flight.max_dynamic_pressure : float
        Maximum dynamic pressure, in Pa, experienced by the rocket.
    Flight.max_dynamic_pressure_time : float
        Time at which the rocket experiences maximum dynamic pressure.
    Flight.total_pressure : Function
        Total pressure experienced by the rocket in Pa as a function
        of time. Can be called or accessed as array.
    Flight.max_total_pressure : float
        Maximum total pressure, in Pa, experienced by the rocket.
    Flight.max_total_pressure_time : float
        Time at which the rocket experiences maximum total pressure.
    Flight.angle_of_attack : Function
        Rocket's angle of attack in degrees as a function of time.
        Defined as the minimum angle between the attitude vector and
        the freestream velocity vector. Can be called or accessed as
        array.
    """

    def __init__(  # pylint: disable=too-many-arguments,too-many-statements
        self,
        rocket,
        environment,
        rail_length,
        inclination=80.0,
        heading=90.0,
        initial_solution=None,
        terminate_on_apogee=False,
        max_time=600,
        max_time_step=np.inf,
        min_time_step=0,
        rtol=1e-6,
        atol=None,
        time_overshoot=True,
        verbose=False,
        name="Flight",
        equations_of_motion="standard",
        ode_solver="LSODA",
    ):
        """Run a trajectory simulation.

        Parameters
        ----------
        rocket : Rocket
            Rocket to simulate.
        environment : Environment
            Environment to run simulation on.
        rail_length : int, float
            Length in which the rocket will be attached to the rail, only
            moving along a fixed direction, that is, the line parallel to the
            rail. Currently, if the an initial_solution is passed, the rail
            length is not used.
        inclination : int, float, optional
            Rail inclination angle relative to ground, given in degrees.
            Default is 80.
        heading : int, float, optional
            Heading angle relative to north given in degrees.
            Default is 90, which points in the x (east) direction.
        initial_solution : array, Flight, optional
            Initial solution array to be used. Format is:

            .. code-block:: python

                initial_solution = [
                    self.t_initial,
                    x_init, y_init, z_init,
                    vx_init, vy_init, vz_init,
                    e0_init, e1_init, e2_init, e3_init,
                    w1_init, w2_init, w3_init
                ]

            If a Flight object is used, the last state vector will be
            used as initial solution. If None, the initial solution will start
            with all null values, except for the euler parameters which will be
            calculated based on given values of inclination and heading.
            Default is None.
        terminate_on_apogee : boolean, optional
            Whether to terminate simulation when rocket reaches apogee.
            Default is False.
        max_time : int, float, optional
            Maximum time in which to simulate trajectory in seconds.
            Using this without setting a max_time_step may cause unexpected
            errors. Default is 600.
        max_time_step : int, float, optional
            Maximum time step to use during integration in seconds.
            Default is 0.01.
        min_time_step : int, float, optional
            Minimum time step to use during integration in seconds.
            Default is 0.01.
        rtol : float, array, optional
            Maximum relative error tolerance to be tolerated in the
            integration scheme. Can be given as array for each
            state space variable. Default is 1e-3.
        atol : float, optional
            Maximum absolute error tolerance to be tolerated in the
            integration scheme. Can be given as array for each
            state space variable. Default is 6*[1e-3] + 4*[1e-6] + 3*[1e-3].
        time_overshoot : bool, optional
            If True, decouples ODE time step from parachute trigger functions
            sampling rate. The time steps can overshoot the necessary trigger
            function evaluation points and then interpolation is used to
            calculate them and feed the triggers. Can greatly improve run
            time in some cases. Default is True.
        verbose : bool, optional
            If true, verbose mode is activated. Default is False.
        name : str, optional
            Name of the flight. Default is "Flight".
        equations_of_motion : str, optional
            Type of equations of motion to use. Can be "standard" or
            "solid_propulsion". Default is "standard". Solid propulsion is a
            more restricted set of equations of motion that only works for
            solid propulsion rockets. Such equations were used in RocketPy v0
            and are kept here for backwards compatibility.
        ode_solver : str, ``scipy.integrate.OdeSolver``, optional
            Integration method to use to solve the equations of motion ODE.
            Available options are: 'RK23', 'RK45', 'DOP853', 'Radau', 'BDF',
            'LSODA' from ``scipy.integrate.solve_ivp``.
            Default is 'LSODA', which is recommended for most flights.
            A custom ``scipy.integrate.OdeSolver`` can be passed as well.
            For more information on the integration methods, see the scipy
            documentation [1]_.


        Returns
        -------
        None

        References
        ----------
        .. [1] https://docs.scipy.org/doc/scipy/reference/generated/scipy.integrate.solve_ivp.html
        """
        # Save arguments
        self.env = environment
        self.rocket = rocket
        self.rail_length = rail_length
        if self.rail_length <= 0:  # pragma: no cover
            raise ValueError("Rail length must be a positive value.")
        self.parachutes = self.rocket.parachutes[:]
        self.inclination = inclination
        self.heading = heading
        self.max_time = max_time
        self.max_time_step = max_time_step
        self.min_time_step = min_time_step
        self.rtol = rtol
        self.atol = atol or 6 * [1e-3] + 4 * [1e-6] + 3 * [1e-3]
        self.initial_solution = initial_solution
        self.time_overshoot = time_overshoot
        self.terminate_on_apogee = terminate_on_apogee
        self.name = name
        self.equations_of_motion = equations_of_motion
        self.ode_solver = ode_solver

        # Controller initialization
        self.__init_controllers()

        # Flight initialization
        self.__init_solution_monitors()
        self.__init_equations_of_motion()
        self.__init_solver_monitors()

        # Create known flight phases
        self.flight_phases = self.FlightPhases()
        self.flight_phases.add_phase(
            self.t_initial, self.initial_derivative, clear=False
        )
        self.flight_phases.add_phase(self.max_time)

        # Simulate flight
        self.__simulate(verbose)

        # Initialize prints and plots objects
        self.prints = _FlightPrints(self)
        self.plots = _FlightPlots(self)

    def __repr__(self):
        return (
            f"<Flight(rocket= {self.rocket}, "
            f"environment= {self.env}, "
            f"rail_length= {self.rail_length}, "
            f"inclination= {self.inclination}, "
            f"heading = {self.heading},"
            f"name= {self.name})>"
        )

    # pylint: disable=too-many-nested-blocks, too-many-branches, too-many-locals,too-many-statements
    def __simulate(self, verbose):
        """Simulate the flight trajectory."""
        for phase_index, phase in self.time_iterator(self.flight_phases):
            # Determine maximum time for this flight phase
            phase.time_bound = self.flight_phases[phase_index + 1].t

            # Evaluate callbacks
            for callback in phase.callbacks:
                callback(self)

            # Create solver for this flight phase # TODO: allow different integrators
            self.function_evaluations.append(0)

            phase.solver = self._solver(
                phase.derivative,
                t0=phase.t,
                y0=self.y_sol,
                t_bound=phase.time_bound,
                rtol=self.rtol,
                atol=self.atol,
                max_step=self.max_time_step,
                min_step=self.min_time_step,
            )

            # Initialize phase time nodes
            phase.time_nodes = self.TimeNodes()
            # Add first time node to the time_nodes list
            phase.time_nodes.add_node(phase.t, [], [], [])
            # Add non-overshootable parachute time nodes
            if self.time_overshoot is False:
                phase.time_nodes.add_parachutes(
                    self.parachutes, phase.t, phase.time_bound
                )
                phase.time_nodes.add_sensors(
                    self.rocket.sensors, phase.t, phase.time_bound
                )
                phase.time_nodes.add_controllers(
                    self._controllers, phase.t, phase.time_bound
                )
            # Add last time node to the time_nodes list
            phase.time_nodes.add_node(phase.time_bound, [], [], [])
            # Organize time nodes with sort() and merge()
            phase.time_nodes.sort()
            phase.time_nodes.merge()
            # Clear triggers from first time node if necessary
            if phase.clear:
                phase.time_nodes[0].parachutes = []
                phase.time_nodes[0].callbacks = []

            # Iterate through time nodes
            for node_index, node in self.time_iterator(phase.time_nodes):
                # Determine time bound for this time node
                node.time_bound = phase.time_nodes[node_index + 1].t
                phase.solver.t_bound = node.time_bound
                if self.__is_lsoda:
                    phase.solver._lsoda_solver._integrator.rwork[0] = (
                        phase.solver.t_bound
                    )
                    phase.solver._lsoda_solver._integrator.call_args[4] = (
                        phase.solver._lsoda_solver._integrator.rwork
                    )
                phase.solver.status = "running"

                # Feed required parachute and discrete controller triggers
                # TODO: parachutes should be moved to controllers
                for callback in node.callbacks:
                    callback(self)

                if self.sensors:
                    # u_dot for all sensors
                    u_dot = phase.derivative(self.t, self.y_sol)
                    for sensor, position in node._component_sensors:
                        relative_position = position - self.rocket._csys * Vector(
                            [0, 0, self.rocket.center_of_dry_mass_position]
                        )
                        sensor.measure(
                            self.t,
                            u=self.y_sol,
                            u_dot=u_dot,
                            relative_position=relative_position,
                            environment=self.env,
                            gravity=self.env.gravity.get_value_opt(
                                self.solution[-1][3]
                            ),
                            pressure=self.env.pressure,
                            earth_radius=self.env.earth_radius,
                            initial_coordinates=(self.env.latitude, self.env.longitude),
                        )

                for controller in node._controllers:
                    controller(
                        self.t,
                        self.y_sol,
                        self.solution,
                        self.sensors,
                    )

                for parachute in node.parachutes:
                    # Calculate and save pressure signal
                    (
                        noisy_pressure,
                        height_above_ground_level,
                    ) = self.__calculate_and_save_pressure_signals(
                        parachute, node.t, self.y_sol[2]
                    )
                    if parachute.triggerfunc(
                        noisy_pressure,
                        height_above_ground_level,
                        self.y_sol,
                        self.sensors,
                    ):
                        # Remove parachute from flight parachutes
                        self.parachutes.remove(parachute)
                        # Create phase for time after detection and before inflation
                        # Must only be created if parachute has any lag
                        i = 1
                        if parachute.lag != 0:
                            self.flight_phases.add_phase(
                                node.t,
                                phase.derivative,
                                clear=True,
                                index=phase_index + i,
                            )
                            i += 1
                        # Create flight phase for time after inflation
                        callbacks = [
                            lambda self, parachute_cd_s=parachute.cd_s: setattr(
                                self, "parachute_cd_s", parachute_cd_s
                            )
                        ]
                        self.flight_phases.add_phase(
                            node.t + parachute.lag,
                            self.u_dot_parachute,
                            callbacks,
                            clear=False,
                            index=phase_index + i,
                        )
                        # Prepare to leave loops and start new flight phase
                        phase.time_nodes.flush_after(node_index)
                        phase.time_nodes.add_node(self.t, [], [], [])
                        phase.solver.status = "finished"
                        # Save parachute event
                        self.parachute_events.append([self.t, parachute])

                # Step through simulation
                while phase.solver.status == "running":
                    # Execute solver step, log solution and function evaluations
                    phase.solver.step()
                    self.solution += [[phase.solver.t, *phase.solver.y]]
                    self.function_evaluations.append(phase.solver.nfev)

                    # Update time and state
                    self.t = phase.solver.t
                    self.y_sol = phase.solver.y
                    if verbose:
                        print(f"Current Simulation Time: {self.t:3.4f} s", end="\r")

                    # Check for first out of rail event
                    if len(self.out_of_rail_state) == 1 and (
                        self.y_sol[0] ** 2
                        + self.y_sol[1] ** 2
                        + (self.y_sol[2] - self.env.elevation) ** 2
                        >= self.effective_1rl**2
                    ):
                        # Check exactly when it went out using root finding
                        # Disconsider elevation
                        self.solution[-2][3] -= self.env.elevation
                        self.solution[-1][3] -= self.env.elevation
                        # Get points
                        y0 = (
                            sum(self.solution[-2][i] ** 2 for i in [1, 2, 3])
                            - self.effective_1rl**2
                        )
                        yp0 = 2 * sum(
                            self.solution[-2][i] * self.solution[-2][i + 3]
                            for i in [1, 2, 3]
                        )
                        t1 = self.solution[-1][0] - self.solution[-2][0]
                        y1 = (
                            sum(self.solution[-1][i] ** 2 for i in [1, 2, 3])
                            - self.effective_1rl**2
                        )
                        yp1 = 2 * sum(
                            self.solution[-1][i] * self.solution[-1][i + 3]
                            for i in [1, 2, 3]
                        )
                        # Put elevation back
                        self.solution[-2][3] += self.env.elevation
                        self.solution[-1][3] += self.env.elevation
                        # Cubic Hermite interpolation (ax**3 + bx**2 + cx + d)
                        a, b, c, d = calculate_cubic_hermite_coefficients(
                            0,
                            float(phase.solver.step_size),
                            y0,
                            yp0,
                            y1,
                            yp1,
                        )
                        a += 1e-5  # TODO: why??
                        # Find roots
                        t_roots = find_roots_cubic_function(a, b, c, d)
                        # Find correct root
                        valid_t_root = [
                            t_root.real
                            for t_root in t_roots
                            if 0 < t_root.real < t1 and abs(t_root.imag) < 0.001
                        ]
                        if len(valid_t_root) > 1:  # pragma: no cover
                            raise ValueError(
                                "Multiple roots found when solving for rail exit time."
                            )
                        if len(valid_t_root) == 0:  # pragma: no cover
                            raise ValueError(
                                "No valid roots found when solving for rail exit time."
                            )
                        # Determine final state when upper button is going out of rail
                        self.t = valid_t_root[0] + self.solution[-2][0]
                        interpolator = phase.solver.dense_output()
                        self.y_sol = interpolator(self.t)
                        self.solution[-1] = [self.t, *self.y_sol]
                        self.out_of_rail_time = self.t
                        self.out_of_rail_time_index = len(self.solution) - 1
                        self.out_of_rail_state = self.y_sol
                        # Create new flight phase
                        self.flight_phases.add_phase(
                            self.t,
                            self.u_dot_generalized,
                            index=phase_index + 1,
                        )
                        # Prepare to leave loops and start new flight phase
                        phase.time_nodes.flush_after(node_index)
                        phase.time_nodes.add_node(self.t, [], [], [])
                        phase.solver.status = "finished"

                    # Check for apogee event
                    # TODO: negative vz doesn't really mean apogee. Improve this.
                    if len(self.apogee_state) == 1 and self.y_sol[5] < 0:
                        # Assume linear vz(t) to detect when vz = 0
                        t0, vz0 = self.solution[-2][0], self.solution[-2][6]
                        t1, vz1 = self.solution[-1][0], self.solution[-1][6]
                        t_root = find_root_linear_interpolation(t0, t1, vz0, vz1, 0)
                        # Fetch state at t_root
                        interpolator = phase.solver.dense_output()
                        self.apogee_state = interpolator(t_root)
                        # Store apogee data
                        self.apogee_time = t_root
                        self.apogee_x = self.apogee_state[0]
                        self.apogee_y = self.apogee_state[1]
                        self.apogee = self.apogee_state[2]

                        if self.terminate_on_apogee:
                            self.t = self.t_final = t_root
                            # Roll back solution
                            self.solution[-1] = [self.t, *self.apogee_state]
                            # Set last flight phase
                            self.flight_phases.flush_after(phase_index)
                            self.flight_phases.add_phase(self.t)
                            # Prepare to leave loops and start new flight phase
                            phase.time_nodes.flush_after(node_index)
                            phase.time_nodes.add_node(self.t, [], [], [])
                            phase.solver.status = "finished"
                        elif len(self.solution) > 2:
                            # adding the apogee state to solution increases accuracy
                            # we can only do this if the apogee is not the first state
                            self.solution.insert(-1, [t_root, *self.apogee_state])
                    # Check for impact event
                    if self.y_sol[2] < self.env.elevation:
                        # Check exactly when it happened using root finding
                        # Cubic Hermite interpolation (ax**3 + bx**2 + cx + d)
                        a, b, c, d = calculate_cubic_hermite_coefficients(
                            x0=0,  # t0
                            x1=float(phase.solver.step_size),  # t1 - t0
                            y0=float(self.solution[-2][3] - self.env.elevation),  # z0
                            yp0=float(self.solution[-2][6]),  # vz0
                            y1=float(self.solution[-1][3] - self.env.elevation),  # z1
                            yp1=float(self.solution[-1][6]),  # vz1
                        )
                        # Find roots
                        t_roots = find_roots_cubic_function(a, b, c, d)
                        # Find correct root
                        t1 = self.solution[-1][0] - self.solution[-2][0]
                        valid_t_root = [
                            t_root.real
                            for t_root in t_roots
                            if abs(t_root.imag) < 0.001 and 0 < t_root.real < t1
                        ]
                        if len(valid_t_root) > 1:  # pragma: no cover
                            raise ValueError(
                                "Multiple roots found when solving for impact time."
                            )
                        # Determine impact state at t_root
                        self.t = self.t_final = valid_t_root[0] + self.solution[-2][0]
                        interpolator = phase.solver.dense_output()
                        self.y_sol = self.impact_state = interpolator(self.t)
                        # Roll back solution
                        self.solution[-1] = [self.t, *self.y_sol]
                        # Save impact state
                        self.x_impact = self.impact_state[0]
                        self.y_impact = self.impact_state[1]
                        self.z_impact = self.impact_state[2]
                        self.impact_velocity = self.impact_state[5]
                        # Set last flight phase
                        self.flight_phases.flush_after(phase_index)
                        self.flight_phases.add_phase(self.t)
                        # Prepare to leave loops and start new flight phase
                        phase.time_nodes.flush_after(node_index)
                        phase.time_nodes.add_node(self.t, [], [], [])
                        phase.solver.status = "finished"

                    # List and feed overshootable time nodes
                    if self.time_overshoot:
                        # Initialize phase overshootable time nodes
                        overshootable_nodes = self.TimeNodes()
                        # Add overshootable parachute time nodes
                        overshootable_nodes.add_parachutes(
                            self.parachutes, self.solution[-2][0], self.t
                        )
                        # Add last time node (always skipped)
                        overshootable_nodes.add_node(self.t, [], [], [])
                        if len(overshootable_nodes) > 1:
                            # Sort and merge equal overshootable time nodes
                            overshootable_nodes.sort()
                            overshootable_nodes.merge()
                            # Clear if necessary
                            if overshootable_nodes[0].t == phase.t and phase.clear:
                                overshootable_nodes[0].parachutes = []
                                overshootable_nodes[0].callbacks = []
                            # Feed overshootable time nodes trigger
                            interpolator = phase.solver.dense_output()
                            for (
                                overshootable_index,
                                overshootable_node,
                            ) in self.time_iterator(overshootable_nodes):
                                # Calculate state at node time
                                overshootable_node.y_sol = interpolator(
                                    overshootable_node.t
                                )
                                for parachute in overshootable_node.parachutes:
                                    # Calculate and save pressure signal
                                    (
                                        noisy_pressure,
                                        height_above_ground_level,
                                    ) = self.__calculate_and_save_pressure_signals(
                                        parachute,
                                        overshootable_node.t,
                                        overshootable_node.y_sol[2],
                                    )

                                    # Check for parachute trigger
                                    if parachute.triggerfunc(
                                        noisy_pressure,
                                        height_above_ground_level,
                                        overshootable_node.y_sol,
                                        self.sensors,
                                    ):
                                        # Remove parachute from flight parachutes
                                        self.parachutes.remove(parachute)
                                        # Create phase for time after detection and
                                        # before inflation
                                        # Must only be created if parachute has any lag
                                        i = 1
                                        if parachute.lag != 0:
                                            self.flight_phases.add_phase(
                                                overshootable_node.t,
                                                phase.derivative,
                                                clear=True,
                                                index=phase_index + i,
                                            )
                                            i += 1
                                        # Create flight phase for time after inflation
                                        callbacks = [
                                            lambda self, parachute_cd_s=parachute.cd_s: setattr(
                                                self, "parachute_cd_s", parachute_cd_s
                                            )
                                        ]
                                        self.flight_phases.add_phase(
                                            overshootable_node.t + parachute.lag,
                                            self.u_dot_parachute,
                                            callbacks,
                                            clear=False,
                                            index=phase_index + i,
                                        )
                                        # Rollback history
                                        self.t = overshootable_node.t
                                        self.y_sol = overshootable_node.y_sol
                                        self.solution[-1] = [
                                            overshootable_node.t,
                                            *overshootable_node.y_sol,
                                        ]
                                        # Prepare to leave loops and start new flight phase
                                        overshootable_nodes.flush_after(
                                            overshootable_index
                                        )
                                        phase.time_nodes.flush_after(node_index)
                                        phase.time_nodes.add_node(self.t, [], [], [])
                                        phase.solver.status = "finished"
                                        # Save parachute event
                                        self.parachute_events.append(
                                            [self.t, parachute]
                                        )

                    # If controlled flight, post process must be done on sim time
                    if self._controllers:
                        phase.derivative(self.t, self.y_sol, post_processing=True)

        self.t_final = self.t
        self.__transform_pressure_signals_lists_to_functions()
        if self._controllers:
            # cache post process variables
            self.__evaluate_post_process = np.array(self.__post_processed_variables)
        if self.sensors:
            self.__cache_sensor_data()
        if verbose:
            print(f"\n>>> Simulation Completed at Time: {self.t:3.4f} s")

    def __calculate_and_save_pressure_signals(self, parachute, t, z):
        """Gets noise and pressure signals and saves them in the parachute
        object given the current time and altitude.

        Parameters
        ----------
        parachute : Parachute
            The parachute object to calculate signals for.
        t : float
            The current time in seconds.
        z : float
            The altitude above sea level in meters.

        Returns
        -------
        tuple[float, float]
            The noisy pressure and height above ground level.
        """
        # Calculate pressure and noise
        pressure = self.env.pressure.get_value_opt(z)
        noise = parachute.noise_function()
        noisy_pressure = pressure + noise

        # Stores in the parachute object
        parachute.clean_pressure_signal.append([t, pressure])
        parachute.noise_signal.append([t, noise])

        # Gets height above ground level considering noise
        height_above_ground_level = (
            self.env.barometric_height.get_value_opt(noisy_pressure)
            - self.env.elevation
        )

        return noisy_pressure, height_above_ground_level

    def __init_solution_monitors(self):
        # Initialize solution monitors
        self.out_of_rail_time = 0
        self.out_of_rail_time_index = 0
        self.out_of_rail_state = np.array([0])
        self.apogee_state = np.array([0])
        self.apogee_time = 0
        self.x_impact = 0
        self.y_impact = 0
        self.impact_velocity = 0
        self.impact_state = np.array([0])
        self.parachute_events = []
        self.post_processed = False
        self.__post_processed_variables = []

    def __init_flight_state(self):
        """Initialize flight state variables."""
        if self.initial_solution is None:
            # Initialize time and state variables
            self.t_initial = 0
            x_init, y_init, z_init = 0, 0, self.env.elevation
            vx_init, vy_init, vz_init = 0, 0, 0
            w1_init, w2_init, w3_init = 0, 0, 0
            # Initialize attitude
            # Precession / Heading Angle
            self.psi_init = np.radians(-self.heading)
            # Nutation / Attitude Angle
            self.theta_init = np.radians(self.inclination - 90)
            # Spin / Bank Angle
            self.phi_init = 0

            # Consider Rail Buttons position, if there is rail buttons
            try:
                self.phi_init += (
                    self.rocket.rail_buttons[0].component.angular_position_rad
                    * self.rocket._csys
                )
            except IndexError:
                pass

            # 3-1-3 Euler Angles to Euler Parameters
            e0_init, e1_init, e2_init, e3_init = euler313_to_quaternions(
                self.phi_init, self.theta_init, self.psi_init
            )
            # Store initial conditions
            self.initial_solution = [
                self.t_initial,
                x_init,
                y_init,
                z_init,
                vx_init,
                vy_init,
                vz_init,
                e0_init,
                e1_init,
                e2_init,
                e3_init,
                w1_init,
                w2_init,
                w3_init,
            ]
            # Set initial derivative for rail phase
            self.initial_derivative = self.udot_rail1
        elif isinstance(self.initial_solution, Flight):
            # Initialize time and state variables based on last solution of
            # previous flight
            self.initial_solution = self.initial_solution.solution[-1]
            # Set unused monitors
            self.out_of_rail_state = self.initial_solution[1:]
            self.out_of_rail_time = self.initial_solution[0]
            self.out_of_rail_time_index = 0
            # Set initial derivative for 6-DOF flight phase
            self.initial_derivative = self.u_dot_generalized
        else:
            # Initial solution given, ignore rail phase
            # TODO: Check if rocket is actually out of rail. Otherwise, start at rail
            self.out_of_rail_state = self.initial_solution[1:]
            self.out_of_rail_time = self.initial_solution[0]
            self.out_of_rail_time_index = 0
            self.initial_derivative = self.u_dot_generalized
        if self._controllers or self.sensors:
            # Handle post process during simulation, get initial accel/forces
            self.initial_derivative(
                self.t_initial, self.initial_solution[1:], post_processing=True
            )

    def __init_solver_monitors(self):
        # Initialize solver monitors
        self.function_evaluations = []
        # Initialize solution state
        self.solution = []
        self.__init_flight_state()

        self.t_initial = self.initial_solution[0]
        self.solution.append(self.initial_solution)
        self.t = self.solution[-1][0]
        self.y_sol = self.solution[-1][1:]

        self.__set_ode_solver(self.ode_solver)

    def __init_equations_of_motion(self):
        """Initialize equations of motion."""
        if self.equations_of_motion == "solid_propulsion":
            # NOTE: The u_dot is faster, but only works for solid propulsion
            self.u_dot_generalized = self.u_dot

    def __init_controllers(self):
        """Initialize controllers and sensors"""
        self._controllers = self.rocket._controllers[:]
        self.sensors = self.rocket.sensors.get_components()
        if self._controllers or self.sensors:
            if self.time_overshoot:  # pragma: no cover
                self.time_overshoot = False
                warnings.warn(
                    "time_overshoot has been set to False due to the presence "
                    "of controllers or sensors. "
                )
            # reset controllable object to initial state (only airbrakes for now)
            for air_brakes in self.rocket.air_brakes:
                air_brakes._reset()

        self.sensor_data = {}
        for sensor in self.sensors:
            sensor._reset(self.rocket)  # resets noise and measurement list
            self.sensor_data[sensor] = []

    def __cache_sensor_data(self):
        """Cache sensor data for simulations with sensors."""
        sensor_data = {}
        sensors = []
        for sensor in self.sensors:
            # skip sensors that are used more then once in the rocket
            if sensor not in sensors:
                sensors.append(sensor)
                sensor_data[sensor] = sensor.measured_data[:]
        self.sensor_data = sensor_data

    def __set_ode_solver(self, solver):
        """Sets the ODE solver to be used in the simulation.

        Parameters
        ----------
        solver : str, ``scipy.integrate.OdeSolver``
            Integration method to use to solve the equations of motion ODE,
            or a custom ``scipy.integrate.OdeSolver``.
        """
        if isinstance(solver, OdeSolver):
            self._solver = solver
        else:
            try:
                self._solver = ODE_SOLVER_MAP[solver]
<<<<<<< HEAD
            except KeyError as e:
=======
            except KeyError as e:  # pragma: no cover
>>>>>>> 78645903
                raise ValueError(
                    f"Invalid ``ode_solver`` input: {solver}. "
                    f"Available options are: {', '.join(ODE_SOLVER_MAP.keys())}"
                ) from e

        self.__is_lsoda = hasattr(self._solver, "_lsoda_solver")

    @cached_property
    def effective_1rl(self):
        """Original rail length minus the distance measured from nozzle exit
        to the upper rail button. It assumes the nozzle to be aligned with
        the beginning of the rail."""
        nozzle = self.rocket.nozzle_position
        try:
            rail_buttons = self.rocket.rail_buttons[0]
            upper_r_button = (
                rail_buttons.component.buttons_distance * self.rocket._csys
                + rail_buttons.position.z
            )
        except IndexError:  # No rail buttons defined
            upper_r_button = nozzle
        effective_1rl = self.rail_length - abs(nozzle - upper_r_button)
        return effective_1rl

    @cached_property
    def effective_2rl(self):
        """Original rail length minus the distance measured from nozzle exit
        to the lower rail button. It assumes the nozzle to be aligned with
        the beginning of the rail."""
        nozzle = self.rocket.nozzle_position
        try:
            rail_buttons = self.rocket.rail_buttons[0]
            lower_r_button = rail_buttons.position.z
        except IndexError:  # No rail buttons defined
            lower_r_button = nozzle
        effective_2rl = self.rail_length - abs(nozzle - lower_r_button)
        return effective_2rl

    @cached_property
    def frontal_surface_wind(self):
        """Frontal wind velocity at the surface level. The frontal wind is
        defined as the wind blowing in the direction of the rocket's heading.

        Returns
        -------
        float
            Wind velocity in the frontal direction at the surface level.
        """
        wind_u = self.env.wind_velocity_x.get_value_opt(self.env.elevation)
        wind_v = self.env.wind_velocity_y.get_value_opt(self.env.elevation)
        heading_rad = self.heading * np.pi / 180
        return wind_u * np.sin(heading_rad) + wind_v * np.cos(heading_rad)

    @cached_property
    def lateral_surface_wind(self):
        """Lateral wind velocity at the surface level. The lateral wind is
        defined as the wind blowing perpendicular to the rocket's heading.

        Returns
        -------
        float
            Wind velocity in the lateral direction at the surface level.
        """
        wind_u = self.env.wind_velocity_x.get_value_opt(self.env.elevation)
        wind_v = self.env.wind_velocity_y.get_value_opt(self.env.elevation)
        heading_rad = self.heading * np.pi / 180

        return -wind_u * np.cos(heading_rad) + wind_v * np.sin(heading_rad)

    def udot_rail1(self, t, u, post_processing=False):
        """Calculates derivative of u state vector with respect to time
        when rocket is flying in 1 DOF motion in the rail.

        Parameters
        ----------
        t : float
            Time in seconds
        u : list
            State vector defined by u = [x, y, z, vx, vy, vz, e0, e1,
            e2, e3, omega1, omega2, omega3].
        post_processing : bool, optional
            If True, adds flight data information directly to self
            variables such as self.angle_of_attack. Default is False.

        Return
        ------
        u_dot : list
            State vector defined by u_dot = [vx, vy, vz, ax, ay, az,
            e0dot, e1dot, e2dot, e3dot, alpha1, alpha2, alpha3].

        """
        # Retrieve integration data
        _, _, z, vx, vy, vz, e0, e1, e2, e3, _, _, _ = u

        # Retrieve important quantities
        # Mass
        total_mass_at_t = self.rocket.total_mass.get_value_opt(t)

        # Get freestream speed
        free_stream_speed = (
            (self.env.wind_velocity_x.get_value_opt(z) - vx) ** 2
            + (self.env.wind_velocity_y.get_value_opt(z) - vy) ** 2
            + (vz) ** 2
        ) ** 0.5
        free_stream_mach = free_stream_speed / self.env.speed_of_sound.get_value_opt(z)
        drag_coeff = self.rocket.power_on_drag.get_value_opt(free_stream_mach)

        # Calculate Forces
        thrust = self.rocket.motor.thrust.get_value_opt(t)
        rho = self.env.density.get_value_opt(z)
        R3 = -0.5 * rho * (free_stream_speed**2) * self.rocket.area * (drag_coeff)

        # Calculate Linear acceleration
        a3 = (R3 + thrust) / total_mass_at_t - (
            e0**2 - e1**2 - e2**2 + e3**2
        ) * self.env.gravity.get_value_opt(z)
        if a3 > 0:
            ax = 2 * (e1 * e3 + e0 * e2) * a3
            ay = 2 * (e2 * e3 - e0 * e1) * a3
            az = (1 - 2 * (e1**2 + e2**2)) * a3
        else:
            ax, ay, az = 0, 0, 0

        if post_processing:
            # Use u_dot post processing code for forces, moments and env data
            self.u_dot_generalized(t, u, post_processing=True)
            # Save feasible accelerations
            self.__post_processed_variables[-1][1:7] = [ax, ay, az, 0, 0, 0]

        return [vx, vy, vz, ax, ay, az, 0, 0, 0, 0, 0, 0, 0]

    def udot_rail2(self, t, u, post_processing=False):  # pragma: no cover
        """[Still not implemented] Calculates derivative of u state vector with
        respect to time when rocket is flying in 3 DOF motion in the rail.

        Parameters
        ----------
        t : float
            Time in seconds
        u : list
            State vector defined by u = [x, y, z, vx, vy, vz, e0, e1,
            e2, e3, omega1, omega2, omega3].
        post_processing : bool, optional
            If True, adds flight data information directly to self
            variables such as self.angle_of_attack, by default False

        Returns
        -------
        u_dot : list
            State vector defined by u_dot = [vx, vy, vz, ax, ay, az,
            e0dot, e1dot, e2dot, e3dot, alpha1, alpha2, alpha3].
        """
        # Hey! We will finish this function later, now we just can use u_dot
        return self.u_dot_generalized(t, u, post_processing=post_processing)

    def u_dot(
        self, t, u, post_processing=False
    ):  # pylint: disable=too-many-locals,too-many-statements
        """Calculates derivative of u state vector with respect to time
        when rocket is flying in 6 DOF motion during ascent out of rail
        and descent without parachute.

        Parameters
        ----------
        t : float
            Time in seconds
        u : list
            State vector defined by u = [x, y, z, vx, vy, vz, e0, e1,
            e2, e3, omega1, omega2, omega3].
        post_processing : bool, optional
            If True, adds flight data information directly to self
            variables such as self.angle_of_attack, by default False

        Returns
        -------
        u_dot : list
            State vector defined by u_dot = [vx, vy, vz, ax, ay, az,
            e0dot, e1dot, e2dot, e3dot, alpha1, alpha2, alpha3].
        """

        # Retrieve integration data
        _, _, z, vx, vy, vz, e0, e1, e2, e3, omega1, omega2, omega3 = u
        # Determine lift force and moment
        R1, R2, M1, M2, M3 = 0, 0, 0, 0, 0
        # Determine current behavior
        if t < self.rocket.motor.burn_out_time:
            # Motor burning
            # Retrieve important motor quantities
            # Inertias
            motor_I_33_at_t = self.rocket.motor.I_33.get_value_opt(t)
            motor_I_11_at_t = self.rocket.motor.I_11.get_value_opt(t)
            motor_I_33_derivative_at_t = self.rocket.motor.I_33.differentiate(
                t, dx=1e-6
            )
            motor_I_11_derivative_at_t = self.rocket.motor.I_11.differentiate(
                t, dx=1e-6
            )
            # Mass
            mass_flow_rate_at_t = self.rocket.motor.mass_flow_rate.get_value_opt(t)
            propellant_mass_at_t = self.rocket.motor.propellant_mass.get_value_opt(t)
            # Thrust
            thrust = self.rocket.motor.thrust.get_value_opt(t)
            # Off center moment
            M1 += self.rocket.thrust_eccentricity_x * thrust
            M2 -= self.rocket.thrust_eccentricity_y * thrust
        else:
            # Motor stopped
            # Inertias
            (
                motor_I_33_at_t,
                motor_I_11_at_t,
                motor_I_33_derivative_at_t,
                motor_I_11_derivative_at_t,
            ) = (0, 0, 0, 0)
            # Mass
            mass_flow_rate_at_t, propellant_mass_at_t = 0, 0
            # thrust
            thrust = 0

        # Retrieve important quantities
        # Inertias
        rocket_dry_I_33 = self.rocket.dry_I_33
        rocket_dry_I_11 = self.rocket.dry_I_11
        # Mass
        rocket_dry_mass = self.rocket.dry_mass  # already with motor's dry mass
        total_mass_at_t = propellant_mass_at_t + rocket_dry_mass
        mu = (propellant_mass_at_t * rocket_dry_mass) / (
            propellant_mass_at_t + rocket_dry_mass
        )
        # Geometry
        # b = -self.rocket.distance_rocket_propellant
        b = (
            -(
                self.rocket.center_of_propellant_position.get_value_opt(0)
                - self.rocket.center_of_dry_mass_position
            )
            * self.rocket._csys
        )
        c = self.rocket.nozzle_to_cdm
        nozzle_radius = self.rocket.motor.nozzle_radius
        # Prepare transformation matrix
        a11 = 1 - 2 * (e2**2 + e3**2)
        a12 = 2 * (e1 * e2 - e0 * e3)
        a13 = 2 * (e1 * e3 + e0 * e2)
        a21 = 2 * (e1 * e2 + e0 * e3)
        a22 = 1 - 2 * (e1**2 + e3**2)
        a23 = 2 * (e2 * e3 - e0 * e1)
        a31 = 2 * (e1 * e3 - e0 * e2)
        a32 = 2 * (e2 * e3 + e0 * e1)
        a33 = 1 - 2 * (e1**2 + e2**2)
        # Transformation matrix: (123) -> (XYZ)
        K = Matrix([[a11, a12, a13], [a21, a22, a23], [a31, a32, a33]])
        Kt = K.transpose

        # Calculate Forces and Moments
        # Get freestream speed
        wind_velocity_x = self.env.wind_velocity_x.get_value_opt(z)
        wind_velocity_y = self.env.wind_velocity_y.get_value_opt(z)
        speed_of_sound = self.env.speed_of_sound.get_value_opt(z)
        free_stream_speed = (
            (wind_velocity_x - vx) ** 2 + (wind_velocity_y - vy) ** 2 + (vz) ** 2
        ) ** 0.5
        free_stream_mach = free_stream_speed / speed_of_sound

        # Determine aerodynamics forces
        # Determine Drag Force
        if t < self.rocket.motor.burn_out_time:
            drag_coeff = self.rocket.power_on_drag.get_value_opt(free_stream_mach)
        else:
            drag_coeff = self.rocket.power_off_drag.get_value_opt(free_stream_mach)
        rho = self.env.density.get_value_opt(z)
        R3 = -0.5 * rho * (free_stream_speed**2) * self.rocket.area * drag_coeff
        for air_brakes in self.rocket.air_brakes:
            if air_brakes.deployment_level > 0:
                air_brakes_cd = air_brakes.drag_coefficient.get_value_opt(
                    air_brakes.deployment_level, free_stream_mach
                )
                air_brakes_force = (
                    -0.5
                    * rho
                    * (free_stream_speed**2)
                    * air_brakes.reference_area
                    * air_brakes_cd
                )
                if air_brakes.override_rocket_drag:
                    R3 = air_brakes_force  # Substitutes rocket drag coefficient
                else:
                    R3 += air_brakes_force
        # Off center moment
        M1 += self.rocket.cp_eccentricity_y * R3
        M2 -= self.rocket.cp_eccentricity_x * R3
        # Get rocket velocity in body frame
        vx_b = a11 * vx + a21 * vy + a31 * vz
        vy_b = a12 * vx + a22 * vy + a32 * vz
        vz_b = a13 * vx + a23 * vy + a33 * vz
        # Calculate lift and moment for each component of the rocket
        velocity_in_body_frame = Vector([vx_b, vy_b, vz_b])
        w = Vector([omega1, omega2, omega3])
        for aero_surface, _ in self.rocket.aerodynamic_surfaces:
            # Component cp relative to CDM in body frame
            comp_cp = self.rocket.surfaces_cp_to_cdm[aero_surface]
            # Component absolute velocity in body frame
            comp_vb = velocity_in_body_frame + (w ^ comp_cp)
            # Wind velocity at component altitude
            comp_z = z + (K @ comp_cp).z
            comp_wind_vx = self.env.wind_velocity_x.get_value_opt(comp_z)
            comp_wind_vy = self.env.wind_velocity_y.get_value_opt(comp_z)
            # Component freestream velocity in body frame
            comp_wind_vb = Kt @ Vector([comp_wind_vx, comp_wind_vy, 0])
            comp_stream_velocity = comp_wind_vb - comp_vb
            comp_stream_speed = abs(comp_stream_velocity)
            comp_stream_mach = comp_stream_speed / speed_of_sound
            # Reynolds at component altitude
            # TODO: Reynolds is only used in generic surfaces. This calculation
            # should be moved to the surface class for efficiency
            comp_reynolds = (
                self.env.density.get_value_opt(comp_z)
                * comp_stream_speed
                * aero_surface.reference_length
                / self.env.dynamic_viscosity.get_value_opt(comp_z)
            )
            # Forces and moments
            X, Y, Z, M, N, L = aero_surface.compute_forces_and_moments(
                comp_stream_velocity,
                comp_stream_speed,
                comp_stream_mach,
                rho,
                comp_cp,
                w,
                comp_reynolds,
            )
            R1 += X
            R2 += Y
            R3 += Z
            M1 += M
            M2 += N
            M3 += L
        # Off center moment
        M3 += self.rocket.cp_eccentricity_x * R2 - self.rocket.cp_eccentricity_y * R1

        # Calculate derivatives
        # Angular acceleration
        alpha1 = (
            M1
            - (
                omega2
                * omega3
                * (
                    rocket_dry_I_33
                    + motor_I_33_at_t
                    - rocket_dry_I_11
                    - motor_I_11_at_t
                    - mu * b**2
                )
                + omega1
                * (
                    (
                        motor_I_11_derivative_at_t
                        + mass_flow_rate_at_t
                        * (rocket_dry_mass - 1)
                        * (b / total_mass_at_t) ** 2
                    )
                    - mass_flow_rate_at_t
                    * ((nozzle_radius / 2) ** 2 + (c - b * mu / rocket_dry_mass) ** 2)
                )
            )
        ) / (rocket_dry_I_11 + motor_I_11_at_t + mu * b**2)
        alpha2 = (
            M2
            - (
                omega1
                * omega3
                * (
                    rocket_dry_I_11
                    + motor_I_11_at_t
                    + mu * b**2
                    - rocket_dry_I_33
                    - motor_I_33_at_t
                )
                + omega2
                * (
                    (
                        motor_I_11_derivative_at_t
                        + mass_flow_rate_at_t
                        * (rocket_dry_mass - 1)
                        * (b / total_mass_at_t) ** 2
                    )
                    - mass_flow_rate_at_t
                    * ((nozzle_radius / 2) ** 2 + (c - b * mu / rocket_dry_mass) ** 2)
                )
            )
        ) / (rocket_dry_I_11 + motor_I_11_at_t + mu * b**2)
        alpha3 = (
            M3
            - omega3
            * (
                motor_I_33_derivative_at_t
                - mass_flow_rate_at_t * (nozzle_radius**2) / 2
            )
        ) / (rocket_dry_I_33 + motor_I_33_at_t)
        # Euler parameters derivative
        e0dot = 0.5 * (-omega1 * e1 - omega2 * e2 - omega3 * e3)
        e1dot = 0.5 * (omega1 * e0 + omega3 * e2 - omega2 * e3)
        e2dot = 0.5 * (omega2 * e0 - omega3 * e1 + omega1 * e3)
        e3dot = 0.5 * (omega3 * e0 + omega2 * e1 - omega1 * e2)

        # Linear acceleration
        L = [
            (
                R1
                - b * propellant_mass_at_t * (omega2**2 + omega3**2)
                - 2 * c * mass_flow_rate_at_t * omega2
            )
            / total_mass_at_t,
            (
                R2
                + b * propellant_mass_at_t * (alpha3 + omega1 * omega2)
                + 2 * c * mass_flow_rate_at_t * omega1
            )
            / total_mass_at_t,
            (R3 - b * propellant_mass_at_t * (alpha2 - omega1 * omega3) + thrust)
            / total_mass_at_t,
        ]
        ax, ay, az = K @ Vector(L)
        az -= self.env.gravity.get_value_opt(z)  # Include gravity

        # Create u_dot
        u_dot = [
            vx,
            vy,
            vz,
            ax,
            ay,
            az,
            e0dot,
            e1dot,
            e2dot,
            e3dot,
            alpha1,
            alpha2,
            alpha3,
        ]

        if post_processing:
            self.__post_processed_variables.append(
                [t, ax, ay, az, alpha1, alpha2, alpha3, R1, R2, R3, M1, M2, M3]
            )

        return u_dot

    def u_dot_generalized(
        self, t, u, post_processing=False
    ):  # pylint: disable=too-many-locals,too-many-statements
        """Calculates derivative of u state vector with respect to time when the
        rocket is flying in 6 DOF motion in space and significant mass variation
        effects exist. Typical flight phases include powered ascent after launch
        rail.

        Parameters
        ----------
        t : float
            Time in seconds
        u : list
            State vector defined by u = [x, y, z, vx, vy, vz, q0, q1,
            q2, q3, omega1, omega2, omega3].
        post_processing : bool, optional
            If True, adds flight data information directly to self variables
            such as self.angle_of_attack, by default False.

        Returns
        -------
        u_dot : list
            State vector defined by u_dot = [vx, vy, vz, ax, ay, az,
            e0_dot, e1_dot, e2_dot, e3_dot, alpha1, alpha2, alpha3].
        """
        # Retrieve integration data
        _, _, z, vx, vy, vz, e0, e1, e2, e3, omega1, omega2, omega3 = u

        # Create necessary vectors
        # r = Vector([x, y, z])               # CDM position vector
        v = Vector([vx, vy, vz])  # CDM velocity vector
        e = [e0, e1, e2, e3]  # Euler parameters/quaternions
        w = Vector([omega1, omega2, omega3])  # Angular velocity vector

        # Retrieve necessary quantities
        ## Rocket mass
        total_mass = self.rocket.total_mass.get_value_opt(t)
        total_mass_dot = self.rocket.total_mass_flow_rate.get_value_opt(t)
        total_mass_ddot = self.rocket.total_mass_flow_rate.differentiate_complex_step(t)
        ## CM position vector and time derivatives relative to CDM in body frame
        r_CM_z = self.rocket.com_to_cdm_function
        r_CM_t = r_CM_z.get_value_opt(t)
        r_CM = Vector([0, 0, r_CM_t])
        r_CM_dot = Vector([0, 0, r_CM_z.differentiate_complex_step(t)])
        r_CM_ddot = Vector([0, 0, r_CM_z.differentiate(t, order=2)])
        ## Nozzle position vector
        r_NOZ = Vector([0, 0, self.rocket.nozzle_to_cdm])
        ## Nozzle gyration tensor
        S_nozzle = self.rocket.nozzle_gyration_tensor
        ## Inertia tensor
        inertia_tensor = self.rocket.get_inertia_tensor_at_time(t)
        ## Inertia tensor time derivative in the body frame
        I_dot = self.rocket.get_inertia_tensor_derivative_at_time(t)

        # Calculate the Inertia tensor relative to CM
        H = (r_CM.cross_matrix @ -r_CM.cross_matrix) * total_mass
        I_CM = inertia_tensor - H

        # Prepare transformation matrices
        K = Matrix.transformation(e)
        Kt = K.transpose

        # Compute aerodynamic forces and moments
        R1, R2, R3, M1, M2, M3 = 0, 0, 0, 0, 0, 0

        ## Drag force
        rho = self.env.density.get_value_opt(z)
        wind_velocity_x = self.env.wind_velocity_x.get_value_opt(z)
        wind_velocity_y = self.env.wind_velocity_y.get_value_opt(z)
        wind_velocity = Vector([wind_velocity_x, wind_velocity_y, 0])
        free_stream_speed = abs((wind_velocity - Vector(v)))
        speed_of_sound = self.env.speed_of_sound.get_value_opt(z)
        free_stream_mach = free_stream_speed / speed_of_sound

        if t < self.rocket.motor.burn_out_time:
            drag_coeff = self.rocket.power_on_drag.get_value_opt(free_stream_mach)
        else:
            drag_coeff = self.rocket.power_off_drag.get_value_opt(free_stream_mach)
        R3 += -0.5 * rho * (free_stream_speed**2) * self.rocket.area * drag_coeff
        for air_brakes in self.rocket.air_brakes:
            if air_brakes.deployment_level > 0:
                air_brakes_cd = air_brakes.drag_coefficient.get_value_opt(
                    air_brakes.deployment_level, free_stream_mach
                )
                air_brakes_force = (
                    -0.5
                    * rho
                    * (free_stream_speed**2)
                    * air_brakes.reference_area
                    * air_brakes_cd
                )
                if air_brakes.override_rocket_drag:
                    R3 = air_brakes_force  # Substitutes rocket drag coefficient
                else:
                    R3 += air_brakes_force
        # Get rocket velocity in body frame
        velocity_in_body_frame = Kt @ v
        # Calculate lift and moment for each component of the rocket
        for aero_surface, _ in self.rocket.aerodynamic_surfaces:
            # Component cp relative to CDM in body frame
            comp_cp = self.rocket.surfaces_cp_to_cdm[aero_surface]
            # Component absolute velocity in body frame
            comp_vb = velocity_in_body_frame + (w ^ comp_cp)
            # Wind velocity at component altitude
            comp_z = z + (K @ comp_cp).z
            comp_wind_vx = self.env.wind_velocity_x.get_value_opt(comp_z)
            comp_wind_vy = self.env.wind_velocity_y.get_value_opt(comp_z)
            # Component freestream velocity in body frame
            comp_wind_vb = Kt @ Vector([comp_wind_vx, comp_wind_vy, 0])
            comp_stream_velocity = comp_wind_vb - comp_vb
            comp_stream_speed = abs(comp_stream_velocity)
            comp_stream_mach = comp_stream_speed / speed_of_sound
            # Reynolds at component altitude
            # TODO: Reynolds is only used in generic surfaces. This calculation
            # should be moved to the surface class for efficiency
            comp_reynolds = (
                self.env.density.get_value_opt(comp_z)
                * comp_stream_speed
                * aero_surface.reference_length
                / self.env.dynamic_viscosity.get_value_opt(comp_z)
            )
            # Forces and moments
            X, Y, Z, M, N, L = aero_surface.compute_forces_and_moments(
                comp_stream_velocity,
                comp_stream_speed,
                comp_stream_mach,
                rho,
                comp_cp,
                w,
                comp_reynolds,
            )
            R1 += X
            R2 += Y
            R3 += Z
            M1 += M
            M2 += N
            M3 += L

        # Off center moment
        thrust = self.rocket.motor.thrust.get_value_opt(t)
        M1 += (
            self.rocket.cp_eccentricity_y * R3
            + self.rocket.thrust_eccentricity_x * thrust
        )
        M2 -= (
            self.rocket.cp_eccentricity_x * R3
            - self.rocket.thrust_eccentricity_y * thrust
        )
        M3 += self.rocket.cp_eccentricity_x * R2 - self.rocket.cp_eccentricity_y * R1

        weight_in_body_frame = Kt @ Vector(
            [0, 0, -total_mass * self.env.gravity.get_value_opt(z)]
        )

        T00 = total_mass * r_CM
        T03 = 2 * total_mass_dot * (r_NOZ - r_CM) - 2 * total_mass * r_CM_dot
        T04 = (
            Vector([0, 0, thrust])
            - total_mass * r_CM_ddot
            - 2 * total_mass_dot * r_CM_dot
            + total_mass_ddot * (r_NOZ - r_CM)
        )
        T05 = total_mass_dot * S_nozzle - I_dot

        T20 = (
            ((w ^ T00) ^ w)
            + (w ^ T03)
            + T04
            + weight_in_body_frame
            + Vector([R1, R2, R3])
        )

        T21 = (
            ((inertia_tensor @ w) ^ w)
            + T05 @ w
            - (weight_in_body_frame ^ r_CM)
            + Vector([M1, M2, M3])
        )

        # Angular velocity derivative
        w_dot = I_CM.inverse @ (T21 + (T20 ^ r_CM))

        # Velocity vector derivative
        v_dot = K @ (T20 / total_mass - (r_CM ^ w_dot))

        # Euler parameters derivative
        e_dot = [
            0.5 * (-omega1 * e1 - omega2 * e2 - omega3 * e3),
            0.5 * (omega1 * e0 + omega3 * e2 - omega2 * e3),
            0.5 * (omega2 * e0 - omega3 * e1 + omega1 * e3),
            0.5 * (omega3 * e0 + omega2 * e1 - omega1 * e2),
        ]

        # Position vector derivative
        r_dot = [vx, vy, vz]

        # Create u_dot
        u_dot = [*r_dot, *v_dot, *e_dot, *w_dot]

        if post_processing:
            self.__post_processed_variables.append(
                [t, *v_dot, *w_dot, R1, R2, R3, M1, M2, M3]
            )

        return u_dot

    def u_dot_parachute(self, t, u, post_processing=False):
        """Calculates derivative of u state vector with respect to time
        when rocket is flying under parachute. A 3 DOF approximation is
        used.

        Parameters
        ----------
        t : float
            Time in seconds
        u : list
            State vector defined by u = [x, y, z, vx, vy, vz, e0, e1,
            e2, e3, omega1, omega2, omega3].
        post_processing : bool, optional
            If True, adds flight data information directly to self
            variables such as self.angle_of_attack. Default is False.

        Return
        ------
        u_dot : list
            State vector defined by u_dot = [vx, vy, vz, ax, ay, az,
            e0dot, e1dot, e2dot, e3dot, alpha1, alpha2, alpha3].

        """
        # Get relevant state data
        z, vx, vy, vz = u[2:6]

        # Get atmospheric data
        rho = self.env.density.get_value_opt(z)
        wind_velocity_x = self.env.wind_velocity_x.get_value_opt(z)
        wind_velocity_y = self.env.wind_velocity_y.get_value_opt(z)

        # Get Parachute data
        cd_s = self.parachute_cd_s

        # Get the mass of the rocket
        mp = self.rocket.dry_mass

        # Define constants
        ka = 1  # Added mass coefficient (depends on parachute's porosity)
        R = 1.5  # Parachute radius
        # to = 1.2
        # eta = 1
        # Rdot = (6 * R * (1 - eta) / (1.2**6)) * (
        #     (1 - eta) * t**5 + eta * (to**3) * (t**2)
        # )
        # Rdot = 0

        # Calculate added mass
        ma = ka * rho * (4 / 3) * np.pi * R**3

        # Calculate freestream speed
        freestream_x = vx - wind_velocity_x
        freestream_y = vy - wind_velocity_y
        freestream_z = vz
        free_stream_speed = (freestream_x**2 + freestream_y**2 + freestream_z**2) ** 0.5

        # Determine drag force
        pseudo_drag = -0.5 * rho * cd_s * free_stream_speed
        # pseudo_drag = pseudo_drag - ka * rho * 4 * np.pi * (R**2) * Rdot
        Dx = pseudo_drag * freestream_x
        Dy = pseudo_drag * freestream_y
        Dz = pseudo_drag * freestream_z
        ax = Dx / (mp + ma)
        ay = Dy / (mp + ma)
        az = (Dz - 9.8 * mp) / (mp + ma)

        if post_processing:
            self.__post_processed_variables.append(
                [t, ax, ay, az, 0, 0, 0, Dx, Dy, Dz, 0, 0, 0]
            )

        return [vx, vy, vz, ax, ay, az, 0, 0, 0, 0, 0, 0, 0]

    @cached_property
    def solution_array(self):
        """Returns solution array of the rocket flight."""
        return np.array(self.solution)

    @property
    def function_evaluations_per_time_step(self):
        """Get the number of function evaluations per time step. This method
        calculates the difference between consecutive function evaluations
        during numerical integration and returns it as a list.

        Returns
        -------
        list
            The list of differences in function evaluations per time step.
        """
        return np.diff(self.function_evaluations).tolist()

    @cached_property
    def time(self):
        """Returns time array from solution."""
        return self.solution_array[:, 0]

    @cached_property
    def time_steps(self):
        """Returns time step array."""
        return np.diff(self.time)

    def get_solution_at_time(self, t, atol=1e-3):
        """Returns the solution state vector at a given time. If the time is
        not found in the solution, the closest time is used and a warning is
        raised.

        Parameters
        ----------
        t : float
            Time in seconds.
        atol : float, optional
            Absolute tolerance for time comparison. Default is 1e-3. If the
            difference between the time and the closest time in the solution
            is greater than this value, a warning is raised.

        Returns
        -------
        solution : np.array
            Solution state at time t. The array follows the format of the
            solution array, with the first column being time like this:
            [t, x, y, z, vx, vy, vz, e0, e1, e2, e3, omega1, omega2, omega3].

        """
        time_index = find_closest(self.time, t)
        if abs(self.time[time_index] - t) > atol:
            warnings.warn(
                f"Time {t} not found in solution. Closest time is "
                f"{self.time[time_index]}. Using closest time.",
                UserWarning,
            )
        return self.solution_array[time_index, :]

    # Process first type of outputs - state vector
    # Transform solution array into Functions
    @funcify_method("Time (s)", "X (m)", "spline", "constant")
    def x(self):
        """Rocket x position relative to the launch pad as a Function of
        time."""
        return self.solution_array[:, [0, 1]]

    @funcify_method("Time (s)", "Y (m)", "spline", "constant")
    def y(self):
        """Rocket y position relative to the lauch pad as a Function of
        time."""
        return self.solution_array[:, [0, 2]]

    @funcify_method("Time (s)", "Z (m)", "spline", "constant")
    def z(self):
        """Rocket z position relative to the launch pad as a Function of
        time."""
        return self.solution_array[:, [0, 3]]

    @funcify_method("Time (s)", "Altitude AGL (m)", "spline", "constant")
    def altitude(self):
        """Rocket altitude above ground level as a Function of time. Ground
        level is defined by the environment elevation."""
        return self.z - self.env.elevation

    @funcify_method("Time (s)", "Vx (m/s)", "spline", "zero")
    def vx(self):
        """Velocity of the rocket center of dry mass in the direction of
        the rocket x-axis as a Function of time."""
        return self.solution_array[:, [0, 4]]

    @funcify_method("Time (s)", "Vy (m/s)", "spline", "zero")
    def vy(self):
        """Velocity of the rocket center of dry mass in the direction of
        the rocket y-axis as a Function of time."""
        return self.solution_array[:, [0, 5]]

    @funcify_method("Time (s)", "Vz (m/s)", "spline", "zero")
    def vz(self):
        """Velocity of the rocket center of dry mass in the direction of
        the rocket z-axis as a Function of time."""
        return self.solution_array[:, [0, 6]]

    @funcify_method("Time (s)", "e0", "spline", "constant")
    def e0(self):
        """Rocket quaternion e0 as a Function of time."""
        return self.solution_array[:, [0, 7]]

    @funcify_method("Time (s)", "e1", "spline", "constant")
    def e1(self):
        """Rocket quaternion e1 as a Function of time."""
        return self.solution_array[:, [0, 8]]

    @funcify_method("Time (s)", "e2", "spline", "constant")
    def e2(self):
        """Rocket quaternion e2 as a Function of time."""
        return self.solution_array[:, [0, 9]]

    @funcify_method("Time (s)", "e3", "spline", "constant")
    def e3(self):
        """Rocket quaternion e3 as a Function of time."""
        return self.solution_array[:, [0, 10]]

    @funcify_method("Time (s)", "ω1 (rad/s)", "spline", "zero")
    def w1(self):
        """Angular velocity of the rocket in the x-axis as a Function of time.
        Sometimes referred to as pitch rate (q)."""
        return self.solution_array[:, [0, 11]]

    @funcify_method("Time (s)", "ω2 (rad/s)", "spline", "zero")
    def w2(self):
        """Angular velocity of the rocket in the y-axis as a Function of time.
        Sometimes referred to as yaw rate (r)."""
        return self.solution_array[:, [0, 12]]

    @funcify_method("Time (s)", "ω3 (rad/s)", "spline", "zero")
    def w3(self):
        """Angular velocity of the rocket in the z-axis as a Function of time.
        Sometimes referred to as roll rate (p)."""
        return self.solution_array[:, [0, 13]]

    # Process second type of outputs - accelerations components
    @funcify_method("Time (s)", "Ax (m/s²)", "spline", "zero")
    def ax(self):
        """Acceleration of the rocket center of dry mass in the direction of
        the rocket x-axis as a Function of time."""
        return self.__evaluate_post_process[:, [0, 1]]

    @funcify_method("Time (s)", "Ay (m/s²)", "spline", "zero")
    def ay(self):
        """Acceleration of the rocket center of dry mass in the direction of
        the rocket y-axis as a Function of time."""
        return self.__evaluate_post_process[:, [0, 2]]

    @funcify_method("Time (s)", "Az (m/s²)", "spline", "zero")
    def az(self):
        """Acceleration of the rocket center of dry mass in the direction of
        the rocket z-axis as a Function of time."""
        return self.__evaluate_post_process[:, [0, 3]]

    @funcify_method("Time (s)", "α1 (rad/s²)", "spline", "zero")
    def alpha1(self):
        """Angular acceleration of the rocket in the x-axis as a Function of
        time. Sometimes referred to as pitch acceleration."""
        return self.__evaluate_post_process[:, [0, 4]]

    @funcify_method("Time (s)", "α2 (rad/s²)", "spline", "zero")
    def alpha2(self):
        """Angular acceleration of the rocket in the y-axis as a Function of
        time. Sometimes referred to as yaw acceleration."""
        return self.__evaluate_post_process[:, [0, 5]]

    @funcify_method("Time (s)", "α3 (rad/s²)", "spline", "zero")
    def alpha3(self):
        """Angular acceleration of the rocket in the z-axis as a Function of
        time. Sometimes referred to as roll acceleration."""
        return self.__evaluate_post_process[:, [0, 6]]

    # Process third type of outputs - Temporary values
    @funcify_method("Time (s)", "R1 (N)", "spline", "zero")
    def R1(self):
        """Aerodynamic force along the x-axis of the rocket as a Function of
        time."""
        return self.__evaluate_post_process[:, [0, 7]]

    @funcify_method("Time (s)", "R2 (N)", "spline", "zero")
    def R2(self):
        """Aerodynamic force along the y-axis of the rocket as a Function of
        time."""
        return self.__evaluate_post_process[:, [0, 8]]

    @funcify_method("Time (s)", "R3 (N)", "spline", "zero")
    def R3(self):
        """Aerodynamic force along the z-axis (rocket's axis of symmetry) as a
        Function of time."""
        return self.__evaluate_post_process[:, [0, 9]]

    @funcify_method("Time (s)", "M1 (Nm)", "linear", "zero")
    def M1(self):
        """Aerodynamic moment in the rocket x-axis as a Function of time.
        Sometimes referred to as pitch moment."""
        return self.__evaluate_post_process[:, [0, 10]]

    @funcify_method("Time (s)", "M2 (Nm)", "linear", "zero")
    def M2(self):
        """Aerodynamic moment in the rocket y-axis as a Function of time.
        Sometimes referred to as yaw moment."""
        return self.__evaluate_post_process[:, [0, 11]]

    @funcify_method("Time (s)", "M3 (Nm)", "linear", "zero")
    def M3(self):
        """Aerodynamic moment in the rocket z-axis as a Function of time.
        Sometimes referred to as roll moment."""
        return self.__evaluate_post_process[:, [0, 12]]

    @funcify_method("Time (s)", "Pressure (Pa)", "spline", "constant")
    def pressure(self):
        """Air pressure felt by the rocket as a Function of time."""
        return [(t, self.env.pressure.get_value_opt(z)) for t, z in self.z]

    @funcify_method("Time (s)", "Density (kg/m³)", "spline", "constant")
    def density(self):
        """Air density felt by the rocket as a Function of time."""
        return [(t, self.env.density.get_value_opt(z)) for t, z in self.z]

    @funcify_method("Time (s)", "Dynamic Viscosity (Pa s)", "spline", "constant")
    def dynamic_viscosity(self):
        """Air dynamic viscosity felt by the rocket as a Function of
        time."""
        return [(t, self.env.dynamic_viscosity.get_value_opt(z)) for t, z in self.z]

    @funcify_method("Time (s)", "Speed of Sound (m/s)", "spline", "constant")
    def speed_of_sound(self):
        """Speed of sound in the air felt by the rocket as a Function of time."""
        return [(t, self.env.speed_of_sound.get_value_opt(z)) for t, z in self.z]

    @funcify_method("Time (s)", "Wind Velocity X (East) (m/s)", "spline", "constant")
    def wind_velocity_x(self):
        """Wind velocity in the X direction (east) as a Function of time."""
        return [(t, self.env.wind_velocity_x.get_value_opt(z)) for t, z in self.z]

    @funcify_method("Time (s)", "Wind Velocity Y (North) (m/s)", "spline", "constant")
    def wind_velocity_y(self):
        """Wind velocity in the Y direction (north) as a Function of time."""
        return [(t, self.env.wind_velocity_y.get_value_opt(z)) for t, z in self.z]

    # Process fourth type of output - values calculated from previous outputs

    # Kinematics functions and values
    # Velocity Magnitude
    @funcify_method("Time (s)", "Speed - Velocity Magnitude (m/s)")
    def speed(self):
        """Rocket speed, or velocity magnitude, as a Function of time."""
        return (self.vx**2 + self.vy**2 + self.vz**2) ** 0.5

    @property
    def out_of_rail_velocity(self):
        """Velocity at which the rocket leaves the launch rail."""
        return self.speed.get_value_opt(self.out_of_rail_time)

    @cached_property
    def max_speed_time(self):
        """Time at which the rocket reaches its maximum speed."""
        max_speed_time_index = np.argmax(self.speed.get_source()[:, 1])
        return self.speed[max_speed_time_index, 0]

    @cached_property
    def max_speed(self):
        """Maximum speed reached by the rocket."""
        return self.speed.get_value_opt(self.max_speed_time)

    # Accelerations
    @funcify_method("Time (s)", "acceleration Magnitude (m/s²)")
    def acceleration(self):
        """Rocket acceleration magnitude as a Function of time."""
        return (self.ax**2 + self.ay**2 + self.az**2) ** 0.5

    @cached_property
    def max_acceleration_power_on_time(self):
        """Time at which the rocket reaches its maximum acceleration during
        motor burn."""
        burn_out_time_index = find_closest(
            self.acceleration.source[:, 0], self.rocket.motor.burn_out_time
        )
        if burn_out_time_index == 0:
            return 0  # the burn out time is before the first time step

        max_acceleration_time_index = np.argmax(
            self.acceleration[:burn_out_time_index, 1]
        )
        return self.acceleration[max_acceleration_time_index, 0]

    @cached_property
    def max_acceleration_power_on(self):
        """Maximum acceleration reached by the rocket during motor burn."""
        return self.acceleration.get_value_opt(self.max_acceleration_power_on_time)

    @cached_property
    def max_acceleration_power_off_time(self):
        """Time at which the rocket reaches its maximum acceleration after
        motor burn."""
        burn_out_time_index = find_closest(
            self.acceleration.source[:, 0], self.rocket.motor.burn_out_time
        )
        max_acceleration_time_index = np.argmax(
            self.acceleration[burn_out_time_index:, 1]
        )
        return self.acceleration[max_acceleration_time_index, 0]

    @cached_property
    def max_acceleration_power_off(self):
        """Maximum acceleration reached by the rocket after motor burn."""
        return self.acceleration.get_value_opt(self.max_acceleration_power_off_time)

    @cached_property
    def max_acceleration_time(self):
        """Time at which the rocket reaches its maximum acceleration."""
        max_acceleration_time_index = np.argmax(self.acceleration[:, 1])
        return self.acceleration[max_acceleration_time_index, 0]

    @cached_property
    def max_acceleration(self):
        """Maximum acceleration reached by the rocket."""
        max_acceleration_time_index = np.argmax(self.acceleration[:, 1])
        return self.acceleration[max_acceleration_time_index, 1]

    @funcify_method("Time (s)", "Horizontal Speed (m/s)")
    def horizontal_speed(self):
        """Rocket horizontal speed as a Function of time."""
        return (self.vx**2 + self.vy**2) ** 0.5

    # Path Angle
    @funcify_method("Time (s)", "Path Angle (°)", "spline", "constant")
    def path_angle(self):
        """Rocket path angle as a Function of time."""
        path_angle = (180 / np.pi) * np.arctan2(
            self.vz[:, 1], self.horizontal_speed[:, 1]
        )
        return np.column_stack([self.time, path_angle])

    # Attitude Angle
    @funcify_method("Time (s)", "Attitude Vector X Component")
    def attitude_vector_x(self):
        """Rocket attitude vector X component as a Function of time.
        Same as row 1, column 3 of the rotation matrix that defines
        the conversion from the body frame to the inertial frame
        at each time step."""
        return 2 * (self.e1 * self.e3 + self.e0 * self.e2)  # a13

    @funcify_method("Time (s)", "Attitude Vector Y Component")
    def attitude_vector_y(self):
        """Rocket attitude vector Y component as a Function of time.
        Same as row 2, column 3 of the rotation matrix that defines
        the conversion from the body frame to the inertial frame
        at each time step."""
        return 2 * (self.e2 * self.e3 - self.e0 * self.e1)  # a23

    @funcify_method("Time (s)", "Attitude Vector Z Component")
    def attitude_vector_z(self):
        """Rocket attitude vector Z component as a Function of time.
        Same as row 3, column 3 of the rotation matrix that defines
        the conversion from the body frame to the inertial frame
        at each time step."""
        return 1 - 2 * (self.e1**2 + self.e2**2)  # a33

    @funcify_method("Time (s)", "Attitude Angle (°)")
    def attitude_angle(self):
        """Rocket attitude angle as a Function of time."""
        horizontal_attitude_proj = (
            self.attitude_vector_x**2 + self.attitude_vector_y**2
        ) ** 0.5
        attitude_angle = (180 / np.pi) * np.arctan2(
            self.attitude_vector_z[:, 1], horizontal_attitude_proj[:, 1]
        )
        return np.column_stack([self.time, attitude_angle])

    # Lateral Attitude Angle
    @funcify_method("Time (s)", "Lateral Attitude Angle (°)")
    def lateral_attitude_angle(self):
        """Rocket lateral attitude angle as a Function of time."""
        # TODO: complex method, it should be defined elsewhere.
        lateral_vector_angle = (np.pi / 180) * (self.heading - 90)
        lateral_vector_x = np.sin(lateral_vector_angle)
        lateral_vector_y = np.cos(lateral_vector_angle)
        attitude_lateral_proj = (
            lateral_vector_x * self.attitude_vector_x[:, 1]
            + lateral_vector_y * self.attitude_vector_y[:, 1]
        )
        attitude_lateral_proj_x = attitude_lateral_proj * lateral_vector_x
        attitude_lateral_proj_y = attitude_lateral_proj * lateral_vector_y
        attitude_lateral_plane_proj_x = (
            self.attitude_vector_x[:, 1] - attitude_lateral_proj_x
        )
        attitude_lateral_plane_proj_y = (
            self.attitude_vector_y[:, 1] - attitude_lateral_proj_y
        )
        attitude_lateral_plane_proj_z = self.attitude_vector_z[:, 1]
        attitude_lateral_plane_proj = (
            attitude_lateral_plane_proj_x**2
            + attitude_lateral_plane_proj_y**2
            + attitude_lateral_plane_proj_z**2
        ) ** 0.5
        lateral_attitude_angle = (180 / np.pi) * np.arctan2(
            attitude_lateral_proj, attitude_lateral_plane_proj
        )
        lateral_attitude_angle = np.column_stack([self.time, lateral_attitude_angle])
        return lateral_attitude_angle

    # Euler Angles
    @funcify_method("Time (s)", "Precession Angle - ψ (°)", "spline", "constant")
    def psi(self):
        """Precession angle as a Function of time."""
        psi = quaternions_to_precession(
            self.e0.y_array, self.e1.y_array, self.e2.y_array, self.e3.y_array
        )
        return np.column_stack([self.time, psi])

    @funcify_method("Time (s)", "Spin Angle - φ (°)", "spline", "constant")
    def phi(self):
        """Spin angle as a Function of time."""
        phi = quaternions_to_spin(
            self.e0.y_array, self.e1.y_array, self.e2.y_array, self.e3.y_array
        )
        return np.column_stack([self.time, phi])

    @funcify_method("Time (s)", "Nutation Angle - θ (°)", "spline", "constant")
    def theta(self):
        """Nutation angle as a Function of time."""
        theta = quaternions_to_nutation(self.e1.y_array, self.e2.y_array)
        return np.column_stack([self.time, theta])

    # Fluid Mechanics variables
    # Freestream Velocity
    @funcify_method("Time (s)", "Freestream Velocity X (m/s)", "spline", "constant")
    def stream_velocity_x(self):
        """Freestream velocity X component as a Function of time."""
        return np.column_stack((self.time, self.wind_velocity_x[:, 1] - self.vx[:, 1]))

    @funcify_method("Time (s)", "Freestream Velocity Y (m/s)", "spline", "constant")
    def stream_velocity_y(self):
        """Freestream velocity Y component as a Function of time."""
        return np.column_stack((self.time, self.wind_velocity_y[:, 1] - self.vy[:, 1]))

    @funcify_method("Time (s)", "Freestream Velocity Z (m/s)", "spline", "constant")
    def stream_velocity_z(self):
        """Freestream velocity Z component as a Function of time."""
        return np.column_stack((self.time, -self.vz[:, 1]))

    @funcify_method("Time (s)", "Freestream Speed (m/s)", "spline", "constant")
    def free_stream_speed(self):
        """Freestream speed as a Function of time."""
        free_stream_speed = (
            self.stream_velocity_x**2
            + self.stream_velocity_y**2
            + self.stream_velocity_z**2
        ) ** 0.5
        return free_stream_speed.get_source()

    # Apogee Freestream speed
    @cached_property
    def apogee_freestream_speed(self):
        """Freestream speed at apogee in m/s."""
        return self.free_stream_speed.get_value_opt(self.apogee_time)

    # Mach Number
    @funcify_method("Time (s)", "Mach Number", "spline", "zero")
    def mach_number(self):
        """Mach number as a Function of time."""
        return self.free_stream_speed / self.speed_of_sound

    @cached_property
    def max_mach_number_time(self):
        """Time of maximum Mach number."""
        max_mach_number_time_index = np.argmax(self.mach_number[:, 1])
        return self.mach_number[max_mach_number_time_index, 0]

    @cached_property
    def max_mach_number(self):
        """Maximum Mach number."""
        return self.mach_number.get_value_opt(self.max_mach_number_time)

    # Stability Margin
    @cached_property
    def max_stability_margin_time(self):
        """Time of maximum stability margin."""
        max_stability_margin_time_index = np.argmax(self.stability_margin[:, 1])
        return self.stability_margin[max_stability_margin_time_index, 0]

    @cached_property
    def max_stability_margin(self):
        """Maximum stability margin."""
        return self.stability_margin.get_value_opt(self.max_stability_margin_time)

    @cached_property
    def min_stability_margin_time(self):
        """Time of minimum stability margin."""
        min_stability_margin_time_index = np.argmin(self.stability_margin[:, 1])
        return self.stability_margin[min_stability_margin_time_index, 0]

    @cached_property
    def min_stability_margin(self):
        """Minimum stability margin."""
        return self.stability_margin.get_value_opt(self.min_stability_margin_time)

    @property
    def initial_stability_margin(self):
        """Stability margin at time 0.

        Returns
        -------
        float
        """
        return self.stability_margin.get_value_opt(self.time[0])

    @property
    def out_of_rail_stability_margin(self):
        """Stability margin at the time the rocket leaves the rail.

        Returns
        -------
        float
        """
        return self.stability_margin.get_value_opt(self.out_of_rail_time)

    # Reynolds Number
    @funcify_method("Time (s)", "Reynolds Number", "spline", "zero")
    def reynolds_number(self):
        """Reynolds number as a Function of time."""
        return (self.density * self.free_stream_speed / self.dynamic_viscosity) * (
            2 * self.rocket.radius
        )

    @cached_property
    def max_reynolds_number_time(self):
        """Time of maximum Reynolds number."""
        max_reynolds_number_time_index = np.argmax(self.reynolds_number[:, 1])
        return self.reynolds_number[max_reynolds_number_time_index, 0]

    @cached_property
    def max_reynolds_number(self):
        """Maximum Reynolds number."""
        return self.reynolds_number.get_value_opt(self.max_reynolds_number_time)

    # Dynamic Pressure
    @funcify_method("Time (s)", "Dynamic Pressure (Pa)", "spline", "zero")
    def dynamic_pressure(self):
        """Dynamic pressure as a Function of time."""
        return 0.5 * self.density * self.free_stream_speed**2

    @cached_property
    def max_dynamic_pressure_time(self):
        """Time of maximum dynamic pressure."""
        max_dynamic_pressure_time_index = np.argmax(self.dynamic_pressure[:, 1])
        return self.dynamic_pressure[max_dynamic_pressure_time_index, 0]

    @cached_property
    def max_dynamic_pressure(self):
        """Maximum dynamic pressure."""
        return self.dynamic_pressure.get_value_opt(self.max_dynamic_pressure_time)

    # Total Pressure
    @funcify_method("Time (s)", "Total Pressure (Pa)", "spline", "zero")
    def total_pressure(self):
        """Total pressure as a Function of time."""
        return self.pressure * (1 + 0.2 * self.mach_number**2) ** (3.5)

    @cached_property
    def max_total_pressure_time(self):
        """Time of maximum total pressure."""
        max_total_pressure_time_index = np.argmax(self.total_pressure[:, 1])
        return self.total_pressure[max_total_pressure_time_index, 0]

    @cached_property
    def max_total_pressure(self):
        """Maximum total pressure."""
        return self.total_pressure.get_value_opt(self.max_total_pressure_time)

    # Dynamics functions and variables

    #  Aerodynamic Lift and Drag
    # TODO: These are not lift and drag, they are the aerodynamic forces in
    # the rocket frame, meaning they are normal and axial forces. They should
    # be renamed.
    @funcify_method("Time (s)", "Aerodynamic Lift Force (N)", "spline", "zero")
    def aerodynamic_lift(self):
        """Aerodynamic lift force as a Function of time."""
        return (self.R1**2 + self.R2**2) ** 0.5

    @funcify_method("Time (s)", "Aerodynamic Drag Force (N)", "spline", "zero")
    def aerodynamic_drag(self):
        """Aerodynamic drag force as a Function of time."""
        return -1 * self.R3

    @funcify_method("Time (s)", "Aerodynamic Bending Moment (Nm)", "spline", "zero")
    def aerodynamic_bending_moment(self):
        """Aerodynamic bending moment as a Function of time."""
        return (self.M1**2 + self.M2**2) ** 0.5

    @funcify_method("Time (s)", "Aerodynamic Spin Moment (Nm)", "spline", "zero")
    def aerodynamic_spin_moment(self):
        """Aerodynamic spin moment as a Function of time."""
        return self.M3

    # Energy
    # Kinetic Energy
    @funcify_method("Time (s)", "Rotational Kinetic Energy (J)")
    def rotational_energy(self):
        """Rotational kinetic energy as a Function of time."""
        rotational_energy = 0.5 * (
            self.rocket.I_11 * self.w1**2
            + self.rocket.I_22 * self.w2**2
            + self.rocket.I_33 * self.w3**2
        )
        rotational_energy.set_discrete_based_on_model(self.w1)
        return rotational_energy

    @funcify_method("Time (s)", "Translational Kinetic Energy (J)", "spline", "zero")
    def translational_energy(self):
        """Translational kinetic energy as a Function of time."""
        # Redefine total_mass time grid to allow for efficient Function algebra
        total_mass = deepcopy(self.rocket.total_mass)
        total_mass.set_discrete_based_on_model(self.vz)
        translational_energy = 0.5 * total_mass * (self.speed**2)
        return translational_energy

    @funcify_method("Time (s)", "Kinetic Energy (J)", "spline", "zero")
    def kinetic_energy(self):
        """Total kinetic energy as a Function of time."""
        return self.rotational_energy + self.translational_energy

    # Potential Energy
    @funcify_method("Time (s)", "Potential Energy (J)", "spline", "constant")
    def potential_energy(self):
        """Potential energy as a Function of time in relation to sea
        level."""
        # Constants
        # TODO: this constant should come from Environment.
        standard_gravitational_parameter = 3.986004418e14
        # Redefine total_mass time grid to allow for efficient Function algebra
        total_mass = deepcopy(self.rocket.total_mass)
        total_mass.set_discrete_based_on_model(self.z)
        return (
            standard_gravitational_parameter
            * total_mass
            * (1 / (self.z + self.env.earth_radius) - 1 / self.env.earth_radius)
        )

    # Total Mechanical Energy
    @funcify_method("Time (s)", "Mechanical Energy (J)", "spline", "constant")
    def total_energy(self):
        """Total mechanical energy as a Function of time."""
        return self.kinetic_energy + self.potential_energy

    # thrust Power
    @funcify_method("Time (s)", "thrust Power (W)", "spline", "zero")
    def thrust_power(self):
        """Thrust power as a Function of time."""
        thrust = deepcopy(self.rocket.motor.thrust)
        thrust = thrust.set_discrete_based_on_model(self.speed)
        thrust_power = thrust * self.speed
        return thrust_power

    # Drag Power
    @funcify_method("Time (s)", "Drag Power (W)", "spline", "zero")
    def drag_power(self):
        """Drag power as a Function of time."""
        drag_power = self.R3 * self.speed
        drag_power.set_outputs("Drag Power (W)")
        return drag_power

    # Angle of Attack
    @cached_property
    def direction_cosine_matrixes(self):
        """Direction cosine matrix representing the attitude of the body frame,
        relative to the inertial frame, at each time step."""
        # Stack the y_arrays from e0, e1, e2, and e3 along a new axis
        stacked_arrays = np.stack(
            [self.e0.y_array, self.e1.y_array, self.e2.y_array, self.e3.y_array],
            axis=-1,
        )

        # Apply the transformation to the stacked arrays along the last axis
        Kt = np.array([Matrix.transformation(row).transpose for row in stacked_arrays])

        return Kt

    @cached_property
    def stream_velocity_body_frame(self):
        """Stream velocity array at the center of dry mass in the body frame at
        each time step."""
        Kt = self.direction_cosine_matrixes
        stream_velocity = np.array(
            [
                self.stream_velocity_x.y_array,
                self.stream_velocity_y.y_array,
                self.stream_velocity_z.y_array,
            ]
        ).transpose()
        stream_velocity_body = np.squeeze(
            np.matmul(Kt, stream_velocity[:, :, np.newaxis])
        )
        return stream_velocity_body

    @funcify_method("Time (s)", "Angle of Attack (°)", "spline", "constant")
    def angle_of_attack(self):
        """Angle of attack of the rocket with respect to the freestream
        velocity vector. Sometimes called total angle of attack. Defined as the
        angle between the freestream velocity vector and the rocket's z-axis.
        All in the Body Axes Coordinate System."""
        # Define stream velocity z component in body frame
        stream_vz_body = (
            -self.attitude_vector_x.y_array * self.stream_velocity_x.y_array
            - self.attitude_vector_y.y_array * self.stream_velocity_y.y_array
            - self.attitude_vector_z.y_array * self.stream_velocity_z.y_array
        )
        # Define freestream speed list
        free_stream_speed = self.free_stream_speed.y_array

        stream_vz_body_normalized = np.divide(
            stream_vz_body,
            free_stream_speed,
            out=np.zeros_like(stream_vz_body),
            where=free_stream_speed > 1e-6,
        )
        stream_vz_body_normalized = np.clip(stream_vz_body_normalized, -1, 1)

        # Calculate angle of attack and convert to degrees
        angle_of_attack = np.rad2deg(np.arccos(stream_vz_body_normalized))
        angle_of_attack = np.nan_to_num(angle_of_attack)

        return np.column_stack([self.time, angle_of_attack])

    @funcify_method("Time (s)", "Partial Angle of Attack (°)", "spline", "constant")
    def partial_angle_of_attack(self):
        """Partial angle of attack of the rocket with respect to the stream
        velocity vector. By partial angle of attack, it is meant the angle
        between the stream velocity vector in the y-z plane and the rocket's
        z-axis. All in the Body Axes Coordinate System."""
        # Stream velocity in standard aerodynamic frame
        stream_velocity = -self.stream_velocity_body_frame
        alpha = np.arctan2(
            stream_velocity[:, 1],
            stream_velocity[:, 2],
        )  # y-z plane
        return np.column_stack([self.time, np.rad2deg(alpha)])

    @funcify_method("Time (s)", "Beta (°)", "spline", "constant")
    def angle_of_sideslip(self):
        """Angle of sideslip of the rocket with respect to the stream
        velocity vector. Defined as the angle between the stream velocity
        vector in the x-z plane and the rocket's z-axis. All in the Body
        Axes Coordinate System."""
        # Stream velocity in standard aerodynamic frame
        stream_velocity = -self.stream_velocity_body_frame
        beta = np.arctan2(
            stream_velocity[:, 0],
            stream_velocity[:, 2],
        )  # x-z plane
        return np.column_stack([self.time, np.rad2deg(beta)])

    # Frequency response and stability variables
    @funcify_method("Frequency (Hz)", "ω1 Fourier Amplitude", "spline", "zero")
    def omega1_frequency_response(self):
        """Angular velocity 1 frequency response as a Function of
        frequency, as the rocket leaves the launch rail for 5 seconds of flight.
        """
        return self.w1.to_frequency_domain(
            self.out_of_rail_time, self.out_of_rail_time + 5, 100
        )

    @funcify_method("Frequency (Hz)", "ω2 Fourier Amplitude", "spline", "zero")
    def omega2_frequency_response(self):
        """Angular velocity 2 frequency response as a Function of
        frequency, as the rocket leaves the launch rail for 5 seconds of flight.
        """
        return self.w2.to_frequency_domain(
            self.out_of_rail_time, self.out_of_rail_time + 5, 100
        )

    @funcify_method("Frequency (Hz)", "ω3 Fourier Amplitude", "spline", "zero")
    def omega3_frequency_response(self):
        """Angular velocity 3 frequency response as a Function of
        frequency, as the rocket leaves the launch rail for 5 seconds of flight.
        """
        return self.w3.to_frequency_domain(
            self.out_of_rail_time, self.out_of_rail_time + 5, 100
        )

    @funcify_method(
        "Frequency (Hz)", "Attitude Angle Fourier Amplitude", "spline", "zero"
    )
    def attitude_frequency_response(self):
        """Attitude frequency response as a Function of frequency, as
        the rocket leaves the launch rail for 5 seconds of flight."""
        return self.attitude_angle.to_frequency_domain(
            lower=self.out_of_rail_time,
            upper=self.out_of_rail_time + 5,
            sampling_frequency=100,
        )

    @cached_property
    def static_margin(self):
        """Static margin of the rocket."""
        return self.rocket.static_margin

    @funcify_method("Time (s)", "Stability Margin (c)", "linear", "zero")
    def stability_margin(self):
        """Stability margin of the rocket along the flight, it considers the
        variation of the center of pressure position according to the mach
        number, as well as the variation of the center of gravity position
        according to the propellant mass evolution.

        Parameters
        ----------
        None

        Returns
        -------
        stability : rocketpy.Function
            Stability margin as a rocketpy.Function of time. The stability margin
            is defined as the distance between the center of pressure and the
            center of gravity, divided by the rocket diameter.
        """
        return [(t, self.rocket.stability_margin(m, t)) for t, m in self.mach_number]

    # Rail Button Forces

    @funcify_method("Time (s)", "Upper Rail Button Normal Force (N)", "spline", "zero")
    def rail_button1_normal_force(self):
        """Upper rail button normal force as a Function of time. If
        there's no rail button defined, the function returns a null Function."""
        return self.__calculate_rail_button_forces[0]

    @funcify_method("Time (s)", "Upper Rail Button Shear Force (N)", "spline", "zero")
    def rail_button1_shear_force(self):
        """Upper rail button shear force as a Function of time. If
        there's no rail button defined, the function returns a null Function."""
        return self.__calculate_rail_button_forces[1]

    @funcify_method("Time (s)", "Lower Rail Button Normal Force (N)", "spline", "zero")
    def rail_button2_normal_force(self):
        """Lower rail button normal force as a Function of time. If
        there's no rail button defined, the function returns a null Function."""
        return self.__calculate_rail_button_forces[2]

    @funcify_method("Time (s)", "Lower Rail Button Shear Force (N)", "spline", "zero")
    def rail_button2_shear_force(self):
        """Lower rail button shear force as a Function of time. If
        there's no rail button defined, the function returns a null Function."""
        return self.__calculate_rail_button_forces[3]

    @property
    def max_rail_button1_normal_force(self):
        """Maximum upper rail button normal force, in Newtons."""
        return np.abs(self.rail_button1_normal_force.y_array).max()

    @property
    def max_rail_button1_shear_force(self):
        """Maximum upper rail button shear force, in Newtons."""
        return np.abs(self.rail_button1_shear_force.y_array).max()

    @property
    def max_rail_button2_normal_force(self):
        """Maximum lower rail button normal force, in Newtons."""
        return np.abs(self.rail_button2_normal_force.y_array).max()

    @property
    def max_rail_button2_shear_force(self):
        """Maximum lower rail button shear force, in Newtons."""
        return np.abs(self.rail_button2_shear_force.y_array).max()

    @funcify_method(
        "Time (s)", "Horizontal Distance to Launch Point (m)", "spline", "constant"
    )
    def drift(self):
        """Rocket horizontal distance to tha launch point, in meters, as a
        Function of time."""
        return np.column_stack(
            (self.time, (self.x[:, 1] ** 2 + self.y[:, 1] ** 2) ** 0.5)
        )

    @funcify_method("Time (s)", "Bearing (°)", "spline", "constant")
    def bearing(self):
        """Rocket bearing compass, in degrees, as a Function of time."""
        x, y = self.x[:, 1], self.y[:, 1]
        bearing = (2 * np.pi - np.arctan2(-x, y)) * (180 / np.pi)
        return np.column_stack((self.time, bearing))

    @funcify_method("Time (s)", "Latitude (°)", "linear", "constant")
    def latitude(self):
        """Rocket latitude coordinate, in degrees, as a Function of
        time.
        """
        lat1 = np.deg2rad(self.env.latitude)  # Launch lat point converted to radians

        # Applies the haversine equation to find final lat/lon coordinates
        latitude = np.rad2deg(
            np.arcsin(
                np.sin(lat1) * np.cos(self.drift[:, 1] / self.env.earth_radius)
                + np.cos(lat1)
                * np.sin(self.drift[:, 1] / self.env.earth_radius)
                * np.cos(np.deg2rad(self.bearing[:, 1]))
            )
        )
        return np.column_stack((self.time, latitude))

    # TODO: haversine should be defined in tools.py so we just invoke it in here.
    @funcify_method("Time (s)", "Longitude (°)", "linear", "constant")
    def longitude(self):
        """Rocket longitude coordinate, in degrees, as a Function of
        time.
        """
        lat1 = np.deg2rad(self.env.latitude)  # Launch lat point converted to radians
        lon1 = np.deg2rad(self.env.longitude)  # Launch lon point converted to radians

        # Applies the haversine equation to find final lat/lon coordinates
        longitude = np.rad2deg(
            lon1
            + np.arctan2(
                np.sin(np.deg2rad(self.bearing[:, 1]))
                * np.sin(self.drift[:, 1] / self.env.earth_radius)
                * np.cos(lat1),
                np.cos(self.drift[:, 1] / self.env.earth_radius)
                - np.sin(lat1) * np.sin(np.deg2rad(self.latitude[:, 1])),
            )
        )

        return np.column_stack((self.time, longitude))

    def get_controller_observed_variables(self):
        """Retrieve the observed variables related to air brakes from the
        controllers. If there is only one set of observed variables, it is
        returned as a list. If there are multiple sets, the list containing
        all sets is returned."""
        observed_variables = [
            controller.observed_variables for controller in self._controllers
        ]
        return (
            observed_variables[0]
            if len(observed_variables) == 1
            else observed_variables
        )

    @cached_property
    def __calculate_rail_button_forces(self):  # TODO: complex method.
        """Calculate the forces applied to the rail buttons while rocket is
        still on the launch rail. It will return 0 if no rail buttons are
        defined.

        Returns
        -------
        F11: Function
            Rail Button 1 force in the 1 direction
        F12: Function
            Rail Button 1 force in the 2 direction
        F21: Function
            Rail Button 2 force in the 1 direction
        F22: Function
            Rail Button 2 force in the 2 direction
        """
        # First check for no rail phase or rail buttons
        null_force = []
        if self.out_of_rail_time_index == 0:  # No rail phase, no rail button forces
            warnings.warn(
                "Trying to calculate rail button forces without a rail phase defined."
                + "The rail button forces will be set to zero."
            )
            return null_force, null_force, null_force, null_force
        if len(self.rocket.rail_buttons) == 0:
            warnings.warn(
                "Trying to calculate rail button forces without rail buttons defined."
                + "The rail button forces will be set to zero."
            )
            return null_force, null_force, null_force, null_force

        # Distance from Rail Button 1 (upper) to CM
        rail_buttons_tuple = self.rocket.rail_buttons[0]
        upper_button_position = (
            rail_buttons_tuple.component.buttons_distance
            + rail_buttons_tuple.position.z
        )
        lower_button_position = rail_buttons_tuple.position.z
        angular_position_rad = rail_buttons_tuple.component.angular_position_rad
        D1 = (
            upper_button_position - self.rocket.center_of_dry_mass_position
        ) * self.rocket._csys
        # Distance from Rail Button 2 (lower) to CM
        D2 = (
            lower_button_position - self.rocket.center_of_dry_mass_position
        ) * self.rocket._csys
        F11 = (self.R1 * D2 - self.M2) / (D1 + D2)
        F11.set_outputs("Upper button force direction 1 (m)")
        F12 = (self.R2 * D2 + self.M1) / (D1 + D2)
        F12.set_outputs("Upper button force direction 2 (m)")
        F21 = (self.R1 * D1 + self.M2) / (D1 + D2)
        F21.set_outputs("Lower button force direction 1 (m)")
        F22 = (self.R2 * D1 - self.M1) / (D1 + D2)
        F22.set_outputs("Lower button force direction 2 (m)")

        model = Function(
            F11.get_source()[: self.out_of_rail_time_index + 1, :],
            interpolation=F11.__interpolation__,
        )

        # Limit force calculation to when rocket is in rail
        F11.set_discrete_based_on_model(model)
        F12.set_discrete_based_on_model(model)
        F21.set_discrete_based_on_model(model)
        F22.set_discrete_based_on_model(model)

        rail_button1_normal_force = F11 * np.cos(angular_position_rad) + F12 * np.sin(
            angular_position_rad
        )
        rail_button1_shear_force = F11 * -np.sin(angular_position_rad) + F12 * np.cos(
            angular_position_rad
        )
        rail_button2_normal_force = F21 * np.cos(angular_position_rad) + F22 * np.sin(
            angular_position_rad
        )
        rail_button2_shear_force = F21 * -np.sin(angular_position_rad) + F22 * np.cos(
            angular_position_rad
        )

        return (
            rail_button1_normal_force,
            rail_button1_shear_force,
            rail_button2_normal_force,
            rail_button2_shear_force,
        )

    def __transform_pressure_signals_lists_to_functions(self):
        """Calculate the pressure signal from the pressure sensor.
        It creates a signal_function attribute in the parachute object.
        Parachute works as a subclass of Rocket class.

        Returns
        -------
        None
        """
        # Transform parachute sensor feed into functions
        for parachute in self.rocket.parachutes:
            # TODO: these Functions do not need input validation
            parachute.clean_pressure_signal_function = Function(
                parachute.clean_pressure_signal,
                "Time (s)",
                "Pressure - Without Noise (Pa)",
                "linear",
            )
            parachute.noise_signal_function = Function(
                parachute.noise_signal, "Time (s)", "Pressure Noise (Pa)", "linear"
            )
            parachute.noisy_pressure_signal_function = (
                parachute.clean_pressure_signal_function
                + parachute.noise_signal_function
            )

    @cached_property
    def __evaluate_post_process(self):
        """Evaluate all post-processing variables by running the simulation
        again but with the post-processing flag set to True.

        Returns
        -------
        np.array
            An array containing all post-processed variables evaluated at each
            time step. Each element of the array is a list containing:
            [t, ax, ay, az, alpha1, alpha2, alpha3, R1, R2, R3, M1, M2, M3]
        """
        self.__post_processed_variables = []
        for phase_index, phase in self.time_iterator(self.flight_phases):
            init_time = phase.t
            final_time = self.flight_phases[phase_index + 1].t
            current_derivative = phase.derivative
            for callback in phase.callbacks:
                callback(self)
            for step in self.solution:
                if init_time < step[0] <= final_time or (
                    init_time == self.t_initial and step[0] == self.t_initial
                ):
                    current_derivative(step[0], step[1:], post_processing=True)

        return np.array(self.__post_processed_variables)

    def post_process(self, interpolation="spline", extrapolation="natural"):
        """This method is **deprecated** and is only kept here for backwards
        compatibility. All attributes that need to be post processed are
        computed just in time.

        Post-process all Flight information produced during
        simulation. Includes the calculation of maximum values,
        calculation of secondary values such as energy and conversion
        of lists to Function objects to facilitate plotting.

        Returns
        -------
        None
        """
        # pylint: disable=unused-argument
        # TODO: add a deprecation warning maybe?
        self.post_processed = True

    def calculate_stall_wind_velocity(self, stall_angle):  # TODO: move to utilities
        """Function to calculate the maximum wind velocity before the angle of
        attack exceeds a desired angle, at the instant of departing rail launch.
        Can be helpful if you know the exact stall angle of all aerodynamics
        surfaces.

        Parameters
        ----------
        stall_angle : float
            Angle, in degrees, for which you would like to know the maximum wind
            speed before the angle of attack exceeds it

        Return
        ------
        None
        """
        v_f = self.out_of_rail_velocity

        theta = np.radians(self.inclination)
        stall_angle = np.radians(stall_angle)

        c = (math.cos(stall_angle) ** 2 - math.cos(theta) ** 2) / math.sin(
            stall_angle
        ) ** 2
        w_v = (
            2 * v_f * math.cos(theta) / c
            + (
                4 * v_f * v_f * math.cos(theta) * math.cos(theta) / (c**2)
                + 4 * 1 * v_f * v_f / c
            )
            ** 0.5
        ) / 2

        stall_angle = np.degrees(stall_angle)
        print(
            "Maximum wind velocity at Rail Departure time before angle"
            + f" of attack exceeds {stall_angle:.3f}°: {w_v:.3f} m/s"
        )

    def export_pressures(self, file_name, time_step):  # TODO: move out
        """Exports the pressure experienced by the rocket during the flight to
        an external file, the '.csv' format is recommended, as the columns will
        be separated by commas. It can handle flights with or without
        parachutes, although it is not possible to get a noisy pressure signal
        if no parachute is added.

        If a parachute is added, the file will contain 3 columns: time in
        seconds, clean pressure in Pascals and noisy pressure in Pascals.
        For flights without parachutes, the third column will be discarded

        This function was created especially for the 'Projeto Jupiter'
        Electronics Subsystems team and aims to help in configuring
        micro-controllers.

        Parameters
        ----------
        file_name : string
            The final file name,
        time_step : float
            Time step desired for the final file

        Return
        ------
        None
        """
        time_points = np.arange(0, self.t_final, time_step)
        # pylint: disable=W1514, E1121
        with open(file_name, "w") as file:
            if len(self.rocket.parachutes) == 0:
                print("No parachutes in the rocket, saving static pressure.")
                for t in time_points:
                    file.write(f"{t:f}, {self.pressure.get_value_opt(t):.5f}\n")
            else:
                for parachute in self.rocket.parachutes:
                    for t in time_points:
                        p_cl = parachute.clean_pressure_signal_function.get_value_opt(t)
                        p_ns = parachute.noisy_pressure_signal_function.get_value_opt(t)
                        file.write(f"{t:f}, {p_cl:.5f}, {p_ns:.5f}\n")
                    # We need to save only 1 parachute data
                    break

    def export_data(self, file_name, *variables, time_step=None):
        """Exports flight data to a comma separated value file (.csv).

        Data is exported in columns, with the first column representing time
        steps. The first line of the file is a header line, specifying the
        meaning of each column and its units.

        Parameters
        ----------
        file_name : string
            The file name or path of the exported file. Example: flight_data.csv
            Do not use forbidden characters, such as / in Linux/Unix and
            `<, >, :, ", /, \\, | ?, *` in Windows.
        variables : strings, optional
            Names of the data variables which shall be exported. Must be Flight
            class attributes which are instances of the Function class. Usage
            example: test_flight.export_data('test.csv', 'z', 'angle_of_attack',
            'mach_number').
        time_step : float, optional
            Time step desired for the data. If None, all integration time steps
            will be exported. Otherwise, linear interpolation is carried out to
            calculate values at the desired time steps. Example: 0.001.
        """
        # TODO: we should move this method to outside of class.

        # Fast evaluation for the most basic scenario
        if time_step is None and len(variables) == 0:
            np.savetxt(
                file_name,
                self.solution,
                fmt="%.6f",
                delimiter=",",
                header=""
                "Time (s),"
                "X (m),"
                "Y (m),"
                "Z (m),"
                "E0,"
                "E1,"
                "E2,"
                "E3,"
                "W1 (rad/s),"
                "W2 (rad/s),"
                "W3 (rad/s)",
            )
            return

        # Not so fast evaluation for general case
        if variables is None:
            variables = [
                "x",
                "y",
                "z",
                "vx",
                "vy",
                "vz",
                "e0",
                "e1",
                "e2",
                "e3",
                "w1",
                "w2",
                "w3",
            ]

        if time_step is None:
            time_points = self.time
        else:
            time_points = np.arange(self.t_initial, self.t_final, time_step)

        exported_matrix = [time_points]
        exported_header = "Time (s)"

        # Loop through variables, get points and names (for the header)
        for variable in variables:
            if variable in self.__dict__:
                variable_function = self.__dict__[variable]
            # Deal with decorated Flight methods
            else:
                try:
                    obj = getattr(self.__class__, variable)
                    variable_function = obj.__get__(self, self.__class__)
                except AttributeError as exc:
                    raise AttributeError(
                        f"Variable '{variable}' not found in Flight class"
                    ) from exc
            variable_points = variable_function(time_points)
            exported_matrix += [variable_points]
            exported_header += f", {variable_function.__outputs__[0]}"

        exported_matrix = np.array(exported_matrix).T  # Fix matrix orientation

        np.savetxt(
            file_name,
            exported_matrix,
            fmt="%.6f",
            delimiter=",",
            header=exported_header,
            encoding="utf-8",
        )

    def export_sensor_data(self, file_name, sensor=None):
        """Exports sensors data to a file. The file format can be either .csv or
        .json.

        Parameters
        ----------
        file_name : str
            The file name or path of the exported file. Example: flight_data.csv
            Do not use forbidden characters, such as / in Linux/Unix and
            `<, >, :, ", /, \\, | ?, *` in Windows.
        sensor : Sensor, string, optional
            The sensor to export data from. Can be given as a Sensor object or
            as a string with the sensor name. If None, all sensors data will be
            exported. Default is None.
        """
        if sensor is None:
            data_dict = {}
            for used_sensor, measured_data in self.sensor_data.items():
                data_dict[used_sensor.name] = measured_data
        else:
            # export data of only that sensor
            data_dict = {}

            if not isinstance(sensor, str):
                data_dict[sensor.name] = self.sensor_data[sensor]
            else:  # sensor is a string
                matching_sensors = [s for s in self.sensor_data if s.name == sensor]

                if len(matching_sensors) > 1:
                    data_dict[sensor] = []
                    for s in matching_sensors:
                        data_dict[s.name].append(self.sensor_data[s])
                elif len(matching_sensors) == 1:
                    data_dict[sensor] = self.sensor_data[matching_sensors[0]]
                else:
                    raise ValueError("Sensor not found in the Flight.sensor_data.")

        with open(file_name, "w") as file:
            json.dump(data_dict, file)
        print("Sensor data exported to: ", file_name)

    def export_kml(  # TODO: should be moved out of this class.
        self,
        file_name="trajectory.kml",
        time_step=None,
        extrude=True,
        color="641400F0",
        altitude_mode="absolute",
    ):
        """Exports flight data to a .kml file, which can be opened with Google
        Earth to display the rocket's trajectory.

        Parameters
        ----------
        file_name : string
            The file name or path of the exported file. Example: flight_data.csv
        time_step : float, optional
            Time step desired for the data. If None, all integration time steps
            will be exported. Otherwise, linear interpolation is carried out to
            calculate values at the desired time steps. Example: 0.001.
        extrude: bool, optional
            To be used if you want to project the path over ground by using an
            extruded polygon. In case False only the linestring containing the
            flight path will be created. Default is True.
        color : str, optional
            Color of your trajectory path, need to be used in specific kml
            format. Refer to http://www.zonums.com/gmaps/kml_color/ for more
            info.
        altitude_mode: str
            Select elevation values format to be used on the kml file. Use
            'relativetoground' if you want use Above Ground Level elevation, or
            'absolute' if you want to parse elevation using Above Sea Level.
            Default is 'relativetoground'. Only works properly if the ground
            level is flat. Change to 'absolute' if the terrain is to irregular
            or contains mountains.
        """
        # Define time points vector
        if time_step is None:
            time_points = self.time
        else:
            time_points = np.arange(self.t_initial, self.t_final + time_step, time_step)
        # Open kml file with simplekml library
        kml = simplekml.Kml(open=1)
        trajectory = kml.newlinestring(name="Rocket Trajectory - Powered by RocketPy")

        if altitude_mode == "relativetoground":
            # In this mode the elevation data will be the Above Ground Level
            # elevation. Only works properly if the ground level is similar to
            # a plane, i.e. it might not work well if the terrain has mountains
            coords = [
                (
                    self.longitude.get_value_opt(t),
                    self.latitude.get_value_opt(t),
                    self.altitude.get_value_opt(t),
                )
                for t in time_points
            ]
            trajectory.coords = coords
            trajectory.altitudemode = simplekml.AltitudeMode.relativetoground
        else:  # altitude_mode == 'absolute'
            # In this case the elevation data will be the Above Sea Level elevation
            # Ensure you use the correct value on self.env.elevation, otherwise
            # the trajectory path can be offset from ground
            coords = [
                (
                    self.longitude.get_value_opt(t),
                    self.latitude.get_value_opt(t),
                    self.z.get_value_opt(t),
                )
                for t in time_points
            ]
            trajectory.coords = coords
            trajectory.altitudemode = simplekml.AltitudeMode.absolute
        # Modify style of trajectory linestring
        trajectory.style.linestyle.color = color
        trajectory.style.polystyle.color = color
        if extrude:
            trajectory.extrude = 1
        # Save the KML
        kml.save(file_name)
        print("File ", file_name, " saved with success!")

    def info(self):
        """Prints out a summary of the data available about the Flight."""
        self.prints.all()

    def all_info(self):
        """Prints out all data and graphs available about the Flight."""
        self.info()
        self.plots.all()

    def time_iterator(self, node_list):
        i = 0
        while i < len(node_list) - 1:
            yield i, node_list[i]
            i += 1

    def to_dict(self, include_outputs=False):
        data = {
            "rocket": self.rocket,
            "env": self.env,
            "rail_length": self.rail_length,
            "inclination": self.inclination,
            "heading": self.heading,
            "initial_solution": self.initial_solution,
            "terminate_on_apogee": self.terminate_on_apogee,
            "max_time": self.max_time,
            "max_time_step": self.max_time_step,
            "min_time_step": self.min_time_step,
            "rtol": self.rtol,
            "atol": self.atol,
            "time_overshoot": self.time_overshoot,
            "name": self.name,
            "equations_of_motion": self.equations_of_motion,
        }

        if include_outputs:
            data.update(
                {
                    "time": self.time,
                    "out_of_rail_time": self.out_of_rail_time,
                    "out_of_rail_velocity": self.out_of_rail_velocity,
                    "out_of_rail_state": self.out_of_rail_state,
                    "apogee": self.apogee,
                    "apogee_time": self.apogee_time,
                    "apogee_x": self.apogee_x,
                    "apogee_y": self.apogee_y,
                    "apogee_state": self.apogee_state,
                    "x_impact": self.x_impact,
                    "y_impact": self.y_impact,
                    "impact_velocity": self.impact_velocity,
                    "impact_state": self.impact_state,
                    "x": self.x,
                    "y": self.y,
                    "z": self.z,
                    "vx": self.vx,
                    "vy": self.vy,
                    "vz": self.vz,
                    "e0": self.e0,
                    "e1": self.e1,
                    "e2": self.e2,
                    "e3": self.e3,
                    "w1": self.w1,
                    "w2": self.w2,
                    "w3": self.w3,
                    "ax": self.ax,
                    "ay": self.ay,
                    "az": self.az,
                    "alpha1": self.alpha1,
                    "alpha2": self.alpha2,
                    "alpha3": self.alpha3,
                    "altitude": self.altitude,
                    "mach_number": self.mach_number,
                    "stream_velocity_x": self.stream_velocity_x,
                    "stream_velocity_y": self.stream_velocity_y,
                    "stream_velocity_z": self.stream_velocity_z,
                    "free_stream_speed": self.free_stream_speed,
                    "angle_of_attack": self.angle_of_attack,
                    "static_margin": self.static_margin,
                    "stability_margin": self.stability_margin,
                    "latitude": self.latitude,
                    "longitude": self.longitude,
                }
            )

        return data

    @classmethod
    def from_dict(cls, data):
        return cls(
            rocket=data["rocket"],
            environment=data["env"],
            rail_length=data["rail_length"],
            inclination=data["inclination"],
            heading=data["heading"],
            initial_solution=None,
            terminate_on_apogee=data["terminate_on_apogee"],
            max_time=data["max_time"],
            max_time_step=data["max_time_step"],
            min_time_step=data["min_time_step"],
            rtol=data["rtol"],
            atol=data["atol"],
            time_overshoot=data["time_overshoot"],
            name=data["name"],
            equations_of_motion=data["equations_of_motion"],
        )

    class FlightPhases:
        """Class to handle flight phases. It is used to store the derivatives
        and callbacks for each flight phase. It is also used to handle the
        insertion of flight phases in the correct order, according to their
        initial time.

        Attributes
        ----------
        list : list
            A list of FlightPhase objects. See FlightPhase subclass.
        """

        def __init__(self, init_list=None):
            init_list = [] if init_list is None else init_list
            self.list = init_list[:]

        def __getitem__(self, index):
            return self.list[index]

        def __len__(self):
            return len(self.list)

        def __repr__(self):
            return str(self.list)

        def display_warning(self, *messages):  # pragma: no cover
            """A simple function to print a warning message."""
            print("WARNING:", *messages)

        def add(self, flight_phase, index=None):  # TODO: quite complex method
            """Add a flight phase to the list. It will be inserted in the
            correct position, according to its initial time. If no index is
            provided, it will be appended to the end of the list. If by any
            reason the flight phase cannot be inserted in the correct position,
            a warning will be displayed and the flight phase will be inserted
            in the closest position possible.

            Parameters
            ----------
            flight_phase : FlightPhase
                The flight phase object to be added. See FlightPhase class.
            index : int, optional
                The index of the flight phase to be added. If no index is
                provided, the flight phase will be appended to the end of the
                list. Default is None.

            Returns
            -------
            None
            """
            # Handle first phase
            if len(self.list) == 0:
                self.list.append(flight_phase)
                return None

            # Handle appending to last position
            if index is None:
                previous_phase = self.list[-1]
                if flight_phase.t > previous_phase.t:
                    self.list.append(flight_phase)
                    return None
                warning_msg = (
                    (
                        "Trying to add flight phase starting together with the "
                        "one preceding it. This may be caused by multiple "
                        "parachutes being triggered simultaneously."
                    )
                    if flight_phase.t == previous_phase.t
                    else (
                        "Trying to add flight phase starting *before* the one "
                        "*preceding* it. This may be caused by multiple "
                        "parachutes being triggered simultaneously "
                        "or by having a negative parachute lag.",
                    )
                )
                self.display_warning(*warning_msg)
                flight_phase.t += 1e-7 if flight_phase.t == previous_phase.t else 0
                self.add(
                    flight_phase, -2 if flight_phase.t < previous_phase.t else None
                )
                return None

            # Handle inserting into intermediary position.
            # Check if new flight phase respects time
            next_phase = self.list[index]
            previous_phase = self.list[index - 1]
            if previous_phase.t < flight_phase.t < next_phase.t:
                self.list.insert(index, flight_phase)
                return None
            warning_msg = (
                (
                    "Trying to add flight phase starting *together* with the one *preceding* it. ",
                    "This may be caused by multiple parachutes being triggered simultaneously.",
                )
                if flight_phase.t == previous_phase.t
                else (
                    (
                        "Trying to add flight phase starting *together* with the one *proceeding* it. ",
                        "This may be caused by multiple parachutes being triggered simultaneously.",
                    )
                    if flight_phase.t == next_phase.t
                    else (
                        (
                            "Trying to add flight phase starting *before* the one *preceding* it. ",
                            "This may be caused by multiple parachutes being triggered simultaneously",
                            " or by having a negative parachute lag.",
                        )
                        if flight_phase.t < previous_phase.t
                        else (
                            "Trying to add flight phase starting *after* the one *proceeding* it.",
                            "This may be caused by multiple parachutes being triggered simultaneously.",
                        )
                    )
                )
            )
            self.display_warning(*warning_msg)
            adjust = 1e-7 if flight_phase.t in {previous_phase.t, next_phase.t} else 0
            new_index = (
                index - 1
                if flight_phase.t < previous_phase.t
                else index + 1 if flight_phase.t > next_phase.t else index
            )
            flight_phase.t += adjust
            self.add(flight_phase, new_index)

        def add_phase(self, t, derivatives=None, callback=None, clear=True, index=None):
            """Add a new flight phase to the list, with the specified
            characteristics. This method creates a new FlightPhase instance and
            adds it to the flight phases list, either at the specified index
            position or appended to the end. See FlightPhases.add() for more
            information.

            Parameters
            ----------
            t : float
                The initial time of the new flight phase.
            derivatives : function, optional
                A function representing the derivatives of the flight phase.
                Default is None.
            callback : list of functions, optional
                A list of callback functions to be executed during the flight
                phase. Default is None. You can also pass an empty list.
            clear : bool, optional
                A flag indicating whether to clear the solution after the phase.
                Default is True.
            index : int, optional
                The index at which the new flight phase should be inserted.
                If not provided, the flight phase will be appended
                to the end of the list. Default is None.

            Returns
            -------
            None
            """
            self.add(self.FlightPhase(t, derivatives, callback, clear), index)

        def flush_after(self, index):
            """This function deletes all flight phases after a given index.

            Parameters
            ----------
            index : int
                The index of the last flight phase to be kept.

            Returns
            -------
            None
            """
            del self.list[index + 1 :]

        class FlightPhase:
            """Class to store a flight phase. It stores the initial time, the
            derivative function, the callback functions and a flag to clear
            the solution after the phase.

            Attributes
            ----------
            t : float
                The initial time of the flight phase.
            derivative : function
                A function representing the derivatives of the flight phase.
            callbacks : list of functions
                A list of callback functions to be executed during the flight
                phase.
            clear : bool
                A flag indicating whether to clear the solution after the phase.
            """

            # TODO: add a "name" optional argument to the FlightPhase. Really helps.

            def __init__(self, t, derivative=None, callbacks=None, clear=True):
                self.t = t
                self.derivative = derivative
                self.callbacks = callbacks[:] if callbacks is not None else []
                self.clear = clear

            def __repr__(self):
                name = "None" if self.derivative is None else self.derivative.__name__
                return (
                    f"<FlightPhase(t= {self.t}, derivative= {name}, "
                    f"callbacks= {self.callbacks}, clear= {self.clear})>"
                )

    class TimeNodes:
        """TimeNodes is a class that stores all the time nodes of a simulation.
        It is meant to work like a python list, but it has some additional
        methods that are useful for the simulation. Them items stored in are
        TimeNodes object are instances of the TimeNode class.
        """

        def __init__(self, init_list=None):
            if not init_list:
                init_list = []
            self.list = init_list[:]

        def __getitem__(self, index):
            return self.list[index]

        def __len__(self):
            return len(self.list)

        def __repr__(self):
            return str(self.list)

        def add(self, time_node):
            self.list.append(time_node)

        def add_node(self, t, parachutes, controllers, sensors):
            self.list.append(self.TimeNode(t, parachutes, controllers, sensors))

        def add_parachutes(self, parachutes, t_init, t_end):
            for parachute in parachutes:
                # Calculate start of sampling time nodes
                sampling_interval = 1 / parachute.sampling_rate
                parachute_node_list = [
                    self.TimeNode(i * sampling_interval, [parachute], [], [])
                    for i in range(
                        math.ceil(t_init / sampling_interval),
                        math.floor(t_end / sampling_interval) + 1,
                    )
                ]
                self.list += parachute_node_list

        def add_controllers(self, controllers, t_init, t_end):
            for controller in controllers:
                # Calculate start of sampling time nodes
                controller_time_step = 1 / controller.sampling_rate
                controller_node_list = [
                    self.TimeNode(i * controller_time_step, [], [controller], [])
                    for i in range(
                        math.ceil(t_init / controller_time_step),
                        math.floor(t_end / controller_time_step) + 1,
                    )
                ]
                self.list += controller_node_list

        def add_sensors(self, sensors, t_init, t_end):
            # Iterate over sensors
            for sensor_component_tuple in sensors:
                # Calculate start of sampling time nodes
                sensor_time_step = 1 / sensor_component_tuple.component.sampling_rate
                sensor_node_list = [
                    self.TimeNode(
                        i * sensor_time_step, [], [], [sensor_component_tuple]
                    )
                    for i in range(
                        math.ceil(t_init / sensor_time_step),
                        math.floor(t_end / sensor_time_step) + 1,
                    )
                ]
                self.list += sensor_node_list

        def sort(self):
            self.list.sort()

        def merge(self):
            """Merge all the time nodes that have the same time. This is made to
            avoid multiple evaluations of the same time node. This method does
            not guarantee the order of the nodes in the list, so it is
            recommended to sort the list before or after using this method.
            """
            tmp_dict = {}
            for node in self.list:
                time = round(node.t, 7)
                try:
                    # Try to access the node and merge if it exists
                    tmp_dict[time].parachutes += node.parachutes
                    tmp_dict[time]._controllers += node._controllers
                    tmp_dict[time].callbacks += node.callbacks
                    tmp_dict[time]._component_sensors += node._component_sensors
                    tmp_dict[time]._controllers += node._controllers
                except KeyError:
                    # If the node does not exist, add it to the dictionary
                    tmp_dict[time] = node
            self.list = list(tmp_dict.values())

        def flush_after(self, index):
            del self.list[index + 1 :]

        class TimeNode:
            """TimeNode is a class that represents a time node in the time
            nodes list. It stores the time, the parachutes and the controllers
            that are active at that time. This class is supposed to work
            exclusively within the TimeNodes class.
            """

            def __init__(self, t, parachutes, controllers, sensors):
                """Create a TimeNode object.

                Parameters
                ----------
                t : float
                    Initial time of the time node.
                parachutes : list[Parachute]
                    List containing all the parachutes that should be evaluated
                    at this time node.
                controllers : list[_Controller]
                    List containing all the controllers that should be evaluated
                    at this time node.
                sensors : list[ComponentSensor]
                    List containing all the sensors that should be evaluated
                    at this time node.
                """
                self.t = t
                self.parachutes = parachutes
                self.callbacks = []
                self._controllers = controllers
                self._component_sensors = sensors

            def __repr__(self):
                return (
                    f"<TimeNode("
                    f"t: {self.t}, "
                    f"parachutes: {len(self.parachutes)}, "
                    f"controllers: {len(self._controllers)}, "
                    f"sensors: {len(self._component_sensors)})>"
                )

            def __lt__(self, other):
                """Allows the comparison of two TimeNode objects based on their
                initial time. This is particularly useful for sorting a list of
                TimeNode objects.

                Parameters
                ----------
                other : TimeNode
                    Another TimeNode object to compare with.

                Returns
                -------
                bool
                    True if the initial time of the current TimeNode is less
                    than the initial time of the other TimeNode, False
                    otherwise.
                """
                return self.t < other.t<|MERGE_RESOLUTION|>--- conflicted
+++ resolved
@@ -1266,11 +1266,7 @@
         else:
             try:
                 self._solver = ODE_SOLVER_MAP[solver]
-<<<<<<< HEAD
-            except KeyError as e:
-=======
             except KeyError as e:  # pragma: no cover
->>>>>>> 78645903
                 raise ValueError(
                     f"Invalid ``ode_solver`` input: {solver}. "
                     f"Available options are: {', '.join(ODE_SOLVER_MAP.keys())}"
