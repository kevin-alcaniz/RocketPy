--- conflicted
+++ resolved
@@ -184,31 +184,17 @@
         -------
         None
         """
-<<<<<<< HEAD
-        if self.flight.postProcessed is False:
-            self.flight.postProcess()
-        print("\nBurnOut State\n")
-        print("Burn out time: {:.3f} s".format(self.flight.rocket.motor.burnOutTime))
-        print(
-            "Altitude at burn out: {:.3f} m (AGL)".format(
-                self.flight.z(self.flight.rocket.motor.burnOutTime)
-=======
         print("\nBurn out State\n")
         print("Burn out time: {:.3f} s".format(self.flight.rocket.motor.burn_out_time))
         print(
             "Altitude at burn out: {:.3f} m (AGL)".format(
                 self.flight.z(self.flight.rocket.motor.burn_out_time)
->>>>>>> 46725b96
                 - self.flight.env.elevation
             )
         )
         print(
             "Rocket velocity at burn out: {:.3f} m/s".format(
-<<<<<<< HEAD
-                self.flight.speed(self.flight.rocket.motor.burnOutTime)
-=======
                 self.flight.speed(self.flight.rocket.motor.burn_out_time)
->>>>>>> 46725b96
             )
         )
         print(
@@ -232,20 +218,12 @@
         )
         print(
             "Mach Number at burn out: {:.3f}".format(
-<<<<<<< HEAD
-                self.flight.MachNumber(self.flight.rocket.motor.burnOutTime)
-=======
                 self.flight.mach_number(self.flight.rocket.motor.burn_out_time)
->>>>>>> 46725b96
             )
         )
         print(
             "Kinetic energy at burn out: {:.3e} J".format(
-<<<<<<< HEAD
-                self.flight.kineticEnergy(self.flight.rocket.motor.burnOutTime)
-=======
                 self.flight.kinetic_energy(self.flight.rocket.motor.burn_out_time)
->>>>>>> 46725b96
             )
         )
 
@@ -374,15 +352,9 @@
             )
         )
         print(
-<<<<<<< HEAD
-            "Maximum Gs: {:.3f} g at {:.2f} s".format(
-                self.flight.maxAcceleration / self.flight.env.gravity,
-                self.flight.maxAccelerationTime,
-=======
             "Maximum Gs During Motor Burn: {:.3f} g at {:.2f} s".format(
                 self.flight.max_acceleration_power_on / self.flight.env.standard_g,
                 self.flight.max_acceleration_power_on_time,
->>>>>>> 46725b96
             )
         )
         print(
