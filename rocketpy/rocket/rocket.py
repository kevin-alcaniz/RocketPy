--- conflicted
+++ resolved
@@ -1443,15 +1443,12 @@
             6. `interactive_objects` (list): A list containing the objects that
                the controller function can interact with. The objects are
                listed in the same order as they are provided in the
-<<<<<<< HEAD
                `interactive_objects`
             7. `sensors` (list): A list of sensors that are attached to the
                 rocket. The most recent measurements of the sensors are provided
                 with the ``sensor.measurement`` attribute. The sensors are
                 listed in the same order as they are added to the rocket
-=======
                ``interactive_objects``
->>>>>>> 6d65fa90
 
             This function will be called during the simulation at the specified
             sampling rate. The function should evaluate and change the observed
