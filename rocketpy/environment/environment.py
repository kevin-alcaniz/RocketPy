# pylint: disable=too-many-lines, broad-exception-caught, bare-except, raise-missing-from, consider-using-f-string, too-many-statements, too-many-instance-attributes, invalid-name, too-many-locals
import bisect
import json
import re
import warnings
from collections import namedtuple
from datetime import datetime, timedelta, timezone

import numpy as np
import pytz
import requests
from numpy import ma

from ..mathutils.function import Function, funcify_method
from ..plots.environment_plots import _EnvironmentPlots
from ..prints.environment_prints import _EnvironmentPrints
from ..tools import exponential_backoff

try:
    import netCDF4
except ImportError:
    HAS_NETCDF4 = False
    warnings.warn(
        "Unable to load netCDF4. NetCDF files and ``OPeNDAP`` will not be imported.",
        ImportWarning,
    )
else:
    HAS_NETCDF4 = True


def requires_netCDF4(func):
    def wrapped_func(*args, **kwargs):
        if HAS_NETCDF4:
            func(*args, **kwargs)
        else:
            raise ImportError(
                "This feature requires netCDF4 to be installed. Install it with `pip install netCDF4`"
            )

    return wrapped_func


class Environment:
    """Keeps all environment information stored, such as wind and temperature
    conditions, as well as gravity.

    Attributes
    ----------
    Environment.earth_radius : float
        Value of Earth's Radius as 6.3781e6 m.
    Environment.air_gas_constant : float
        Value of Air's Gas Constant as 287.05287 J/K/Kg
    Environment.gravity : float
        Positive value of gravitational acceleration in m/s^2.
    Environment.latitude : float
        Launch site latitude.
    Environment.longitude : float
        Launch site longitude.
    Environment.datum : string
        The desired reference ellipsoid model, the following options are
        available: "SAD69", "WGS84", "NAD83", and "SIRGAS2000". The default
        is "SIRGAS2000".
    Environment.initial_east : float
        Launch site East UTM coordinate
    Environment.initial_north :  float
        Launch site North UTM coordinate
    Environment.initial_utm_zone : int
        Launch site UTM zone number
    Environment.initial_utm_letter : string
        Launch site UTM letter, to keep the latitude band and describe the
        UTM Zone
    Environment.initial_hemisphere : string
        Launch site S/N hemisphere
    Environment.initial_ew : string
        Launch site E/W hemisphere
    Environment.elevation : float
        Launch site elevation.
    Environment.datetime_date : datetime
        Date time of launch in UTC.
    Environment.local_date : datetime
        Date time of launch in the local time zone, defined by
        ``Environment.timezone``.
    Environment.timezone : string
        Local time zone specification. See `pytz`_. for time zone information.

        .. _pytz: https://pytz.sourceforge.net/

    Environment.elev_lon_array : array
        Unidimensional array containing the longitude coordinates.
    Environment.elev_lat_array : array
        Unidimensional array containing the latitude coordinates.
    Environment.elev_array : array
        Two-dimensional Array containing the elevation information.
    Environment.topographic_profile_activated : bool
        True if the user already set a topographic profile. False otherwise.
    Environment.max_expected_height : float
        Maximum altitude in meters to keep weather data. The altitude must be
        above sea level (ASL). Especially useful for controlling plottings.
        Can be altered as desired by doing `max_expected_height = number`.
    Environment.pressure_ISA : Function
        Air pressure in Pa as a function of altitude as defined by the
        `International Standard Atmosphere ISO 2533`. Only defined after load
        ``Environment.load_international_standard_atmosphere`` has been called.
        Can be accessed as regular array, or called as a Function. See Function
        for more information.
    Environment.temperature_ISA : Function
        Air temperature in K as a function of altitude as defined by the
        `International Standard Atmosphere ISO 2533`. Only defined after load
        ``Environment.load_international_standard_atmosphere`` has been called.
        Can be accessed as regular array, or called as a Function. See Function
        for more information.
    Environment.pressure : Function
        Air pressure in Pa as a function of altitude. Can be accessed as regular
        array, or called as a Function. See Function for more information.
    Environment.barometric_height : Function
        Geometric height above sea level in m as a function of pressure. Can be
        accessed as regular array, or called as a Function. See Function for
        more information.
    Environment.temperature : Function
        Air temperature in K as a function of altitude. Can be accessed as
        regular array, or called as a Function. See Function for more
        information.
    Environment.speed_of_sound : Function
        Speed of sound in air in m/s as a function of altitude. Can be accessed
        as regular array, or called as a Function. See Function for more
        information.
    Environment.density : Function
        Air density in kg/m³ as a function of altitude. Can be accessed as
        regular array, or called as a Function. See Function for more
        information.
    Environment.dynamic_viscosity : Function
        Air dynamic viscosity in Pa*s as a function of altitude. Can be accessed
        as regular array, or called as a Function. See Function for more
        information.
    Environment.wind_speed : Function
        Wind speed in m/s as a function of altitude. Can be accessed as regular
        array, or called as a Function. See Function for more information.
    Environment.wind_direction : Function
        Wind direction (from which the wind blows) in degrees relative to north
        (positive clockwise) as a function of altitude. Can be accessed as an
        array, or called as a Function. See Function for more information.
    Environment.wind_heading : Function
        Wind heading (direction towards which the wind blows) in degrees
        relative to north (positive clockwise) as a function of altitude.
        Can be accessed as an array, or called as a Function.
        See Function for more information.
    Environment.wind_velocity_x : Function
        Wind U, or X (east) component of wind velocity in m/s as a function of
        altitude. Can be accessed as an array, or called as a Function. See
        Function for more information.
    Environment.wind_velocity_y : Function
        Wind V, or Y (north) component of wind velocity in m/s as a function of
        altitude. Can be accessed as an array, or called as a Function. See
        Function for more information.
    Environment.atmospheric_model_type : string
        Describes the atmospheric model which is being used. Can only assume the
        following values: ``standard_atmosphere``, ``custom_atmosphere``,
        ``wyoming_sounding``, ``NOAARucSounding``, ``Forecast``, ``Reanalysis``,
        ``Ensemble``.
    Environment.atmospheric_model_file : string
        Address of the file used for the atmospheric model being used. Only
        defined for ``wyoming_sounding``, ``NOAARucSounding``, ``Forecast``,
        ``Reanalysis``, ``Ensemble``
    Environment.atmospheric_model_dict : dictionary
        Dictionary used to properly interpret ``netCDF`` and ``OPeNDAP`` files.
        Only defined for ``Forecast``, ``Reanalysis``, ``Ensemble``.
    Environment.atmospheric_model_init_date : datetime
        Datetime object instance of first available date in ``netCDF``
        and ``OPeNDAP`` files when using ``Forecast``, ``Reanalysis`` or
        ``Ensemble``.
    Environment.atmospheric_model_end_date : datetime
        Datetime object instance of last available date in ``netCDF`` and
        ``OPeNDAP`` files when using ``Forecast``, ``Reanalysis`` or
        ``Ensemble``.
    Environment.atmospheric_model_interval : int
        Hour step between weather condition used in ``netCDF`` and
        ``OPeNDAP`` files when using ``Forecast``, ``Reanalysis`` or
        ``Ensemble``.
    Environment.atmospheric_model_init_lat : float
        Latitude of vertex just before the launch site in ``netCDF``
        and ``OPeNDAP`` files when using ``Forecast``, ``Reanalysis`` or
        ``Ensemble``.
    Environment.atmospheric_model_end_lat : float
        Latitude of vertex just after the launch site in ``netCDF``
        and ``OPeNDAP`` files when using ``Forecast``, ``Reanalysis`` or
        ``Ensemble``.
    Environment.atmospheric_model_init_lon : float
        Longitude of vertex just before the launch site in ``netCDF``
        and ``OPeNDAP`` files when using ``Forecast``, ``Reanalysis`` or
        ``Ensemble``.
    Environment.atmospheric_model_end_lon : float
        Longitude of vertex just after the launch site in ``netCDF``
        and ``OPeNDAP`` files when using ``Forecast``, ``Reanalysis`` or
        ``Ensemble``.
    Environment.lat_array : array
        Defined if ``netCDF`` or ``OPeNDAP`` file is used, for Forecasts,
        Reanalysis and Ensembles. 2x2 matrix for each pressure level of
        latitudes corresponding to the vertices of the grid cell which
        surrounds the launch site.
    Environment.lon_array : array
        Defined if ``netCDF`` or ``OPeNDAP`` file is used, for Forecasts,
        Reanalysis and Ensembles. 2x2 matrix for each pressure level of
        longitudes corresponding to the vertices of the grid cell which
        surrounds the launch site.
    Environment.lon_index : int
        Defined if ``netCDF`` or ``OPeNDAP`` file is used, for Forecasts,
        Reanalysis and Ensembles. Index to a grid longitude which
        is just over the launch site longitude, while ``lon_index`` - 1
        points to a grid longitude which is just under the launch
        site longitude.
    Environment.lat_index : int
        Defined if ``netCDF`` or ``OPeNDAP`` file is used, for Forecasts,
        Reanalysis and Ensembles. Index to a grid latitude which
        is just over the launch site latitude, while ``lat_index`` - 1
        points to a grid latitude which is just under the launch
        site latitude.
    Environment.geopotentials : array
        Defined if ``netCDF`` or ``OPeNDAP`` file is used, for Forecasts,
        Reanalysis and Ensembles. 2x2 matrix for each pressure level of
        geopotential heights corresponding to the vertices of the grid cell
        which surrounds the launch site.
    Environment.wind_us : array
        Defined if ``netCDF`` or ``OPeNDAP`` file is used, for Forecasts,
        Reanalysis and Ensembles. 2x2 matrix for each pressure level of
        wind U (east) component corresponding to the vertices of the grid
        cell which surrounds the launch site.
    Environment.wind_vs : array
        Defined if ``netCDF`` or ``OPeNDAP`` file is used, for Forecasts,
        Reanalysis and Ensembles. 2x2 matrix for each pressure level of
        wind V (north) component corresponding to the vertices of the grid
        cell which surrounds the launch site.
    Environment.levels : array
        Defined if ``netCDF`` or ``OPeNDAP`` file is used, for Forecasts,
        Reanalysis and Ensembles. List of pressure levels available in the file.
    Environment.temperatures : array
        Defined if ``netCDF`` or ``OPeNDAP`` file is used, for Forecasts,
        Reanalysis and Ensembles. 2x2 matrix for each pressure level of
        temperatures corresponding to the vertices of the grid cell which
        surrounds the launch site.
    Environment.time_array : array
        Defined if ``netCDF`` or ``OPeNDAP`` file is used, for Forecasts,
        Reanalysis and Ensembles. Array of dates available in the file.
    Environment.height : array
        Defined if ``netCDF`` or ``OPeNDAP`` file is used, for Forecasts,
        Reanalysis and Ensembles. List of geometric height corresponding to
        launch site location.
    Environment.level_ensemble : array
        Only defined when using Ensembles.
    Environment.height_ensemble : array
        Only defined when using Ensembles.
    Environment.temperature_ensemble : array
        Only defined when using Ensembles.
    Environment.wind_u_ensemble : array
        Only defined when using Ensembles.
    Environment.wind_v_ensemble : array
        Only defined when using Ensembles.
    Environment.wind_heading_ensemble : array
        Only defined when using Ensembles.
    Environment.wind_direction_ensemble : array
        Only defined when using Ensembles.
    Environment.wind_speed_ensemble : array
        Only defined when using Ensembles.
    Environment.num_ensemble_members : int
        Number of ensemble members. Only defined when using Ensembles.
    Environment.ensemble_member : int
        Current selected ensemble member. Only defined when using Ensembles.
    """

    def __init__(
        self,
        gravity=None,
        date=None,
        latitude=0.0,
        longitude=0.0,
        elevation=0.0,
        datum="SIRGAS2000",
        timezone="UTC",
        max_expected_height=80000.0,
    ):
        """Initializes the Environment class, capturing essential parameters of
        the launch site, including the launch date, geographical coordinates,
        and elevation. This class is designed to calculate crucial variables
        for the Flight simulation, such as atmospheric air pressure, density,
        and gravitational acceleration.

        Note that the default atmospheric model is the International Standard
        Atmosphere as defined by ISO 2533 unless specified otherwise in
        :meth:`Environment.set_atmospheric_model`.

        Parameters
        ----------
        gravity : int, float, callable, string, array, optional
            Surface gravitational acceleration. Positive values point the
            acceleration down. If None, the Somigliana formula is used.
            See :meth:`Environment.set_gravity_model` for more information.
        date : list or tuple, optional
            List or tuple of length 4, stating (year, month, day, hour) in the
            time zone of the parameter ``timezone``.
            Alternatively, can be a ``datetime`` object specifying launch
            date and time. The dates are stored as follows:

            - :attr:`Environment.local_date`: Local time of launch in
              the time zone specified by the parameter ``timezone``.

            - :attr:`Environment.datetime_date`: UTC time of launch.

            Must be given if a Forecast, Reanalysis
            or Ensemble, will be set as an atmospheric model.
            Default is None.
            See :meth:`Environment.set_date` for more information.
        latitude : float, optional
            Latitude in degrees (ranging from -90 to 90) of rocket
            launch location. Must be given if a Forecast, Reanalysis
            or Ensemble will be used as an atmospheric model or if
            Open-Elevation will be used to compute elevation. Positive
            values correspond to the North. Default value is 0, which
            corresponds to the equator.
        longitude : float, optional
            Longitude in degrees (ranging from -180 to 180) of rocket
            launch location. Must be given if a Forecast, Reanalysis
            or Ensemble will be used as an atmospheric model or if
            Open-Elevation will be used to compute elevation. Positive
            values correspond to the East. Default value is 0, which
            corresponds to the Greenwich Meridian.
        elevation : float, optional
            Elevation of launch site measured as height above sea
            level in meters. Alternatively, can be set as
            'Open-Elevation' which uses the Open-Elevation API to
            find elevation data. For this option, latitude and
            longitude must also be specified. Default value is 0.
        datum : string, optional
            The desired reference ellipsoidal model, the following options are
            available: "SAD69", "WGS84", "NAD83", and "SIRGAS2000". The default
            is "SIRGAS2000".
        timezone : string, optional
            Name of the time zone. To see all time zones, import pytz and run
            ``print(pytz.all_timezones)``. Default time zone is "UTC".
        max_expected_height : float, optional
            Maximum altitude in meters to keep weather data. The altitude must
            be above sea level (ASL). Especially useful for visualization.
            Can be altered as desired by doing `max_expected_height = number`.
            Depending on the atmospheric model, this value may be automatically
            modified.

        Returns
        -------
        None
        """
        # Initialize constants
        self.earth_radius = 6.3781 * (10**6)
        self.air_gas_constant = 287.05287  # in J/K/Kg
        self.standard_g = 9.80665

        # Initialize launch site details
        self.elevation = elevation
        self.set_elevation(elevation)
        self._max_expected_height = max_expected_height

        # Initialize plots and prints objects
        self.prints = _EnvironmentPrints(self)
        self.plots = _EnvironmentPlots(self)

        # Initialize atmosphere
        self.set_atmospheric_model("standard_atmosphere")

        # Save date
        if date is not None:
            self.set_date(date, timezone)
        else:
            self.date = None
            self.datetime_date = None
            self.local_date = None
            self.timezone = None

        # Initialize Earth geometry and save datum
        self.datum = datum
        self.ellipsoid = self.set_earth_geometry(datum)

        # Save latitude and longitude
        self.latitude = latitude
        self.longitude = longitude
        if latitude is not None and longitude is not None:
            self.set_location(latitude, longitude)
        else:
            self.latitude, self.longitude = None, None

        # Store launch site coordinates referenced to UTM projection system
        if self.latitude > -80 and self.latitude < 84:
            convert = self.geodesic_to_utm(
                lat=self.latitude,
                lon=self.longitude,
                flattening=self.ellipsoid.flattening,
                semi_major_axis=self.ellipsoid.semi_major_axis,
            )

            self.initial_north = convert[1]
            self.initial_east = convert[0]
            self.initial_utm_zone = convert[2]
            self.initial_utm_letter = convert[3]
            self.initial_hemisphere = convert[4]
            self.initial_ew = convert[5]

        # Set gravity model
        self.gravity = self.set_gravity_model(gravity)

        # Recalculate Earth Radius (meters)
        self.earth_radius = self.calculate_earth_radius(
            lat=self.latitude,
            semi_major_axis=self.ellipsoid.semi_major_axis,
            flattening=self.ellipsoid.flattening,
        )

    def set_date(self, date, timezone="UTC"):
        """Set date and time of launch and update weather conditions if
        date dependent atmospheric model is used.

        Parameters
        ----------
        date : list, tuple, datetime
            List or tuple of length 4, stating (year, month, day, hour) in the
            time zone of the parameter ``timezone``. See Notes for more
            information.
            Alternatively, can be a ``datetime`` object specifying launch
            date and time.
        timezone : string, optional
            Name of the time zone. To see all time zones, import pytz and run
            ``print(pytz.all_timezones)``. Default time zone is "UTC".

        Returns
        -------
        None

        Notes
        -----
        - If the ``date`` is given as a list or tuple, it should be in the same
          time zone as specified by the ``timezone`` parameter. This local
          time will be available in the attribute :attr:`Environment.local_date`
          while the UTC time will be available in the attribute
          :attr:`Environment.datetime_date`.

        - If the ``date`` is given as a ``datetime`` object without a time zone,
          it will be assumed to be in the same time zone as specified by the
          ``timezone`` parameter. However, if the ``datetime`` object has a time
          zone specified in its ``tzinfo`` attribute, the ``timezone``
          parameter will be ignored.

        Examples
        --------

        Let's set the launch date as an list:

        >>> date = [2000, 1, 1, 13] # January 1st, 2000 at 13:00 UTC+1
        >>> env = Environment()
        >>> env.set_date(date, timezone="Europe/Rome")
        >>> print(env.datetime_date) # Get UTC time
        2000-01-01 12:00:00+00:00
        >>> print(env.local_date)
        2000-01-01 13:00:00+01:00

        Now let's set the launch date as a ``datetime`` object:

        >>> from datetime import datetime
        >>> date = datetime(2000, 1, 1, 13, 0, 0)
        >>> env = Environment()
        >>> env.set_date(date, timezone="Europe/Rome")
        >>> print(env.datetime_date) # Get UTC time
        2000-01-01 12:00:00+00:00
        >>> print(env.local_date)
        2000-01-01 13:00:00+01:00
        """
        # Store date and configure time zone
        self.timezone = timezone
        tz = pytz.timezone(self.timezone)
        if not isinstance(date, datetime):
            local_date = datetime(*date)
        else:
            local_date = date
        if local_date.tzinfo is None:
            local_date = tz.localize(local_date)
        self.date = date
        self.local_date = local_date
        self.datetime_date = self.local_date.astimezone(pytz.UTC)

        # Update atmospheric conditions if atmosphere type is Forecast,
        # Reanalysis or Ensemble
        try:
            if self.atmospheric_model_type in ["Forecast", "Reanalysis", "Ensemble"]:
                self.set_atmospheric_model(
                    self.atmospheric_model_file, self.atmospheric_model_dict
                )
        except AttributeError:
            pass

    def set_location(self, latitude, longitude):
        """Set latitude and longitude of launch and update atmospheric
        conditions if location dependent model is being used.

        Parameters
        ----------
        latitude : float
            Latitude of launch site. May range from -90 to 90 degrees.
        longitude : float
            Longitude of launch site. Either from 0 to 360 degrees or from -180
            to 180 degrees.

        Returns
        -------
        None
        """
        # Store latitude and longitude
        self.latitude = latitude
        self.longitude = longitude

        # Update atmospheric conditions if atmosphere type is Forecast,
        # Reanalysis or Ensemble
        if self.atmospheric_model_type in ["Forecast", "Reanalysis", "Ensemble"]:
            self.set_atmospheric_model(
                self.atmospheric_model_file, self.atmospheric_model_dict
            )

    def set_gravity_model(self, gravity=None):
        """Defines the gravity model based on the given user input to the
        gravity parameter. The gravity model is responsible for computing the
        gravity acceleration at a given height above sea level in meters.

        Parameters
        ----------
        gravity : int, float, callable, string, list, optional
            The gravitational acceleration in m/s² to be used in the
            simulation, this value is positive when pointing downwards.
            The input type can be one of the following:

            - ``int`` or ``float``: The gravity acceleration is set as a\
              constant function with respect to height;

            - ``callable``: This callable should receive the height above\
              sea level in meters and return the gravity acceleration;

            - ``list``: The datapoints should be structured as\
              ``[(h_i,g_i), ...]`` where ``h_i`` is the height above sea\
              level in meters and ``g_i`` is the gravity acceleration in m/s²;

            - ``string``: The string should correspond to a path to a CSV file\
              containing the gravity acceleration data;

            - ``None``: The Somigliana formula is used to compute the gravity\
              acceleration.

            This parameter is used as a :class:`Function` object source, check\
            out the available input types for a more detailed explanation.

        Returns
        -------
        Function
            Function object representing the gravity model.

        Notes
        -----
        This method **does not** set the gravity acceleration, it only returns
        a :class:`Function` object representing the gravity model.

        Examples
        --------
        Let's prepare a `Environment` object with a constant gravity
        acceleration:

        >>> g_0 = 9.80665
        >>> env_cte_g = Environment(gravity=g_0)
        >>> env_cte_g.gravity([0, 100, 1000])
        [np.float64(9.80665), np.float64(9.80665), np.float64(9.80665)]

        It's also possible to variate the gravity acceleration by defining
        its function of height:

        >>> R_t = 6371000
        >>> g_func = lambda h : g_0 * (R_t / (R_t + h))**2
        >>> env_var_g = Environment(gravity=g_func)
        >>> g = env_var_g.gravity(1000)
        >>> print(f"{g:.6f}")
        9.803572
        """
        if gravity is None:
            return self.somigliana_gravity.set_discrete(
                0, self.max_expected_height, 100
            )
        else:
            return Function(gravity, "height (m)", "gravity (m/s²)").set_discrete(
                0, self.max_expected_height, 100
            )

    @property
    def max_expected_height(self):
        return self._max_expected_height

    @max_expected_height.setter
    def max_expected_height(self, value):
        if value < self.elevation:
            raise ValueError(
                "Max expected height cannot be lower than the surface elevation"
            )
        self._max_expected_height = value
        self.plots.grid = np.linspace(self.elevation, self.max_expected_height)

    @funcify_method("height (m)", "gravity (m/s²)")
    def somigliana_gravity(self, height):
        """Computes the gravity acceleration with the Somigliana formula [1]_.
        An height correction is applied to the normal gravity that is
        accurate for heights used in aviation. The formula is based on the
        WGS84 ellipsoid, but is accurate for other reference ellipsoids.

        Parameters
        ----------
        height : float
            Height above the reference ellipsoid in meters.

        Returns
        -------
        Function
            Function object representing the gravity model.

        References
        ----------
        .. [1] https://en.wikipedia.org/wiki/Theoretical_gravity#Somigliana_equation
        """
        a = 6378137.0  # semi_major_axis
        f = 1 / 298.257223563  # flattening_factor
        m_rot = 3.449786506841e-3  # rotation_factor
        g_e = 9.7803253359  # normal gravity at equator
        k_somgl = 1.931852652458e-3  # normal gravity formula const.
        first_ecc_sqrd = 6.694379990141e-3  # square of first eccentricity

        # Compute quantities
        sin_lat_sqrd = (np.sin(self.latitude * np.pi / 180)) ** 2

        gravity_somgl = g_e * (
            (1 + k_somgl * sin_lat_sqrd) / (np.sqrt(1 - first_ecc_sqrd * sin_lat_sqrd))
        )
        height_correction = (
            1
            - height * 2 / a * (1 + f + m_rot - 2 * f * sin_lat_sqrd)
            + 3 * height**2 / a**2
        )

        return height_correction * gravity_somgl

    def set_elevation(self, elevation="Open-Elevation"):
        """Set elevation of launch site given user input or using the
        Open-Elevation API.

        Parameters
        ----------
        elevation : float, string, optional
            Elevation of launch site measured as height above sea level in
            meters. Alternatively, can be set as 'Open-Elevation' which uses
            the Open-Elevation API to find elevation data. For this option,
            latitude and longitude must have already been specified.

            See Also
            --------
            Environment.set_location

        Returns
        -------
        None
        """
<<<<<<< HEAD
        if elevation not in ["Open-Elevation", "SRTM"]:
            self.elevation = elevation
        # elif elevation == "SRTM" and self.latitude is not None and self.longitude is not None:
=======
        if elevation != "Open-Elevation" and elevation != "SRTM":
            self.elevation = float(elevation)
        # elif elevation == "SRTM" and self.latitude != None and self.longitude != None:
>>>>>>> 286d3159
        #     # Trigger the authentication flow.
        #     #ee.Authenticate()
        #     # Initialize the library.
        #     ee.Initialize()

        #     # Calculate elevation
        #     dem  = ee.Image('USGS/SRTMGL1_003')
        #     xy   = ee.Geometry.Point([self.longitude, self.latitude])
        #     elev = dem.sample(xy, 30).first().get('elevation').getInfo()

        #     self.elevation = elev

        elif self.latitude is not None and self.longitude is not None:
            self.elevation = float(self.__fetch_open_elevation())
            print("Elevation received: ", self.elevation)
        else:
            raise ValueError(
                "Latitude and longitude must be set to use"
                " Open-Elevation API. See Environment.set_location."
            )

    @requires_netCDF4
    def set_topographic_profile(
        self, type, file, dictionary="netCDF4", crs=None
    ):  # pylint: disable=unused-argument, redefined-builtin
        """[UNDER CONSTRUCTION] Defines the Topographic profile, importing data
        from previous downloaded files. Mainly data from the Shuttle Radar
        Topography Mission (SRTM) and NASA Digital Elevation Model will be used
        but other models and methods can be implemented in the future.
        So far, this function can only handle data from NASADEM, available at:
        https://cmr.earthdata.nasa.gov/search/concepts/C1546314436-LPDAAC_ECS.html

        Parameters
        ----------
        type : string
            Defines the topographic model to be used, usually 'NASADEM Merged
            DEM Global 1 arc second nc' can be used. To download this kind of
            data, access 'https://search.earthdata.nasa.gov/search'.
            NASADEM data products were derived from original telemetry data from
            the Shuttle Radar Topography Mission (SRTM).
        file : string
            The path/name of the topographic file. Usually .nc provided by
        dictionary : string, optional
            Dictionary which helps to read the specified file. By default
            'netCDF4' which works well with .nc files will be used.
        crs : string, optional
            Coordinate reference system, by default None, which will use the crs
            provided by the file.
        """

        if type == "NASADEM_HGT":
            if dictionary == "netCDF4":
                rootgrp = netCDF4.Dataset(file, "r", format="NETCDF4")
                self.elev_lon_array = rootgrp.variables["lon"][:].tolist()
                self.elev_lat_array = rootgrp.variables["lat"][:].tolist()
                self.elev_array = rootgrp.variables["NASADEM_HGT"][:].tolist()
                # crsArray = rootgrp.variables['crs'][:].tolist().
                self.topographic_profile_activated = True

                print("Region covered by the Topographical file: ")
                print(
                    "Latitude from {:.6f}° to {:.6f}°".format(
                        self.elev_lat_array[-1], self.elev_lat_array[0]
                    )
                )
                print(
                    "Longitude from {:.6f}° to {:.6f}°".format(
                        self.elev_lon_array[0], self.elev_lon_array[-1]
                    )
                )

    def get_elevation_from_topographic_profile(self, lat, lon):
        """Function which receives as inputs the coordinates of a point and
        finds its elevation in the provided Topographic Profile.

        Parameters
        ----------
        lat : float
            latitude of the point.
        lon : float
            longitude of the point.

        Returns
        -------
        elevation : float | int
            Elevation provided by the topographic data, in meters.
        """
        if self.topographic_profile_activated is False:
            print(
                "You must define a Topographic profile first, please use the method Environment.set_topographic_profile()"
            )
            return None

        # Find latitude index
        # Check if reversed or sorted
        if self.elev_lat_array[0] < self.elev_lat_array[-1]:
            # Deal with sorted self.elev_lat_array
            lat_index = bisect.bisect(self.elev_lat_array, lat)
        else:
            # Deal with reversed self.elev_lat_array
            self.elev_lat_array.reverse()
            lat_index = len(self.elev_lat_array) - bisect.bisect_left(
                self.elev_lat_array, lat
            )
            self.elev_lat_array.reverse()
        # Take care of latitude value equal to maximum longitude in the grid
        if (
            lat_index == len(self.elev_lat_array)
            and self.elev_lat_array[lat_index - 1] == lat
        ):
            lat_index = lat_index - 1
        # Check if latitude value is inside the grid
        if lat_index == 0 or lat_index == len(self.elev_lat_array):
            raise ValueError(
                "Latitude {:f} not inside region covered by file, which is from {:f} to {:f}.".format(
                    lat, self.elev_lat_array[0], self.elev_lat_array[-1]
                )
            )

        # Find longitude index
        # Determine if file uses -180 to 180 or 0 to 360
        if self.elev_lon_array[0] < 0 or self.elev_lon_array[-1] < 0:
            # Convert input to -180 - 180
            lon = lon if lon < 180 else -180 + lon % 180
        else:
            # Convert input to 0 - 360
            lon = lon % 360
        # Check if reversed or sorted
        if self.elev_lon_array[0] < self.elev_lon_array[-1]:
            # Deal with sorted self.elev_lon_array
            lon_index = bisect.bisect(self.elev_lon_array, lon)
        else:
            # Deal with reversed self.elev_lon_array
            self.elev_lon_array.reverse()
            lon_index = len(self.elev_lon_array) - bisect.bisect_left(
                self.elev_lon_array, lon
            )
            self.elev_lon_array.reverse()
        # Take care of longitude value equal to maximum longitude in the grid
        if (
            lon_index == len(self.elev_lon_array)
            and self.elev_lon_array[lon_index - 1] == lon
        ):
            lon_index = lon_index - 1
        # Check if longitude value is inside the grid
        if lon_index == 0 or lon_index == len(self.elev_lon_array):
            raise ValueError(
                "Longitude {:f} not inside region covered by file, which is from {:f} to {:f}.".format(
                    lon, self.elev_lon_array[0], self.elev_lon_array[-1]
                )
            )

        # Get the elevation
        elevation = self.elev_array[lat_index][lon_index]

        return elevation

    def set_atmospheric_model(
        self,
        type,  # pylint: disable=redefined-builtin
        file=None,
        dictionary=None,
        pressure=None,
        temperature=None,
        wind_u=0,
        wind_v=0,
    ):
        """Defines an atmospheric model for the Environment. Supported
        functionality includes using data from the `International Standard
        Atmosphere`, importing data from weather reanalysis, forecasts and
        ensemble forecasts, importing data from upper air soundings and
        inputting data as custom functions, arrays or csv files.

        Parameters
        ----------
        type : string
            One of the following options:

            - ``standard_atmosphere``: sets pressure and temperature profiles
              corresponding to the International Standard Atmosphere defined by
              ISO 2533 and ranging from -2 km to 80 km of altitude above sea
              level. Note that the wind profiles are set to zero when this type
              is chosen.

            - ``wyoming_sounding``: sets pressure, temperature, wind-u
              and wind-v profiles and surface elevation obtained from
              an upper air sounding given by the file parameter through
              an URL. This URL should point to a data webpage given by
              selecting plot type as text: list, a station and a time at
              `weather.uwyo`_.
              An example of a valid link would be:

              http://weather.uwyo.edu/cgi-bin/sounding?region=samer&TYPE=TEXT%3ALIST&YEAR=2019&MONTH=02&FROM=0200&TO=0200&STNM=82599

              .. _weather.uwyo: http://weather.uwyo.edu/upperair/sounding.html

            - ``NOAARucSounding``: sets pressure, temperature, wind-u
              and wind-v profiles and surface elevation obtained from
              an upper air sounding given by the file parameter through
              an URL. This URL should point to a data webpage obtained
              through NOAA's Ruc Sounding servers, which can be accessed
              in `rucsoundings`_. Selecting ROABs as the
              initial data source, specifying the station through it's
              WMO-ID and opting for the ASCII (GSD format) button, the
              following example URL opens up:

              https://rucsoundings.noaa.gov/get_raobs.cgi?data_source=RAOB&latest=latest&start_year=2019&start_month_name=Feb&start_mday=5&start_hour=12&start_min=0&n_hrs=1.0&fcst_len=shortest&airport=83779&text=Ascii%20text%20%28GSD%20format%29&hydrometeors=false&start=latest

              Any ASCII GSD format page from this server can be read,
              so information from virtual soundings such as GFS and NAM
              can also be imported.

              .. _rucsoundings: https://rucsoundings.noaa.gov/

            - ``windy_atmosphere``: sets pressure, temperature, wind-u and
              wind-v profiles and surface elevation obtained from the Windy API.
              See file argument to specify the model as either ``ECMWF``,
              ``GFS`` or ``ICON``.

            - ``Forecast``: sets pressure, temperature, wind-u and wind-v
              profiles and surface elevation obtained from a weather forecast
              file in ``netCDF`` format or from an ``OPeNDAP`` URL, both given
              through the file parameter. When this type is chosen, the date
              and location of the launch should already have been set through
              the date and location parameters when initializing the
              Environment. The ``netCDF`` and ``OPeNDAP`` datasets must contain
              at least geopotential height or geopotential, temperature, wind-u
              and wind-v profiles as a function of pressure levels. If surface
              geopotential or geopotential height is given, elevation is also
              set. Otherwise, elevation is not changed. Profiles are
              interpolated bi-linearly using supplied latitude and longitude.
              The date used is the nearest one to the date supplied.
              Furthermore, a dictionary must be supplied through the dictionary
              parameter in order for the dataset to be accurately read. Lastly,
              the dataset must use a rectangular grid sorted in either ascending
              or descending order of latitude and longitude.

            - ``Reanalysis``: sets pressure, temperature, wind-u and wind-v
              profiles and surface elevation obtained from a weather forecast
              file in ``netCDF`` format or from an ``OPeNDAP`` URL, both given
              through the file parameter. When this type is chosen, the date and
              location of the launch should already have been set through the
              date and location parameters when initializing the Environment.
              The ``netCDF`` and ``OPeNDAP`` datasets must contain at least
              geopotential height or geopotential, temperature, wind-u and
              wind-v profiles as a function of pressure levels. If surface
              geopotential or geopotential height is given, elevation is also
              set. Otherwise, elevation is not changed. Profiles are
              interpolated bi-linearly using supplied latitude and longitude.
              The date used is the nearest one to the date supplied.
              Furthermore, a dictionary must be supplied through the dictionary
              parameter in order for the dataset to be accurately read. Lastly,
              the dataset must use a rectangular grid sorted in either ascending
              or descending order of latitude and longitude.

            - ``Ensemble``: sets pressure, temperature, wind-u and wind-v
              profiles and surface elevation obtained from a weather forecast
              file in ``netCDF`` format or from an ``OPeNDAP`` URL, both given
              through the file parameter. When this type is chosen, the date and
              location of the launch should already have been set through the
              date and location parameters when initializing the Environment.
              The ``netCDF`` and ``OPeNDAP`` datasets must contain at least
              geopotential height or geopotential, temperature, wind-u and
              wind-v profiles as a function of pressure levels. If surface
              geopotential or geopotential height is given, elevation is also
              set. Otherwise, elevation is not changed. Profiles are
              interpolated bi-linearly using supplied latitude and longitude.
              The date used is the nearest one to the date supplied.
              Furthermore, a dictionary must be supplied through the dictionary
              parameter in order for the dataset to be accurately read. Lastly,
              the dataset must use a rectangular grid sorted in either ascending
              or descending order of latitude and longitude. By default the
              first ensemble forecast is activated.

              .. seealso::

                To activate other ensemble forecasts see
                ``Environment.selectEnsembleMemberMember``.

            - ``custom_atmosphere``: sets pressure, temperature, wind-u and
              wind-v profiles given though the pressure, temperature, wind-u and
              wind-v parameters of this method. If pressure or temperature is
              not given, it will default to the `International Standard
              Atmosphere`. If the wind components are not given, it will default
              to 0.

        file : string, optional
            String that must be given when type is either ``wyoming_sounding``,
            ``Forecast``, ``Reanalysis``, ``Ensemble`` or ``Windy``. It
            specifies the location of the data given, either through a local
            file address or a URL. If type is ``Forecast``, this parameter can
            also be either ``GFS``, ``FV3``, ``RAP`` or ``NAM`` for latest of
            these forecasts.

            .. note::

                Time referece for the Forecasts are:

                - ``GFS``: `Global` - 0.25deg resolution - Updates every 6
                  hours, forecast for 81 points spaced by 3 hours
                - ``FV3``: `Global` - 0.25deg resolution - Updates every 6
                  hours, forecast for 129 points spaced by 3 hours
                - ``RAP``: `Regional USA` - 0.19deg resolution - Updates hourly,
                  forecast for 40 points spaced hourly
                - ``NAM``: `Regional CONUS Nest` - 5 km resolution - Updates
                  every 6 hours, forecast for 21 points spaced by 3 hours

            If type is ``Ensemble``, this parameter can also be either ``GEFS``,
            or ``CMC`` for the latest of these ensembles.

            .. note::

                Time referece for the Ensembles are:

                - GEFS: Global, bias-corrected, 0.5deg resolution, 21 forecast
                  members, Updates every 6 hours, forecast for 65 points spaced
                  by 4 hours
                - CMC: Global, 0.5deg resolution, 21 forecast members, Updates
                  every 12 hours, forecast for 65 points spaced by 4 hours

            If type is ``Windy``, this parameter can be either ``GFS``,
            ``ECMWF``, ``ICON`` or ``ICONEU``. Default in this case is ``ECMWF``.
        dictionary : dictionary, string, optional
            Dictionary that must be given when type is either ``Forecast``,
            ``Reanalysis`` or ``Ensemble``. It specifies the dictionary to be
            used when reading ``netCDF`` and ``OPeNDAP`` files, allowing the
            correct retrieval of data. Acceptable values include ``ECMWF``,
            ``NOAA`` and ``UCAR`` for default dictionaries which can generally
            be used to read datasets from these institutes. Alternatively, a
            dictionary structure can also be given, specifying the short names
            used for time, latitude, longitude, pressure levels, temperature
            profile, geopotential or geopotential height profile, wind-u and
            wind-v profiles in the dataset given in the file parameter.
            Additionally, ensemble dictionaries must have the ensemble as well.
            An example is the following dictionary, used for ``NOAA``:

            .. code-block:: python

                dictionary = {
                    "time": "time",
                    "latitude": "lat",
                    "longitude": "lon",
                    "level": "lev",
                    "ensemble": "ens",
                    "temperature": "tmpprs",
                    "surface_geopotential_height": "hgtsfc",
                    "geopotential_height": "hgtprs",
                    "geopotential": None,
                    "u_wind": "ugrdprs",
                    "v_wind": "vgrdprs",
                }

        pressure : float, string, array, callable, optional
            This defines the atmospheric pressure profile.
            Should be given if the type parameter is ``custom_atmosphere``. If not,
            than the the ``Standard Atmosphere`` pressure will be used.
            If a float is given, it will define a constant pressure
            profile. The float should be in units of Pa.
            If a string is given, it should point to a `.CSV` file
            containing at most one header line and two columns of data.
            The first column must be the geometric height above sea level in
            meters while the second column must be the pressure in Pa.
            If an array is given, it is expected to be a list or array
            of coordinates (height in meters, pressure in Pa).
            Finally, a callable or function is also accepted. The
            function should take one argument, the height above sea
            level in meters and return a corresponding pressure in Pa.
        temperature : float, string, array, callable, optional
            This defines the atmospheric temperature profile. Should be given
            if the type parameter is ``custom_atmosphere``. If not, than the the
            ``Standard Atmosphere`` temperature will be used. If a float is
            given, it will define a constant temperature profile. The float
            should be in units of K. If a string is given, it should point to a
            `.CSV` file containing at most one header line and two columns of
            data. The first column must be the geometric height above sea level
            in meters while the second column must be the temperature in K.
            If an array is given, it is expected to be a list or array of
            coordinates (height in meters, temperature in K). Finally, a
            callable or function is also accepted. The function should take one
            argument, the height above sea level in meters and return a
            corresponding temperature in K.
        wind_u : float, string, array, callable, optional
            This defines the atmospheric wind-u profile, corresponding the
            magnitude of the wind speed heading East. Should be given if the
            type parameter is ``custom_atmosphere``. If not, it will be assumed
            to be constant and equal to 0. If a float is given, it will define
            a constant wind-u profile. The float should be in units of m/s. If a
            string is given, it should point to a .CSV file containing at most
            one header line and two columns of data. The first column must be
            the geometric height above sea level in meters while the second
            column must be the wind-u in m/s. If an array is given, it is
            expected to be an array of coordinates (height in meters,
            wind-u in m/s). Finally, a callable or function is also accepted.
            The function should take one argument, the height above sea level in
            meters and return a corresponding wind-u in m/s.
        wind_v : float, string, array, callable, optional
            This defines the atmospheric wind-v profile, corresponding the
            magnitude of the wind speed heading North. Should be given if the
            type parameter is ``custom_atmosphere``. If not, it will be assumed
            to be constant and equal to 0. If a float is given, it will define a
            constant wind-v profile. The float should be in units of m/s. If a
            string is given, it should point to a .CSV file containing at most
            one header line and two columns of data. The first column must be
            the geometric height above sea level in meters while the second
            column must be the wind-v in m/s. If an array is given, it is
            expected to be an array of coordinates (height in meters, wind-v in
            m/s). Finally, a callable or function is also accepted. The function
            should take one argument, the height above sea level in meters and
            return a corresponding wind-v in m/s.

        Returns
        -------
        None
        """
        # Save atmospheric model type
        self.atmospheric_model_type = type

        # Handle each case
        if type == "standard_atmosphere":
            self.process_standard_atmosphere()
        elif type == "wyoming_sounding":
            self.process_wyoming_sounding(file)
            # Save file
            self.atmospheric_model_file = file
        elif type == "NOAARucSounding":
            self.process_noaaruc_sounding(file)
            # Save file
            self.atmospheric_model_file = file
        elif type in ["Forecast", "Reanalysis"]:
            # Process default forecasts if requested
            if file == "GFS":
                # Define dictionary
                dictionary = {
                    "time": "time",
                    "latitude": "lat",
                    "longitude": "lon",
                    "level": "lev",
                    "temperature": "tmpprs",
                    "surface_geopotential_height": "hgtsfc",
                    "geopotential_height": "hgtprs",
                    "geopotential": None,
                    "u_wind": "ugrdprs",
                    "v_wind": "vgrdprs",
                }
                # Attempt to get latest forecast
                time_attempt = datetime.utcnow()
                success = False
                attempt_count = 0
                while not success and attempt_count < 10:
                    time_attempt -= timedelta(hours=6 * attempt_count)
                    file = "https://nomads.ncep.noaa.gov/dods/gfs_0p25/gfs{:04d}{:02d}{:02d}/gfs_0p25_{:02d}z".format(
                        time_attempt.year,
                        time_attempt.month,
                        time_attempt.day,
                        6 * (time_attempt.hour // 6),
                    )
                    try:
                        self.process_forecast_reanalysis(file, dictionary)
                        success = True
                    except OSError:
                        attempt_count += 1
                if not success:
                    raise RuntimeError(
                        "Unable to load latest weather data for GFS through " + file
                    )
            elif file == "FV3":
                # Define dictionary
                dictionary = {
                    "time": "time",
                    "latitude": "lat",
                    "longitude": "lon",
                    "level": "lev",
                    "temperature": "tmpprs",
                    "surface_geopotential_height": "hgtsfc",
                    "geopotential_height": "hgtprs",
                    "geopotential": None,
                    "u_wind": "ugrdprs",
                    "v_wind": "vgrdprs",
                }
                # Attempt to get latest forecast
                time_attempt = datetime.utcnow()
                success = False
                attempt_count = 0
                while not success and attempt_count < 10:
                    time_attempt -= timedelta(hours=6 * attempt_count)
                    file = "https://nomads.ncep.noaa.gov/dods/gfs_0p25_parafv3/gfs{:04d}{:02d}{:02d}/gfs_0p25_parafv3_{:02d}z".format(
                        time_attempt.year,
                        time_attempt.month,
                        time_attempt.day,
                        6 * (time_attempt.hour // 6),
                    )
                    try:
                        self.process_forecast_reanalysis(file, dictionary)
                        success = True
                    except OSError:
                        attempt_count += 1
                if not success:
                    raise RuntimeError(
                        "Unable to load latest weather data for FV3 through " + file
                    )
            elif file == "NAM":
                # Define dictionary
                dictionary = {
                    "time": "time",
                    "latitude": "lat",
                    "longitude": "lon",
                    "level": "lev",
                    "temperature": "tmpprs",
                    "surface_geopotential_height": "hgtsfc",
                    "geopotential_height": "hgtprs",
                    "geopotential": None,
                    "u_wind": "ugrdprs",
                    "v_wind": "vgrdprs",
                }
                # Attempt to get latest forecast
                time_attempt = datetime.utcnow()
                success = False
                attempt_count = 0
                while not success and attempt_count < 10:
                    time_attempt -= timedelta(hours=6 * attempt_count)
                    file = "https://nomads.ncep.noaa.gov/dods/nam/nam{:04d}{:02d}{:02d}/nam_conusnest_{:02d}z".format(
                        time_attempt.year,
                        time_attempt.month,
                        time_attempt.day,
                        6 * (time_attempt.hour // 6),
                    )
                    try:
                        self.process_forecast_reanalysis(file, dictionary)
                        success = True
                    except OSError:
                        attempt_count += 1
                if not success:
                    raise RuntimeError(
                        "Unable to load latest weather data for NAM through " + file
                    )
            elif file == "RAP":
                # Define dictionary
                dictionary = {
                    "time": "time",
                    "latitude": "lat",
                    "longitude": "lon",
                    "level": "lev",
                    "temperature": "tmpprs",
                    "surface_geopotential_height": "hgtsfc",
                    "geopotential_height": "hgtprs",
                    "geopotential": None,
                    "u_wind": "ugrdprs",
                    "v_wind": "vgrdprs",
                }
                # Attempt to get latest forecast
                time_attempt = datetime.utcnow()
                success = False
                attempt_count = 0
                while not success and attempt_count < 10:
                    time_attempt -= timedelta(hours=1 * attempt_count)
                    file = "https://nomads.ncep.noaa.gov/dods/rap/rap{:04d}{:02d}{:02d}/rap_{:02d}z".format(
                        time_attempt.year,
                        time_attempt.month,
                        time_attempt.day,
                        time_attempt.hour,
                    )
                    try:
                        self.process_forecast_reanalysis(file, dictionary)
                        success = True
                    except OSError:
                        attempt_count += 1
                if not success:
                    raise RuntimeError(
                        "Unable to load latest weather data for RAP through " + file
                    )
            # Process other forecasts or reanalysis
            else:
                # Check if default dictionary was requested
                if dictionary == "ECMWF":
                    dictionary = {
                        "time": "time",
                        "latitude": "latitude",
                        "longitude": "longitude",
                        "level": "level",
                        "temperature": "t",
                        "surface_geopotential_height": None,
                        "geopotential_height": None,
                        "geopotential": "z",
                        "u_wind": "u",
                        "v_wind": "v",
                    }
                elif dictionary == "NOAA":
                    dictionary = {
                        "time": "time",
                        "latitude": "lat",
                        "longitude": "lon",
                        "level": "lev",
                        "temperature": "tmpprs",
                        "surface_geopotential_height": "hgtsfc",
                        "geopotential_height": "hgtprs",
                        "geopotential": None,
                        "u_wind": "ugrdprs",
                        "v_wind": "vgrdprs",
                    }
                elif dictionary is None:
                    raise TypeError(
                        "Please specify a dictionary or choose a default one such as ECMWF or NOAA."
                    )
                # Process forecast or reanalysis
                self.process_forecast_reanalysis(file, dictionary)
            # Save dictionary and file
            self.atmospheric_model_file = file
            self.atmospheric_model_dict = dictionary
        elif type == "Ensemble":
            # Process default forecasts if requested
            if file == "GEFS":
                # Define dictionary
                dictionary = {
                    "time": "time",
                    "latitude": "lat",
                    "longitude": "lon",
                    "level": "lev",
                    "ensemble": "ens",
                    "temperature": "tmpprs",
                    "surface_geopotential_height": None,
                    "geopotential_height": "hgtprs",
                    "geopotential": None,
                    "u_wind": "ugrdprs",
                    "v_wind": "vgrdprs",
                }
                # Attempt to get latest forecast
                self.__fetch_gefs_ensemble(dictionary)

            elif file == "CMC":
                # Define dictionary
                dictionary = {
                    "time": "time",
                    "latitude": "lat",
                    "longitude": "lon",
                    "level": "lev",
                    "ensemble": "ens",
                    "temperature": "tmpprs",
                    "surface_geopotential_height": None,
                    "geopotential_height": "hgtprs",
                    "geopotential": None,
                    "u_wind": "ugrdprs",
                    "v_wind": "vgrdprs",
                }
                self.__fetch_cmc_ensemble(dictionary)
            # Process other forecasts or reanalysis
            else:
                # Check if default dictionary was requested
                if dictionary == "ECMWF":
                    dictionary = {
                        "time": "time",
                        "latitude": "latitude",
                        "longitude": "longitude",
                        "level": "level",
                        "ensemble": "number",
                        "temperature": "t",
                        "surface_geopotential_height": None,
                        "geopotential_height": None,
                        "geopotential": "z",
                        "u_wind": "u",
                        "v_wind": "v",
                    }
                elif dictionary == "NOAA":
                    dictionary = {
                        "time": "time",
                        "latitude": "lat",
                        "longitude": "lon",
                        "level": "lev",
                        "ensemble": "ens",
                        "temperature": "tmpprs",
                        "surface_geopotential_height": None,
                        "geopotential_height": "hgtprs",
                        "geopotential": None,
                        "u_wind": "ugrdprs",
                        "v_wind": "vgrdprs",
                    }
                # Process forecast or reanalysis
                self.process_ensemble(file, dictionary)
            # Save dictionary and file
            self.atmospheric_model_file = file
            self.atmospheric_model_dict = dictionary
        elif type == "custom_atmosphere":
            self.process_custom_atmosphere(pressure, temperature, wind_u, wind_v)
        elif type == "Windy":
            self.process_windy_atmosphere(file)
        else:
            raise ValueError("Unknown model type.")

        # Calculate air density
        self.calculate_density_profile()

        # Calculate speed of sound
        self.calculate_speed_of_sound_profile()

        # Update dynamic viscosity
        self.calculate_dynamic_viscosity()

    def process_standard_atmosphere(self):
        """Sets pressure and temperature profiles corresponding to the
        International Standard Atmosphere defined by ISO 2533 and
        ranging from -2 km to 80 km of altitude above sea level. Note
        that the wind profiles are set to zero.

        Returns
        -------
        None
        """
        # Load international standard atmosphere
        self.load_international_standard_atmosphere()

        # Save temperature, pressure and wind profiles
        self.pressure = self.pressure_ISA
        self.barometric_height = self.barometric_height_ISA

        self.temperature = self.temperature_ISA
        self.wind_direction = Function(
            0,
            inputs="Height Above Sea Level (m)",
            outputs="Wind Direction (Deg True)",
            interpolation="linear",
        )
        self.wind_heading = Function(
            0,
            inputs="Height Above Sea Level (m)",
            outputs="Wind Heading (Deg True)",
            interpolation="linear",
        )
        self.wind_speed = Function(
            0,
            inputs="Height Above Sea Level (m)",
            outputs="Wind Speed (m/s)",
            interpolation="linear",
        )
        self.wind_velocity_x = Function(
            0,
            inputs="Height Above Sea Level (m)",
            outputs="Wind Velocity X (m/s)",
            interpolation="linear",
        )
        self.wind_velocity_y = Function(
            0,
            inputs="Height Above Sea Level (m)",
            outputs="Wind Velocity Y (m/s)",
            interpolation="linear",
        )

        # Set maximum expected height
        self.max_expected_height = 80000

    def process_custom_atmosphere(
        self, pressure=None, temperature=None, wind_u=0, wind_v=0
    ):
        """Import pressure, temperature and wind profile given by user.

        Parameters
        ----------
        pressure : float, string, array, callable, optional
            This defines the atmospheric pressure profile.
            Should be given if the type parameter is ``custom_atmosphere``.
            If not, than the the Standard Atmosphere pressure will be used.
            If a float is given, it will define a constant pressure
            profile. The float should be in units of Pa.
            If a string is given, it should point to a .CSV file
            containing at most one header line and two columns of data.
            The first column must be the geometric height above sea level in
            meters while the second column must be the pressure in Pa.
            If an array is given, it is expected to be a list or array
            of coordinates (height in meters, pressure in Pa).
            Finally, a callable or function is also accepted. The
            function should take one argument, the height above sea
            level in meters and return a corresponding pressure in Pa.
        temperature : float, string, array, callable, optional
            This defines the atmospheric temperature profile.
            Should be given if the type parameter is ``custom_atmosphere``.
            If not, than the the Standard Atmosphere temperature will be used.
            If a float is given, it will define a constant temperature
            profile. The float should be in units of K.
            If a string is given, it should point to a .CSV file
            containing at most one header line and two columns of data.
            The first column must be the geometric height above sea level in
            meters while the second column must be the temperature in K.
            If an array is given, it is expected to be a list or array
            of coordinates (height in meters, temperature in K).
            Finally, a callable or function is also accepted. The
            function should take one argument, the height above sea
            level in meters and return a corresponding temperature in K.
        wind_u : float, string, array, callable, optional
            This defines the atmospheric wind-u profile, corresponding
            the the magnitude of the wind speed heading East.
            Should be given if the type parameter is ``custom_atmosphere``.
            If not, it will be assumed constant and 0.
            If a float is given, it will define a constant wind-u
            profile. The float should be in units of m/s.
            If a string is given, it should point to a .CSV file
            containing at most one header line and two columns of data.
            The first column must be the geometric height above sea level in
            meters while the second column must be the wind-u in m/s.
            If an array is given, it is expected to be an array of
            coordinates (height in meters, wind-u in m/s).
            Finally, a callable or function is also accepted. The
            function should take one argument, the height above sea
            level in meters and return a corresponding wind-u in m/s.
        wind_v : float, string, array, callable, optional
            This defines the atmospheric wind-v profile, corresponding
            the the magnitude of the wind speed heading North.
            Should be given if the type parameter is ``custom_atmosphere``.
            If not, it will be assumed constant and 0.
            If a float is given, it will define a constant wind-v
            profile. The float should be in units of m/s.
            If a string is given, it should point to a .CSV file
            containing at most one header line and two columns of data.
            The first column must be the geometric height above sea level in
            meters while the second column must be the wind-v in m/s.
            If an array is given, it is expected to be an array of
            coordinates (height in meters, wind-v in m/s).
            Finally, a callable or function is also accepted. The
            function should take one argument, the height above sea
            level in meters and return a corresponding wind-v in m/s.

        Return
        ------
        None
        """
        # Initialize an estimate of the maximum expected atmospheric model height
        max_expected_height = 1000

        # Save pressure profile
        if pressure is None:
            # Use standard atmosphere
            self.pressure = self.pressure_ISA
            self.barometric_height = self.barometric_height_ISA
        else:
            # Use custom input
            self.pressure = Function(
                pressure,
                inputs="Height Above Sea Level (m)",
                outputs="Pressure (Pa)",
                interpolation="linear",
            )
            self.barometric_height = self.pressure.inverse_function().set_discrete(
                0, max_expected_height, 100, extrapolation="constant"
            )
            self.barometric_height.set_inputs("Pressure (Pa)")
            self.barometric_height.set_outputs("Height Above Sea Level (m)")
            # Check maximum height of custom pressure input
            if not callable(self.pressure.source):
                max_expected_height = max(self.pressure[-1, 0], max_expected_height)

        # Save temperature profile
        if temperature is None:
            # Use standard atmosphere
            self.temperature = self.temperature_ISA
        else:
            self.temperature = Function(
                temperature,
                inputs="Height Above Sea Level (m)",
                outputs="Temperature (K)",
                interpolation="linear",
            )
            # Check maximum height of custom temperature input
            if not callable(self.temperature.source):
                max_expected_height = max(self.temperature[-1, 0], max_expected_height)

        # Save wind profile
        self.wind_velocity_x = Function(
            wind_u,
            inputs="Height Above Sea Level (m)",
            outputs="Wind Velocity X (m/s)",
            interpolation="linear",
        )
        self.wind_velocity_y = Function(
            wind_v,
            inputs="Height Above Sea Level (m)",
            outputs="Wind Velocity Y (m/s)",
            interpolation="linear",
        )
        # Check maximum height of custom wind input
        if not callable(self.wind_velocity_x.source):
            max_expected_height = max(self.wind_velocity_x[-1, 0], max_expected_height)

        def wind_heading_func(h):
            return (
                np.arctan2(
                    self.wind_velocity_x.get_value_opt(h),
                    self.wind_velocity_y.get_value_opt(h),
                )
                * (180 / np.pi)
                % 360
            )

        self.wind_heading = Function(
            wind_heading_func,
            inputs="Height Above Sea Level (m)",
            outputs="Wind Heading (Deg True)",
            interpolation="linear",
        )

        def wind_direction(h):
            return (wind_heading_func(h) - 180) % 360

        self.wind_direction = Function(
            wind_direction,
            inputs="Height Above Sea Level (m)",
            outputs="Wind Direction (Deg True)",
            interpolation="linear",
        )

        def wind_speed(h):
            return np.sqrt(
                self.wind_velocity_x.get_value_opt(h) ** 2
                + self.wind_velocity_y.get_value_opt(h) ** 2
            )

        self.wind_speed = Function(
            wind_speed,
            inputs="Height Above Sea Level (m)",
            outputs="Wind Speed (m/s)",
            interpolation="linear",
        )

        # Save maximum expected height
        self.max_expected_height = max_expected_height

    def process_windy_atmosphere(self, model="ECMWF"):
        """Process data from Windy.com to retrieve atmospheric forecast data.

        Parameters
        ----------
        model : string, optional
            The atmospheric model to use. Default is ``ECMWF``. Options are:
            ``ECMWF`` for the `ECMWF-HRES` model, ``GFS`` for the `GFS` model,
            ``ICON`` for the `ICON-Global` model or ``ICONEU`` for the `ICON-EU`
            model.
        """

        response = self.__fetch_atmospheric_data_from_windy(model)

        # Determine time index from model
        time_array = np.array(response["data"]["hours"])
        time_units = "milliseconds since 1970-01-01 00:00:00"
        launch_time_in_units = netCDF4.date2num(self.datetime_date, time_units)
        # Find the index of the closest time in time_array to the launch time
        time_index = (np.abs(time_array - launch_time_in_units)).argmin()

        # Define available pressure levels
        pressure_levels = np.array(
            [1000, 950, 925, 900, 850, 800, 700, 600, 500, 400, 300, 250, 200, 150]
        )

        # Process geopotential height array
        geopotential_height_array = np.array(
            [response["data"][f"gh-{pL}h"][time_index] for pL in pressure_levels]
        )
        # Convert geopotential height to geometric altitude (ASL)
        R = self.earth_radius
        altitude_array = R * geopotential_height_array / (R - geopotential_height_array)

        # Process temperature array (in Kelvin)
        temperature_array = np.array(
            [response["data"][f"temp-{pL}h"][time_index] for pL in pressure_levels]
        )

        # Process wind-u and wind-v array (in m/s)
        wind_u_array = np.array(
            [response["data"][f"wind_u-{pL}h"][time_index] for pL in pressure_levels]
        )
        wind_v_array = np.array(
            [response["data"][f"wind_v-{pL}h"][time_index] for pL in pressure_levels]
        )

        # Determine wind speed, heading and direction
        wind_speed_array = np.sqrt(wind_u_array**2 + wind_v_array**2)
        wind_heading_array = (
            np.arctan2(wind_u_array, wind_v_array) * (180 / np.pi) % 360
        )
        wind_direction_array = (wind_heading_array - 180) % 360

        # Combine all data into big array
        data_array = np.ma.column_stack(
            [
                100 * pressure_levels,  # Convert hPa to Pa
                altitude_array,
                temperature_array,
                wind_u_array,
                wind_v_array,
                wind_heading_array,
                wind_direction_array,
                wind_speed_array,
            ]
        )

        # Save atmospheric data
        self.pressure = Function(
            data_array[:, (1, 0)],
            inputs="Height Above Sea Level (m)",
            outputs="Pressure (Pa)",
            interpolation="linear",
        )
        # Linearly extrapolate pressure to ground level
        bar_height = data_array[:, (0, 1)]
        self.barometric_height = Function(
            bar_height,
            inputs="Pressure (Pa)",
            outputs="Height Above Sea Level (m)",
            interpolation="linear",
            extrapolation="natural",
        )
        self.temperature = Function(
            data_array[:, (1, 2)],
            inputs="Height Above Sea Level (m)",
            outputs="Temperature (K)",
            interpolation="linear",
        )
        self.wind_direction = Function(
            data_array[:, (1, 6)],
            inputs="Height Above Sea Level (m)",
            outputs="Wind Direction (Deg True)",
            interpolation="linear",
        )
        self.wind_heading = Function(
            data_array[:, (1, 5)],
            inputs="Height Above Sea Level (m)",
            outputs="Wind Heading (Deg True)",
            interpolation="linear",
        )
        self.wind_speed = Function(
            data_array[:, (1, 7)],
            inputs="Height Above Sea Level (m)",
            outputs="Wind Speed (m/s)",
            interpolation="linear",
        )
        self.wind_velocity_x = Function(
            data_array[:, (1, 3)],
            inputs="Height Above Sea Level (m)",
            outputs="Wind Velocity X (m/s)",
            interpolation="linear",
        )
        self.wind_velocity_y = Function(
            data_array[:, (1, 4)],
            inputs="Height Above Sea Level (m)",
            outputs="Wind Velocity Y (m/s)",
            interpolation="linear",
        )

        # Save maximum expected height
        self.max_expected_height = max(altitude_array[0], altitude_array[-1])

        # Get elevation data from file
        self.elevation = float(response["header"]["elevation"])

        # Compute info data
        self.atmospheric_model_init_date = netCDF4.num2date(
            time_array[0], units=time_units
        )
        self.atmospheric_model_end_date = netCDF4.num2date(
            time_array[-1], units=time_units
        )
        self.atmospheric_model_interval = netCDF4.num2date(
            (time_array[-1] - time_array[0]) / (len(time_array) - 1), units=time_units
        ).hour
        self.atmospheric_model_init_lat = self.latitude
        self.atmospheric_model_end_lat = self.latitude
        self.atmospheric_model_init_lon = self.longitude
        self.atmospheric_model_end_lon = self.longitude

        # Save debugging data
        self.geopotentials = geopotential_height_array
        self.wind_us = wind_u_array
        self.wind_vs = wind_v_array
        self.levels = pressure_levels
        self.temperatures = temperature_array
        self.time_array = time_array
        self.height = altitude_array

    def process_wyoming_sounding(self, file):
        """Import and process the upper air sounding data from `Wyoming
        Upper Air Soundings` database given by the url in file. Sets
        pressure, temperature, wind-u, wind-v profiles and surface elevation.

        Parameters
        ----------
        file : string
            URL of an upper air sounding data output from `Wyoming
            Upper Air Soundings` database.

            Example:

            http://weather.uwyo.edu/cgi-bin/sounding?region=samer&TYPE=TEXT%3ALIST&YEAR=2019&MONTH=02&FROM=0200&TO=0200&STNM=82599

            More can be found at: http://weather.uwyo.edu/upperair/sounding.html.

        Returns
        -------
        None
        """
        # Request Wyoming Sounding from file url
        response = self.__fetch_wyoming_sounding(file)

        # Process Wyoming Sounding by finding data table and station info
        response_split_text = re.split("(<.{0,1}PRE>)", response.text)
        data_table = response_split_text[2]
        station_info = response_split_text[6]

        # Transform data table into np array
        data_array = []
        for line in data_table.split("\n")[
            5:-1
        ]:  # Split data table into lines and remove header and footer
            columns = re.split(" +", line)  # Split line into columns
            if (
                len(columns) == 12
            ):  # 12 is the number of column entries when all entries are given
                data_array.append(columns[1:])
        data_array = np.array(data_array, dtype=float)

        # Retrieve pressure from data array
        data_array[:, 0] = 100 * data_array[:, 0]  # Converts hPa to Pa
        self.pressure = Function(
            data_array[:, (1, 0)],
            inputs="Height Above Sea Level (m)",
            outputs="Pressure (Pa)",
            interpolation="linear",
        )
        # Linearly extrapolate pressure to ground level
        bar_height = data_array[:, (0, 1)]
        self.barometric_height = Function(
            bar_height,
            inputs="Pressure (Pa)",
            outputs="Height Above Sea Level (m)",
            interpolation="linear",
            extrapolation="natural",
        )

        # Retrieve temperature from data array
        data_array[:, 2] = data_array[:, 2] + 273.15  # Converts C to K
        self.temperature = Function(
            data_array[:, (1, 2)],
            inputs="Height Above Sea Level (m)",
            outputs="Temperature (K)",
            interpolation="linear",
        )

        # Retrieve wind-u and wind-v from data array
        data_array[:, 7] = data_array[:, 7] * 1.852 / 3.6  # Converts Knots to m/s
        data_array[:, 5] = (
            data_array[:, 6] + 180
        ) % 360  # Convert wind direction to wind heading
        data_array[:, 3] = data_array[:, 7] * np.sin(data_array[:, 5] * np.pi / 180)
        data_array[:, 4] = data_array[:, 7] * np.cos(data_array[:, 5] * np.pi / 180)

        # Convert geopotential height to geometric height
        R = self.earth_radius
        data_array[:, 1] = R * data_array[:, 1] / (R - data_array[:, 1])

        # Save atmospheric data
        self.wind_direction = Function(
            data_array[:, (1, 6)],
            inputs="Height Above Sea Level (m)",
            outputs="Wind Direction (Deg True)",
            interpolation="linear",
        )
        self.wind_heading = Function(
            data_array[:, (1, 5)],
            inputs="Height Above Sea Level (m)",
            outputs="Wind Heading (Deg True)",
            interpolation="linear",
        )
        self.wind_speed = Function(
            data_array[:, (1, 7)],
            inputs="Height Above Sea Level (m)",
            outputs="Wind Speed (m/s)",
            interpolation="linear",
        )
        self.wind_velocity_x = Function(
            data_array[:, (1, 3)],
            inputs="Height Above Sea Level (m)",
            outputs="Wind Velocity X (m/s)",
            interpolation="linear",
        )
        self.wind_velocity_y = Function(
            data_array[:, (1, 4)],
            inputs="Height Above Sea Level (m)",
            outputs="Wind Velocity Y (m/s)",
            interpolation="linear",
        )

        # Retrieve station elevation from station info
        station_elevation_text = station_info.split("\n")[6]

        # Convert station elevation text into float value
        self.elevation = float(
            re.findall(r"[0-9]+\.[0-9]+|[0-9]+", station_elevation_text)[0]
        )

        # Save maximum expected height
        self.max_expected_height = data_array[-1, 1]

    def process_noaaruc_sounding(self, file):
        """Import and process the upper air sounding data from `NOAA
        Ruc Soundings` database (https://rucsoundings.noaa.gov/) given as
        ASCII GSD format pages passed by its url to the file parameter. Sets
        pressure, temperature, wind-u, wind-v profiles and surface elevation.

        Parameters
        ----------
        file : string
            URL of an upper air sounding data output from `NOAA Ruc Soundings`
            in ASCII GSD format.

            Example:

            https://rucsoundings.noaa.gov/get_raobs.cgi?data_source=RAOB&latest=latest&start_year=2019&start_month_name=Feb&start_mday=5&start_hour=12&start_min=0&n_hrs=1.0&fcst_len=shortest&airport=83779&text=Ascii%20text%20%28GSD%20format%29&hydrometeors=false&start=latest

            More can be found at: https://rucsoundings.noaa.gov/.

        Returns
        -------
        None
        """
        # Request NOAA Ruc Sounding from file url
        response = self.__fetch_noaaruc_sounding(file)

        # Split response into lines
        lines = response.text.split("\n")

        # Process GSD format (https://rucsoundings.noaa.gov/raob_format.html)

        # Extract elevation data
        for line in lines:
            # Split line into columns
            columns = re.split(" +", line)[1:]
            if len(columns) > 0:
                if columns[0] == "1" and columns[5] != "99999":
                    # Save elevation
                    self.elevation = float(columns[5])
                else:
                    # No elevation data available
                    pass

        # Extract pressure as a function of height
        pressure_array = []
        barometric_height_array = []
        for line in lines:
            # Split line into columns
            columns = re.split(" +", line)[1:]
            if len(columns) >= 6:
                if columns[0] in ["4", "5", "6", "7", "8", "9"]:
                    # Convert columns to floats
                    columns = np.array(columns, dtype=float)
                    # Select relevant columns
                    columns = columns[[2, 1]]
                    # Check if values exist
                    if max(columns) != 99999:
                        # Save value
                        pressure_array.append(columns)
                        barometric_height_array.append([columns[1], columns[0]])
        pressure_array = np.array(pressure_array)
        barometric_height_array = np.array(barometric_height_array)

        # Extract temperature as a function of height
        temperature_array = []
        for line in lines:
            # Split line into columns
            columns = re.split(" +", line)[1:]
            if len(columns) >= 6:
                if columns[0] in ["4", "5", "6", "7", "8", "9"]:
                    # Convert columns to floats
                    columns = np.array(columns, dtype=float)
                    # Select relevant columns
                    columns = columns[[2, 3]]
                    # Check if values exist
                    if max(columns) != 99999:
                        # Save value
                        temperature_array.append(columns)
        temperature_array = np.array(temperature_array)

        # Extract wind speed and direction as a function of height
        wind_speed_array = []
        wind_direction_array = []
        for line in lines:
            # Split line into columns
            columns = re.split(" +", line)[1:]
            if len(columns) >= 6:
                if columns[0] in ["4", "5", "6", "7", "8", "9"]:
                    # Convert columns to floats
                    columns = np.array(columns, dtype=float)
                    # Select relevant columns
                    columns = columns[[2, 5, 6]]
                    # Check if values exist
                    if max(columns) != 99999:
                        # Save value
                        wind_direction_array.append(columns[[0, 1]])
                        wind_speed_array.append(columns[[0, 2]])
        wind_speed_array = np.array(wind_speed_array)
        wind_direction_array = np.array(wind_direction_array)

        # Converts 10*hPa to Pa and save values
        pressure_array[:, 1] = 10 * pressure_array[:, 1]
        self.pressure = Function(
            pressure_array,
            inputs="Height Above Sea Level (m)",
            outputs="Pressure (Pa)",
            interpolation="linear",
        )
        # Converts 10*hPa to Pa and save values
        barometric_height_array[:, 0] = 10 * barometric_height_array[:, 0]
        self.barometric_height = Function(
            barometric_height_array,
            inputs="Pressure (Pa)",
            outputs="Height Above Sea Level (m)",
            interpolation="linear",
            extrapolation="natural",
        )

        # Convert 10*C to K and save values
        temperature_array[:, 1] = (
            temperature_array[:, 1] / 10 + 273.15
        )  # Converts C to K
        self.temperature = Function(
            temperature_array,
            inputs="Height Above Sea Level (m)",
            outputs="Temperature (K)",
            interpolation="linear",
        )

        # Process wind-u and wind-v
        wind_speed_array[:, 1] = (
            wind_speed_array[:, 1] * 1.852 / 3.6
        )  # Converts Knots to m/s
        wind_heading_array = wind_direction_array[:, :] * 1
        wind_heading_array[:, 1] = (
            wind_direction_array[:, 1] + 180
        ) % 360  # Convert wind direction to wind heading
        wind_u = wind_speed_array[:, :] * 1
        wind_v = wind_speed_array[:, :] * 1
        wind_u[:, 1] = wind_speed_array[:, 1] * np.sin(
            wind_heading_array[:, 1] * np.pi / 180
        )
        wind_v[:, 1] = wind_speed_array[:, 1] * np.cos(
            wind_heading_array[:, 1] * np.pi / 180
        )

        # Save wind data
        self.wind_direction = Function(
            wind_direction_array,
            inputs="Height Above Sea Level (m)",
            outputs="Wind Direction (Deg True)",
            interpolation="linear",
        )
        self.wind_heading = Function(
            wind_heading_array,
            inputs="Height Above Sea Level (m)",
            outputs="Wind Heading (Deg True)",
            interpolation="linear",
        )
        self.wind_speed = Function(
            wind_speed_array,
            inputs="Height Above Sea Level (m)",
            outputs="Wind Speed (m/s)",
            interpolation="linear",
        )
        self.wind_velocity_x = Function(
            wind_u,
            inputs="Height Above Sea Level (m)",
            outputs="Wind Velocity X (m/s)",
            interpolation="linear",
        )
        self.wind_velocity_y = Function(
            wind_v,
            inputs="Height Above Sea Level (m)",
            outputs="Wind Velocity Y (m/s)",
            interpolation="linear",
        )

        # Save maximum expected height
        self.max_expected_height = pressure_array[-1, 0]

    @requires_netCDF4
    def process_forecast_reanalysis(self, file, dictionary):
        """Import and process atmospheric data from weather forecasts
        and reanalysis given as ``netCDF`` or ``OPeNDAP`` files.
        Sets pressure, temperature, wind-u and wind-v
        profiles and surface elevation obtained from a weather
        file in ``netCDF`` format or from an ``OPeNDAP`` URL, both
        given through the file parameter. The date and location of the launch
        should already have been set through the date and
        location parameters when initializing the Environment.
        The ``netCDF`` and ``OPeNDAP`` datasets must contain at least
        geopotential height or geopotential, temperature,
        wind-u and wind-v profiles as a function of pressure levels.
        If surface geopotential or geopotential height is given,
        elevation is also set. Otherwise, elevation is not changed.
        Profiles are interpolated bi-linearly using supplied
        latitude and longitude. The date used is the nearest one
        to the date supplied. Furthermore, a dictionary must be
        supplied through the dictionary parameter in order for the
        dataset to be accurately read. Lastly, the dataset must use
        a rectangular grid sorted in either ascending or descending
        order of latitude and longitude.

        Parameters
        ----------
        file : string
            String containing path to local ``netCDF`` file or URL of an
            ``OPeNDAP`` file, such as NOAA's NOMAD or UCAR TRHEDDS server.
        dictionary : dictionary
            Specifies the dictionary to be used when reading ``netCDF`` and
            ``OPeNDAP`` files, allowing for the correct retrieval of data.
            The dictionary structure should specify the short names
            used for time, latitude, longitude, pressure levels,
            temperature profile, geopotential or geopotential height
            profile, wind-u and wind-v profiles in the dataset given in
            the file parameter. An example is the following dictionary,
            generally used to read ``OPeNDAP`` files from NOAA's NOMAD
            server:

            .. code-block:: python

                dictionary = {
                    "time": "time",
                    "latitude": "lat",
                    "longitude": "lon",
                    "level": "lev",
                    "temperature": "tmpprs",
                    "surface_geopotential_height": "hgtsfc",
                    "geopotential_height": "hgtprs",
                    "geopotential": None,
                    "u_wind": "ugrdprs",
                    "v_wind": "vgrdprs",
                }

        Returns
        -------
        None
        """
        # Check if date, lat and lon are known
        if self.datetime_date is None:
            raise TypeError(
                "Please specify Date (array-like) when "
                "initializing this Environment. "
                "Alternatively, use the Environment.set_date"
                " method."
            )
        if self.latitude is None:
            raise TypeError(
                "Please specify Location (lat, lon). when "
                "initializing this Environment. "
                "Alternatively, use the Environment."
                "set_location method."
            )

        # Read weather file
        weather_data = netCDF4.Dataset(file)

        # Get time, latitude and longitude data from file
        time_array = weather_data.variables[dictionary["time"]]
        lon_array = weather_data.variables[dictionary["longitude"]][:].tolist()
        lat_array = weather_data.variables[dictionary["latitude"]][:].tolist()

        # Find time index
        time_index = netCDF4.date2index(
            self.datetime_date, time_array, calendar="gregorian", select="nearest"
        )
        # Convert times do dates and numbers
        input_time_num = netCDF4.date2num(
            self.datetime_date, time_array.units, calendar="gregorian"
        )
        file_time_num = time_array[time_index]
        file_time_date = netCDF4.num2date(
            time_array[time_index], time_array.units, calendar="gregorian"
        )
        # Check if time is inside range supplied by file
        if time_index == 0 and input_time_num < file_time_num:
            raise ValueError(
                "Chosen launch time is not available in the provided file, which starts at {:}.".format(
                    file_time_date
                )
            )
        if time_index == len(time_array) - 1 and input_time_num > file_time_num:
            raise ValueError(
                "Chosen launch time is not available in the provided file, which ends at {:}.".format(
                    file_time_date
                )
            )
        # Check if time is exactly equal to one in the file
        if input_time_num != file_time_num:
            warnings.warn(
                "Exact chosen launch time is not available in the provided file, using {:} UTC instead.".format(
                    file_time_date
                )
            )

        # Find longitude index
        # Determine if file uses -180 to 180 or 0 to 360
        if lon_array[0] < 0 or lon_array[-1] < 0:
            # Convert input to -180 - 180
            lon = (
                self.longitude if self.longitude < 180 else -180 + self.longitude % 180
            )
        else:
            # Convert input to 0 - 360
            lon = self.longitude % 360
        # Check if reversed or sorted
        if lon_array[0] < lon_array[-1]:
            # Deal with sorted lon_array
            lon_index = bisect.bisect(lon_array, lon)
        else:
            # Deal with reversed lon_array
            lon_array.reverse()
            lon_index = len(lon_array) - bisect.bisect_left(lon_array, lon)
            lon_array.reverse()
        # Take care of longitude value equal to maximum longitude in the grid
        if lon_index == len(lon_array) and lon_array[lon_index - 1] == lon:
            lon_index = lon_index - 1
        # Check if longitude value is inside the grid
        if lon_index == 0 or lon_index == len(lon_array):
            raise ValueError(
                "Longitude {:f} not inside region covered by file, which is from {:f} to {:f}.".format(
                    lon, lon_array[0], lon_array[-1]
                )
            )

        # Find latitude index
        # Check if reversed or sorted
        if lat_array[0] < lat_array[-1]:
            # Deal with sorted lat_array
            lat_index = bisect.bisect(lat_array, self.latitude)
        else:
            # Deal with reversed lat_array
            lat_array.reverse()
            lat_index = len(lat_array) - bisect.bisect_left(lat_array, self.latitude)
            lat_array.reverse()
        # Take care of latitude value equal to maximum longitude in the grid
        if lat_index == len(lat_array) and lat_array[lat_index - 1] == self.latitude:
            lat_index = lat_index - 1
        # Check if latitude value is inside the grid
        if lat_index == 0 or lat_index == len(lat_array):
            raise ValueError(
                "Latitude {:f} not inside region covered by file, which is from {:f} to {:f}.".format(
                    self.latitude, lat_array[0], lat_array[-1]
                )
            )

        # Get pressure level data from file
        try:
            levels = (
                100 * weather_data.variables[dictionary["level"]][:]
            )  # Convert mbar to Pa
        except:
            raise ValueError(
                "Unable to read pressure levels from file. Check file and dictionary."
            )

        # Get geopotential data from file
        try:
            geopotentials = weather_data.variables[dictionary["geopotential_height"]][
                time_index, :, (lat_index - 1, lat_index), (lon_index - 1, lon_index)
            ]
        except:
            try:
                geopotentials = (
                    weather_data.variables[dictionary["geopotential"]][
                        time_index,
                        :,
                        (lat_index - 1, lat_index),
                        (lon_index - 1, lon_index),
                    ]
                    / self.standard_g
                )
            except:
                raise ValueError(
                    "Unable to read geopotential height"
                    " nor geopotential from file. At least"
                    " one of them is necessary. Check "
                    " file and dictionary."
                )

        # Get temperature from file
        try:
            temperatures = weather_data.variables[dictionary["temperature"]][
                time_index, :, (lat_index - 1, lat_index), (lon_index - 1, lon_index)
            ]
        except:
            raise ValueError(
                "Unable to read temperature from file. Check file and dictionary."
            )

        # Get wind data from file
        try:
            wind_us = weather_data.variables[dictionary["u_wind"]][
                time_index, :, (lat_index - 1, lat_index), (lon_index - 1, lon_index)
            ]
        except:
            raise ValueError(
                "Unable to read wind-u component. Check file and dictionary."
            )
        try:
            wind_vs = weather_data.variables[dictionary["v_wind"]][
                time_index, :, (lat_index - 1, lat_index), (lon_index - 1, lon_index)
            ]
        except:
            raise ValueError(
                "Unable to read wind-v component. Check file and dictionary."
            )

        # Prepare for bilinear interpolation
        x, y = self.latitude, lon
        x1, y1 = lat_array[lat_index - 1], lon_array[lon_index - 1]
        x2, y2 = lat_array[lat_index], lon_array[lon_index]

        # Determine geopotential in lat, lon
        f_x1_y1 = geopotentials[:, 0, 0]
        f_x1_y2 = geopotentials[:, 0, 1]
        f_x2_y1 = geopotentials[:, 1, 0]
        f_x2_y2 = geopotentials[:, 1, 1]
        f_x_y1 = ((x2 - x) / (x2 - x1)) * f_x1_y1 + ((x - x1) / (x2 - x1)) * f_x2_y1
        f_x_y2 = ((x2 - x) / (x2 - x1)) * f_x1_y2 + ((x - x1) / (x2 - x1)) * f_x2_y2
        height = ((y2 - y) / (y2 - y1)) * f_x_y1 + ((y - y1) / (y2 - y1)) * f_x_y2

        # Determine temperature in lat, lon
        f_x1_y1 = temperatures[:, 0, 0]
        f_x1_y2 = temperatures[:, 0, 1]
        f_x2_y1 = temperatures[:, 1, 0]
        f_x2_y2 = temperatures[:, 1, 1]
        f_x_y1 = ((x2 - x) / (x2 - x1)) * f_x1_y1 + ((x - x1) / (x2 - x1)) * f_x2_y1
        f_x_y2 = ((x2 - x) / (x2 - x1)) * f_x1_y2 + ((x - x1) / (x2 - x1)) * f_x2_y2
        temperature = ((y2 - y) / (y2 - y1)) * f_x_y1 + ((y - y1) / (y2 - y1)) * f_x_y2

        # Determine wind u in lat, lon
        f_x1_y1 = wind_us[:, 0, 0]
        f_x1_y2 = wind_us[:, 0, 1]
        f_x2_y1 = wind_us[:, 1, 0]
        f_x2_y2 = wind_us[:, 1, 1]
        f_x_y1 = ((x2 - x) / (x2 - x1)) * f_x1_y1 + ((x - x1) / (x2 - x1)) * f_x2_y1
        f_x_y2 = ((x2 - x) / (x2 - x1)) * f_x1_y2 + ((x - x1) / (x2 - x1)) * f_x2_y2
        wind_u = ((y2 - y) / (y2 - y1)) * f_x_y1 + ((y - y1) / (y2 - y1)) * f_x_y2

        # Determine wind v in lat, lon
        f_x1_y1 = wind_vs[:, 0, 0]
        f_x1_y2 = wind_vs[:, 0, 1]
        f_x2_y1 = wind_vs[:, 1, 0]
        f_x2_y2 = wind_vs[:, 1, 1]
        f_x_y1 = ((x2 - x) / (x2 - x1)) * f_x1_y1 + ((x - x1) / (x2 - x1)) * f_x2_y1
        f_x_y2 = ((x2 - x) / (x2 - x1)) * f_x1_y2 + ((x - x1) / (x2 - x1)) * f_x2_y2
        wind_v = ((y2 - y) / (y2 - y1)) * f_x_y1 + ((y - y1) / (y2 - y1)) * f_x_y2

        # Determine wind speed, heading and direction
        wind_speed = np.sqrt(wind_u**2 + wind_v**2)
        wind_heading = np.arctan2(wind_u, wind_v) * (180 / np.pi) % 360
        wind_direction = (wind_heading - 180) % 360

        # Convert geopotential height to geometric height
        R = self.earth_radius
        height = R * height / (R - height)

        # Combine all data into big array
        data_array = np.ma.column_stack(
            [
                levels,
                height,
                temperature,
                wind_u,
                wind_v,
                wind_heading,
                wind_direction,
                wind_speed,
            ]
        )

        # Remove lines with masked content
        if np.any(data_array.mask):
            data_array = np.ma.compress_rows(data_array)
            warnings.warn(
                "Some values were missing from this weather dataset, therefore, certain pressure levels were removed."
            )
        # Save atmospheric data
        self.pressure = Function(
            data_array[:, (1, 0)],
            inputs="Height Above Sea Level (m)",
            outputs="Pressure (Pa)",
            interpolation="linear",
        )
        # Linearly extrapolate pressure to ground level
        bar_height = data_array[:, (0, 1)]
        self.barometric_height = Function(
            bar_height,
            inputs="Pressure (Pa)",
            outputs="Height Above Sea Level (m)",
            interpolation="linear",
            extrapolation="natural",
        )
        self.temperature = Function(
            data_array[:, (1, 2)],
            inputs="Height Above Sea Level (m)",
            outputs="Temperature (K)",
            interpolation="linear",
        )
        self.wind_direction = Function(
            data_array[:, (1, 6)],
            inputs="Height Above Sea Level (m)",
            outputs="Wind Direction (Deg True)",
            interpolation="linear",
        )
        self.wind_heading = Function(
            data_array[:, (1, 5)],
            inputs="Height Above Sea Level (m)",
            outputs="Wind Heading (Deg True)",
            interpolation="linear",
        )
        self.wind_speed = Function(
            data_array[:, (1, 7)],
            inputs="Height Above Sea Level (m)",
            outputs="Wind Speed (m/s)",
            interpolation="linear",
        )
        self.wind_velocity_x = Function(
            data_array[:, (1, 3)],
            inputs="Height Above Sea Level (m)",
            outputs="Wind Velocity X (m/s)",
            interpolation="linear",
        )
        self.wind_velocity_y = Function(
            data_array[:, (1, 4)],
            inputs="Height Above Sea Level (m)",
            outputs="Wind Velocity Y (m/s)",
            interpolation="linear",
        )

        # Save maximum expected height
        self.max_expected_height = max(height[0], height[-1])

        # Get elevation data from file
        if dictionary["surface_geopotential_height"] is not None:
            try:
                elevations = weather_data.variables[
                    dictionary["surface_geopotential_height"]
                ][time_index, (lat_index - 1, lat_index), (lon_index - 1, lon_index)]
                f_x1_y1 = elevations[0, 0]
                f_x1_y2 = elevations[0, 1]
                f_x2_y1 = elevations[1, 0]
                f_x2_y2 = elevations[1, 1]
                f_x_y1 = ((x2 - x) / (x2 - x1)) * f_x1_y1 + (
                    (x - x1) / (x2 - x1)
                ) * f_x2_y1
                f_x_y2 = ((x2 - x) / (x2 - x1)) * f_x1_y2 + (
                    (x - x1) / (x2 - x1)
                ) * f_x2_y2
                self.elevation = float(
                    ((y2 - y) / (y2 - y1)) * f_x_y1 + ((y - y1) / (y2 - y1)) * f_x_y2
                )
            except:
                raise ValueError(
                    "Unable to read surface elevation data. Check file and dictionary."
                )

        # Compute info data
        self.atmospheric_model_init_date = netCDF4.num2date(
            time_array[0], time_array.units, calendar="gregorian"
        )
        self.atmospheric_model_end_date = netCDF4.num2date(
            time_array[-1], time_array.units, calendar="gregorian"
        )
        self.atmospheric_model_interval = netCDF4.num2date(
            (time_array[-1] - time_array[0]) / (len(time_array) - 1),
            time_array.units,
            calendar="gregorian",
        ).hour
        self.atmospheric_model_init_lat = lat_array[0]
        self.atmospheric_model_end_lat = lat_array[-1]
        self.atmospheric_model_init_lon = lon_array[0]
        self.atmospheric_model_end_lon = lon_array[-1]

        # Save debugging data
        self.lat_array = lat_array
        self.lon_array = lon_array
        self.lon_index = lon_index
        self.lat_index = lat_index
        self.geopotentials = geopotentials
        self.wind_us = wind_us
        self.wind_vs = wind_vs
        self.levels = levels
        self.temperatures = temperatures
        self.time_array = time_array[:].tolist()
        self.height = height

        # Close weather data
        weather_data.close()

    @requires_netCDF4
    def process_ensemble(self, file, dictionary):
        """Import and process atmospheric data from weather ensembles
        given as ``netCDF`` or ``OPeNDAP`` files. Sets pressure, temperature,
        wind-u and wind-v profiles and surface elevation obtained from a weather
        ensemble file in ``netCDF`` format or from an ``OPeNDAP`` URL, both
        given through the file parameter. The date and location of the launch
        should already have been set through the date and location parameters
        when initializing the Environment. The ``netCDF`` and ``OPeNDAP``
        datasets must contain at least geopotential height or geopotential,
        temperature, wind-u and wind-v profiles as a function of pressure
        levels. If surface geopotential or geopotential height is given,
        elevation is also set. Otherwise, elevation is not changed. Profiles are
        interpolated bi-linearly using supplied latitude and longitude. The date
        used is the nearest one to the date supplied. Furthermore, a dictionary
        must be supplied through the dictionary parameter in order for the
        dataset to be accurately read. Lastly, the dataset must use a
        rectangular grid sorted in either ascending or descending order of
        latitude and longitude. By default the first ensemble forecast is
        activated. To activate other ensemble forecasts see
        ``Environment.selectEnsembleMemberMember()``.

        Parameters
        ----------
        file : string
            String containing path to local ``netCDF`` file or URL of an
            ``OPeNDAP`` file, such as NOAA's NOMAD or UCAR TRHEDDS server.
        dictionary : dictionary
            Specifies the dictionary to be used when reading ``netCDF`` and
            ``OPeNDAP`` files, allowing for the correct retrieval of data.
            The dictionary structure should specify the short names
            used for time, latitude, longitude, pressure levels,
            temperature profile, geopotential or geopotential height
            profile, wind-u and wind-v profiles in the dataset given in
            the file parameter. An example is the following dictionary,
            generally used to read ``OPeNDAP`` files from NOAA's NOMAD
            server:

            .. code-block:: python

                dictionary = {
                    "time": "time",
                    "latitude": "lat",
                    "longitude": "lon",
                    "level": "lev",
                    "ensemble": "ens",
                    "surface_geopotential_height": "hgtsfc",
                    "geopotential_height": "hgtprs",
                    "geopotential": None,
                    "u_wind": "ugrdprs",
                    "v_wind": "vgrdprs",
                }

        Returns
        -------
        None
        """
        # Check if date, lat and lon are known
        if self.datetime_date is None:
            raise TypeError(
                "Please specify Date (array-like) when "
                "initializing this Environment. "
                "Alternatively, use the Environment.set_date"
                " method."
            )
        if self.latitude is None:
            raise TypeError(
                "Please specify Location (lat, lon). when "
                "initializing this Environment. "
                "Alternatively, use the Environment."
                "set_location method."
            )

        # Read weather file
        weather_data = netCDF4.Dataset(file)

        # Get time, latitude and longitude data from file
        time_array = weather_data.variables[dictionary["time"]]
        lon_array = weather_data.variables[dictionary["longitude"]][:].tolist()
        lat_array = weather_data.variables[dictionary["latitude"]][:].tolist()

        # Find time index
        time_index = netCDF4.date2index(
            self.datetime_date, time_array, calendar="gregorian", select="nearest"
        )
        # Convert times do dates and numbers
        input_time_num = netCDF4.date2num(
            self.datetime_date, time_array.units, calendar="gregorian"
        )
        file_time_num = time_array[time_index]
        file_time_date = netCDF4.num2date(
            time_array[time_index], time_array.units, calendar="gregorian"
        )
        # Check if time is inside range supplied by file
        if time_index == 0 and input_time_num < file_time_num:
            raise ValueError(
                "Chosen launch time is not available in the provided file, which starts at {:}.".format(
                    file_time_date
                )
            )
        if time_index == len(time_array) - 1 and input_time_num > file_time_num:
            raise ValueError(
                "Chosen launch time is not available in the provided file, which ends at {:}.".format(
                    file_time_date
                )
            )
        # Check if time is exactly equal to one in the file
        if input_time_num != file_time_num:
            warnings.warn(
                "Exact chosen launch time is not available in the provided file, using {:} UTC instead.".format(
                    file_time_date
                )
            )

        # Find longitude index
        # Determine if file uses -180 to 180 or 0 to 360
        if lon_array[0] < 0 or lon_array[-1] < 0:
            # Convert input to -180 - 180
            lon = (
                self.longitude if self.longitude < 180 else -180 + self.longitude % 180
            )
        else:
            # Convert input to 0 - 360
            lon = self.longitude % 360
        # Check if reversed or sorted
        if lon_array[0] < lon_array[-1]:
            # Deal with sorted lon_array
            lon_index = bisect.bisect(lon_array, lon)
        else:
            # Deal with reversed lon_array
            lon_array.reverse()
            lon_index = len(lon_array) - bisect.bisect_left(lon_array, lon)
            lon_array.reverse()
        # Take care of longitude value equal to maximum longitude in the grid
        if lon_index == len(lon_array) and lon_array[lon_index - 1] == lon:
            lon_index = lon_index - 1
        # Check if longitude value is inside the grid
        if lon_index == 0 or lon_index == len(lon_array):
            raise ValueError(
                "Longitude {:f} not inside region covered by file, which is from {:f} to {:f}.".format(
                    lon, lon_array[0], lon_array[-1]
                )
            )

        # Find latitude index
        # Check if reversed or sorted
        if lat_array[0] < lat_array[-1]:
            # Deal with sorted lat_array
            lat_index = bisect.bisect(lat_array, self.latitude)
        else:
            # Deal with reversed lat_array
            lat_array.reverse()
            lat_index = len(lat_array) - bisect.bisect_left(lat_array, self.latitude)
            lat_array.reverse()
        # Take care of latitude value equal to maximum longitude in the grid
        if lat_index == len(lat_array) and lat_array[lat_index - 1] == self.latitude:
            lat_index = lat_index - 1
        # Check if latitude value is inside the grid
        if lat_index == 0 or lat_index == len(lat_array):
            raise ValueError(
                "Latitude {:f} not inside region covered by file, which is from {:f} to {:f}.".format(
                    self.latitude, lat_array[0], lat_array[-1]
                )
            )

        # Get ensemble data from file
        try:
            num_members = len(weather_data.variables[dictionary["ensemble"]][:])
        except:
            raise ValueError(
                "Unable to read ensemble data from file. Check file and dictionary."
            )

        # Get pressure level data from file
        try:
            levels = (
                100 * weather_data.variables[dictionary["level"]][:]
            )  # Convert mbar to Pa
        except:
            raise ValueError(
                "Unable to read pressure levels from file. Check file and dictionary."
            )

        ##
        inverse_dictionary = {v: k for k, v in dictionary.items()}
        param_dictionary = {
            "time": time_index,
            "ensemble": range(num_members),
            "level": range(len(levels)),
            "latitude": (lat_index - 1, lat_index),
            "longitude": (lon_index - 1, lon_index),
        }
        ##

        # Get geopotential data from file
        try:
            dimensions = weather_data.variables[
                dictionary["geopotential_height"]
            ].dimensions[:]
            params = tuple(
                param_dictionary[inverse_dictionary[dim]] for dim in dimensions
            )
            geopotentials = weather_data.variables[dictionary["geopotential_height"]][
                params
            ]
        except:
            try:
                dimensions = weather_data.variables[
                    dictionary["geopotential"]
                ].dimensions[:]
                params = tuple(
                    param_dictionary[inverse_dictionary[dim]] for dim in dimensions
                )
                geopotentials = (
                    weather_data.variables[dictionary["geopotential"]][params]
                    / self.standard_g
                )
            except:
                raise ValueError(
                    "Unable to read geopotential height"
                    " nor geopotential from file. At least"
                    " one of them is necessary. Check "
                    " file and dictionary."
                )

        # Get temperature from file
        try:
            temperatures = weather_data.variables[dictionary["temperature"]][params]
        except:
            raise ValueError(
                "Unable to read temperature from file. Check file and dictionary."
            )

        # Get wind data from file
        try:
            wind_us = weather_data.variables[dictionary["u_wind"]][params]
        except:
            raise ValueError(
                "Unable to read wind-u component. Check file and dictionary."
            )
        try:
            wind_vs = weather_data.variables[dictionary["v_wind"]][params]
        except:
            raise ValueError(
                "Unable to read wind-v component. Check file and dictionary."
            )

        # Prepare for bilinear interpolation
        x, y = self.latitude, lon
        x1, y1 = lat_array[lat_index - 1], lon_array[lon_index - 1]
        x2, y2 = lat_array[lat_index], lon_array[lon_index]

        # Determine geopotential in lat, lon
        f_x1_y1 = geopotentials[:, :, 0, 0]
        f_x1_y2 = geopotentials[:, :, 0, 1]
        f_x2_y1 = geopotentials[:, :, 1, 0]
        f_x2_y2 = geopotentials[:, :, 1, 1]
        f_x_y1 = ((x2 - x) / (x2 - x1)) * f_x1_y1 + ((x - x1) / (x2 - x1)) * f_x2_y1
        f_x_y2 = ((x2 - x) / (x2 - x1)) * f_x1_y2 + ((x - x1) / (x2 - x1)) * f_x2_y2
        height = ((y2 - y) / (y2 - y1)) * f_x_y1 + ((y - y1) / (y2 - y1)) * f_x_y2

        # Determine temperature in lat, lon
        f_x1_y1 = temperatures[:, :, 0, 0]
        f_x1_y2 = temperatures[:, :, 0, 1]
        f_x2_y1 = temperatures[:, :, 1, 0]
        f_x2_y2 = temperatures[:, :, 1, 1]
        f_x_y1 = ((x2 - x) / (x2 - x1)) * f_x1_y1 + ((x - x1) / (x2 - x1)) * f_x2_y1
        f_x_y2 = ((x2 - x) / (x2 - x1)) * f_x1_y2 + ((x - x1) / (x2 - x1)) * f_x2_y2
        temperature = ((y2 - y) / (y2 - y1)) * f_x_y1 + ((y - y1) / (y2 - y1)) * f_x_y2

        # Determine wind u in lat, lon
        f_x1_y1 = wind_us[:, :, 0, 0]
        f_x1_y2 = wind_us[:, :, 0, 1]
        f_x2_y1 = wind_us[:, :, 1, 0]
        f_x2_y2 = wind_us[:, :, 1, 1]
        f_x_y1 = ((x2 - x) / (x2 - x1)) * f_x1_y1 + ((x - x1) / (x2 - x1)) * f_x2_y1
        f_x_y2 = ((x2 - x) / (x2 - x1)) * f_x1_y2 + ((x - x1) / (x2 - x1)) * f_x2_y2
        wind_u = ((y2 - y) / (y2 - y1)) * f_x_y1 + ((y - y1) / (y2 - y1)) * f_x_y2

        # Determine wind v in lat, lon
        f_x1_y1 = wind_vs[:, :, 0, 0]
        f_x1_y2 = wind_vs[:, :, 0, 1]
        f_x2_y1 = wind_vs[:, :, 1, 0]
        f_x2_y2 = wind_vs[:, :, 1, 1]
        f_x_y1 = ((x2 - x) / (x2 - x1)) * f_x1_y1 + ((x - x1) / (x2 - x1)) * f_x2_y1
        f_x_y2 = ((x2 - x) / (x2 - x1)) * f_x1_y2 + ((x - x1) / (x2 - x1)) * f_x2_y2
        wind_v = ((y2 - y) / (y2 - y1)) * f_x_y1 + ((y - y1) / (y2 - y1)) * f_x_y2

        # Determine wind speed, heading and direction
        wind_speed = np.sqrt(wind_u**2 + wind_v**2)
        wind_heading = np.arctan2(wind_u, wind_v) * (180 / np.pi) % 360
        wind_direction = (wind_heading - 180) % 360

        # Convert geopotential height to geometric height
        R = self.earth_radius
        height = R * height / (R - height)

        # Save ensemble data
        self.level_ensemble = levels
        self.height_ensemble = height
        self.temperature_ensemble = temperature
        self.wind_u_ensemble = wind_u
        self.wind_v_ensemble = wind_v
        self.wind_heading_ensemble = wind_heading
        self.wind_direction_ensemble = wind_direction
        self.wind_speed_ensemble = wind_speed
        self.num_ensemble_members = num_members

        # Activate default ensemble
        self.select_ensemble_member()

        # Get elevation data from file
        if dictionary["surface_geopotential_height"] is not None:
            try:
                elevations = weather_data.variables[
                    dictionary["surface_geopotential_height"]
                ][time_index, (lat_index - 1, lat_index), (lon_index - 1, lon_index)]
                f_x1_y1 = elevations[0, 0]
                f_x1_y2 = elevations[0, 1]
                f_x2_y1 = elevations[1, 0]
                f_x2_y2 = elevations[1, 1]
                f_x_y1 = ((x2 - x) / (x2 - x1)) * f_x1_y1 + (
                    (x - x1) / (x2 - x1)
                ) * f_x2_y1
                f_x_y2 = ((x2 - x) / (x2 - x1)) * f_x1_y2 + (
                    (x - x1) / (x2 - x1)
                ) * f_x2_y2
                self.elevation = float(
                    ((y2 - y) / (y2 - y1)) * f_x_y1 + ((y - y1) / (y2 - y1)) * f_x_y2
                )
            except:
                raise ValueError(
                    "Unable to read surface elevation data. Check file and dictionary."
                )

        # Compute info data
        self.atmospheric_model_init_date = netCDF4.num2date(
            time_array[0], time_array.units, calendar="gregorian"
        )
        self.atmospheric_model_end_date = netCDF4.num2date(
            time_array[-1], time_array.units, calendar="gregorian"
        )
        self.atmospheric_model_interval = netCDF4.num2date(
            (time_array[-1] - time_array[0]) / (len(time_array) - 1),
            time_array.units,
            calendar="gregorian",
        ).hour
        self.atmospheric_model_init_lat = lat_array[0]
        self.atmospheric_model_end_lat = lat_array[-1]
        self.atmospheric_model_init_lon = lon_array[0]
        self.atmospheric_model_end_lon = lon_array[-1]

        # Save debugging data
        self.lat_array = lat_array
        self.lon_array = lon_array
        self.lon_index = lon_index
        self.lat_index = lat_index
        self.geopotentials = geopotentials
        self.wind_us = wind_us
        self.wind_vs = wind_vs
        self.levels = levels
        self.temperatures = temperatures
        self.time_array = time_array[:].tolist()
        self.height = height

        weather_data.close()

    def select_ensemble_member(self, member=0):
        """Activates ensemble member, meaning that all atmospheric variables
        read from the Environment instance will correspond to the desired
        ensemble member.

        Parameters
        ---------
        member : int
            Ensemble member to be activated. Starts from 0.

        Returns
        -------
        None
        """
        # Verify ensemble member
        if member >= self.num_ensemble_members:
            raise ValueError(
                "Please choose member from 0 to {:d}".format(
                    self.num_ensemble_members - 1
                )
            )

        # Read ensemble member
        levels = self.level_ensemble[:]
        height = self.height_ensemble[member, :]
        temperature = self.temperature_ensemble[member, :]
        wind_u = self.wind_u_ensemble[member, :]
        wind_v = self.wind_v_ensemble[member, :]
        wind_heading = self.wind_heading_ensemble[member, :]
        wind_direction = self.wind_direction_ensemble[member, :]
        wind_speed = self.wind_speed_ensemble[member, :]

        # Combine all data into big array
        data_array = np.ma.column_stack(
            [
                levels,
                height,
                temperature,
                wind_u,
                wind_v,
                wind_heading,
                wind_direction,
                wind_speed,
            ]
        )

        # Remove lines with masked content
        if np.any(data_array.mask):
            data_array = np.ma.compress_rows(data_array)
            warnings.warn(
                "Some values were missing from this weather dataset, therefore, certain pressure levels were removed."
            )

        # Save atmospheric data
        self.pressure = Function(
            data_array[:, (1, 0)],
            inputs="Height Above Sea Level (m)",
            outputs="Pressure (Pa)",
            interpolation="linear",
        )
        # Linearly extrapolate pressure to ground level
        bar_height = data_array[:, (0, 1)]
        self.barometric_height = Function(
            bar_height,
            inputs="Pressure (Pa)",
            outputs="Height Above Sea Level (m)",
            interpolation="linear",
            extrapolation="natural",
        )
        self.temperature = Function(
            data_array[:, (1, 2)],
            inputs="Height Above Sea Level (m)",
            outputs="Temperature (K)",
            interpolation="linear",
        )
        self.wind_direction = Function(
            data_array[:, (1, 6)],
            inputs="Height Above Sea Level (m)",
            outputs="Wind Direction (Deg True)",
            interpolation="linear",
        )
        self.wind_heading = Function(
            data_array[:, (1, 5)],
            inputs="Height Above Sea Level (m)",
            outputs="Wind Heading (Deg True)",
            interpolation="linear",
        )
        self.wind_speed = Function(
            data_array[:, (1, 7)],
            inputs="Height Above Sea Level (m)",
            outputs="Wind Speed (m/s)",
            interpolation="linear",
        )
        self.wind_velocity_x = Function(
            data_array[:, (1, 3)],
            inputs="Height Above Sea Level (m)",
            outputs="Wind Velocity X (m/s)",
            interpolation="linear",
        )
        self.wind_velocity_y = Function(
            data_array[:, (1, 4)],
            inputs="Height Above Sea Level (m)",
            outputs="Wind Velocity Y (m/s)",
            interpolation="linear",
        )

        # Save maximum expected height
        self.max_expected_height = max(height[0], height[-1])

        # Save ensemble member
        self.ensemble_member = member

        # Update air density
        self.calculate_density_profile()

        # Update speed of sound
        self.calculate_speed_of_sound_profile()

        # Update dynamic viscosity
        self.calculate_dynamic_viscosity()

    def load_international_standard_atmosphere(self):
        """Defines the pressure and temperature profile functions set
        by `ISO 2533` for the International Standard atmosphere and saves
        them as ``Environment.pressure_ISA`` and ``Environment.temperature_ISA``.

        Returns
        -------
        None
        """
        # Define international standard atmosphere layers
        geopotential_height = [
            -2e3,
            0,
            11e3,
            20e3,
            32e3,
            47e3,
            51e3,
            71e3,
            80e3,
        ]  # in geopotential m
        temperature = [
            301.15,
            288.15,
            216.65,
            216.65,
            228.65,
            270.65,
            270.65,
            214.65,
            196.65,
        ]  # in K
        beta = [
            -6.5e-3,
            -6.5e-3,
            0,
            1e-3,
            2.8e-3,
            0,
            -2.8e-3,
            -2e-3,
            0,
        ]  # Temperature gradient in K/m
        pressure = [
            1.27774e5,
            1.01325e5,
            2.26320e4,
            5.47487e3,
            8.680164e2,
            1.10906e2,
            6.69384e1,
            3.95639e0,
            8.86272e-2,
        ]  # in Pa

        # Convert geopotential height to geometric height
        ER = self.earth_radius
        height = [ER * H / (ER - H) for H in geopotential_height]

        # Save international standard atmosphere temperature profile
        self.temperature_ISA = Function(
            np.column_stack([height, temperature]),
            inputs="Height Above Sea Level (m)",
            outputs="Temperature (K)",
            interpolation="linear",
        )

        # Get gravity and R
        g = self.standard_g
        R = self.air_gas_constant

        # Create function to compute pressure at a given geometric height
        def pressure_function(h):
            # Convert geometric to geopotential height
            H = ER * h / (ER + h)

            # Check if height is within bounds, return extrapolated value if not
            if H < -2000:
                return pressure[0]
            elif H > 80000:
                return pressure[-1]

            # Find layer that contains height h
            layer = bisect.bisect(geopotential_height, H) - 1

            # Retrieve layer base geopotential height, temp, beta and pressure
            Hb = geopotential_height[layer]
            Tb = temperature[layer]
            Pb = pressure[layer]
            B = beta[layer]

            # Compute pressure
            if B != 0:
                P = Pb * (1 + (B / Tb) * (H - Hb)) ** (-g / (B * R))
            else:
                T = Tb + B * (H - Hb)
                P = Pb * np.exp(-(H - Hb) * (g / (R * T)))

            # Return answer
            return P

        # Save international standard atmosphere pressure profile
        self.pressure_ISA = Function(
            pressure_function,
            inputs="Height Above Sea Level (m)",
            outputs="Pressure (Pa)",
        )

        # Discretize Function to speed up the trajectory simulation.
        self.barometric_height_ISA = self.pressure_ISA.inverse_function().set_discrete(
            pressure[-1], pressure[0], 100, extrapolation="constant"
        )
        self.barometric_height_ISA.set_inputs("Pressure (Pa)")
        self.barometric_height_ISA.set_outputs("Height Above Sea Level (m)")

    def calculate_density_profile(self):
        """Compute the density of the atmosphere as a function of
        height by using the formula rho = P/(RT). This function is
        automatically called whenever a new atmospheric model is set.

        Returns
        -------
        None

        Examples
        --------
        Creating an Environment object and calculating the density
        at Sea Level:

        >>> env = Environment()
        >>> env.calculate_density_profile()
        >>> float(env.density(0))
        1.225000018124288

        Creating an Environment object and calculating the density
        at 1000m above Sea Level:

        >>> env = Environment()
        >>> env.calculate_density_profile()
        >>> float(env.density(1000))
        1.1116193933422585
        """
        # Retrieve pressure P, gas constant R and temperature T
        P = self.pressure
        R = self.air_gas_constant
        T = self.temperature

        # Compute density using P/RT
        D = P / (R * T)

        # Set new output for the calculated density
        D.set_outputs("Air Density (kg/m³)")

        # Save calculated density
        self.density = D

    def calculate_speed_of_sound_profile(self):
        """Compute the speed of sound in the atmosphere as a function
        of height by using the formula a = sqrt(gamma*R*T). This
        function is automatically called whenever a new atmospheric
        model is set.

        Returns
        -------
        None
        """
        # Retrieve gas constant R and temperature T
        R = self.air_gas_constant
        T = self.temperature
        G = 1.4

        # Compute speed of sound using sqrt(gamma*R*T)
        a = (G * R * T) ** 0.5

        # Set new output for the calculated speed of sound
        a.set_outputs("Speed of Sound (m/s)")

        # Save calculated speed of sound
        self.speed_of_sound = a

    def calculate_dynamic_viscosity(self):
        """Compute the dynamic viscosity of the atmosphere as a function of
        height by using the formula given in ISO 2533 u = B*T^(1.5)/(T+S).
        This function is automatically called whenever a new atmospheric model is set.
        Warning: This equation is invalid for very high or very low temperatures
        and under conditions occurring at altitudes above 90 km.

        Returns
        -------
        None
        """
        # Retrieve temperature T and set constants
        T = self.temperature
        B = 1.458e-6  # Kg/m/s/K^0.5
        S = 110.4  # K

        # Compute dynamic viscosity using u = B*T^(1.4)/(T+S) (See ISO2533)
        u = (B * T ** (1.5)) / (T + S)

        # Set new output for the calculated density
        u.set_outputs("Dynamic Viscosity (Pa s)")

        # Save calculated density
        self.dynamic_viscosity = u

    def add_wind_gust(self, wind_gust_x, wind_gust_y):
        """Adds a function to the current stored wind profile, in order to
        simulate a wind gust.

        Parameters
        ----------
        wind_gust_x : float, callable
            Callable, function of altitude, which will be added to the
            x velocity of the current stored wind profile. If float is given,
            it will be considered as a constant function in altitude.
        wind_gust_y : float, callable
            Callable, function of altitude, which will be added to the
            y velocity of the current stored wind profile. If float is given,
            it will be considered as a constant function in altitude.

        Returns
        -------
        None
        """
        # Recalculate wind_velocity_x and wind_velocity_y
        self.wind_velocity_x = self.wind_velocity_x + wind_gust_x
        self.wind_velocity_y = self.wind_velocity_y + wind_gust_y

        # Reset wind_velocity_x and wind_velocity_y details
        self.wind_velocity_x.set_inputs("Height (m)")
        self.wind_velocity_x.set_outputs("Wind Velocity X (m/s)")
        self.wind_velocity_y.set_inputs("Height (m)")
        self.wind_velocity_y.set_outputs("Wind Velocity Y (m/s)")

        # Reset wind heading and velocity magnitude
        self.wind_heading = Function(
            lambda h: (180 / np.pi)
            * np.arctan2(
                self.wind_velocity_x.get_value_opt(h),
                self.wind_velocity_y.get_value_opt(h),
            )
            % 360,
            "Height (m)",
            "Wind Heading (degrees)",
            extrapolation="constant",
        )
        self.wind_speed = Function(
            lambda h: (
                self.wind_velocity_x.get_value_opt(h) ** 2
                + self.wind_velocity_y.get_value_opt(h) ** 2
            )
            ** 0.5,
            "Height (m)",
            "Wind Speed (m/s)",
            extrapolation="constant",
        )

    def info(self):
        """Prints most important data and graphs available about the
        Environment.

        Return
        ------
        None
        """

        self.prints.all()
        self.plots.info()

    def all_info(self):
        """Prints out all data and graphs available about the Environment.

        Returns
        -------
        None
        """

        self.prints.all()
        self.plots.all()

    def all_plot_info_returned(self):
        """Returns a dictionary with all plot information available about the Environment.

        Returns
        ------
        plot_info : Dict
            Dict of data relevant to plot externally

        Warning
        -------
        Deprecated in favor of `utilities.get_instance_attributes`.

        """
        # pylint: disable=R1735, unnecessary-comprehension
        warnings.warn(
            "The method 'all_plot_info_returned' is deprecated as of version "
            + "1.2 and will be removed in version 1.4 "
            + "Use 'utilities.get_instance_attributes' instead.",
            DeprecationWarning,
        )

        grid = np.linspace(self.elevation, self.max_expected_height)
        plot_info = dict(
            grid=[i for i in grid],
            wind_speed=[self.wind_speed(i) for i in grid],
            wind_direction=[self.wind_direction(i) for i in grid],
            speed_of_sound=[self.speed_of_sound(i) for i in grid],
            density=[self.density(i) for i in grid],
            wind_vel_x=[self.wind_velocity_x(i) for i in grid],
            wind_vel_y=[self.wind_velocity_y(i) for i in grid],
            pressure=[self.pressure(i) / 100 for i in grid],
            temperature=[self.temperature(i) for i in grid],
        )
        if self.atmospheric_model_type != "Ensemble":
            return plot_info
        current_member = self.ensemble_member
        # List for each ensemble
        plot_info["ensemble_wind_velocity_x"] = []
        for i in range(self.num_ensemble_members):
            self.select_ensemble_member(i)
            plot_info["ensemble_wind_velocity_x"].append(
                [self.wind_velocity_x(i) for i in grid]
            )
        plot_info["ensemble_wind_velocity_y"] = []
        for i in range(self.num_ensemble_members):
            self.select_ensemble_member(i)
            plot_info["ensemble_wind_velocity_y"].append(
                [self.wind_velocity_y(i) for i in grid]
            )
        plot_info["ensemble_wind_speed"] = []
        for i in range(self.num_ensemble_members):
            self.select_ensemble_member(i)
            plot_info["ensemble_wind_speed"].append([self.wind_speed(i) for i in grid])
        plot_info["ensemble_wind_direction"] = []
        for i in range(self.num_ensemble_members):
            self.select_ensemble_member(i)
            plot_info["ensemble_wind_direction"].append(
                [self.wind_direction(i) for i in grid]
            )
        plot_info["ensemble_pressure"] = []
        for i in range(self.num_ensemble_members):
            self.select_ensemble_member(i)
            plot_info["ensemble_pressure"].append([self.pressure(i) for i in grid])
        plot_info["ensemble_temperature"] = []
        for i in range(self.num_ensemble_members):
            self.select_ensemble_member(i)
            plot_info["ensemble_temperature"].append(
                [self.temperature(i) for i in grid]
            )

        # Clean up
        self.select_ensemble_member(current_member)
        return plot_info

    def all_info_returned(self):
        """Returns as dicts all data available about the Environment.

        Returns
        ------
        info : Dict
            Information relevant about the Environment class.

        Warning
        -------
        Deprecated in favor of `utilities.get_instance_attributes`.

        """
        # pylint: disable= unnecessary-comprehension, use-dict-literal
        warnings.warn(
            "The method 'all_info_returned' is deprecated as of version "
            + "1.2 and will be removed in version 1.4 "
            + "Use 'utilities.get_instance_attributes' instead.",
            DeprecationWarning,
        )

        # Dictionary creation, if not commented follows the SI
        info = dict(
            grav=self.gravity,
            elevation=self.elevation,
            model_type=self.atmospheric_model_type,
            model_type_max_expected_height=self.max_expected_height,
            wind_speed=self.wind_speed(self.elevation),
            wind_direction=self.wind_direction(self.elevation),
            wind_heading=self.wind_heading(self.elevation),
            surface_pressure=self.pressure(self.elevation) / 100,  # in hPa
            surface_temperature=self.temperature(self.elevation),
            surface_air_density=self.density(self.elevation),
            surface_speed_of_sound=self.speed_of_sound(self.elevation),
        )
        if self.datetime_date is not None:
            info["launch_date"] = self.datetime_date.strftime("%Y-%d-%m %H:%M:%S")
        if self.latitude is not None and self.longitude is not None:
            info["lat"] = self.latitude
            info["lon"] = self.longitude
        if info["model_type"] in ["Forecast", "Reanalysis", "Ensemble"]:
            info["init_date"] = self.atmospheric_model_init_date.strftime(
                "%Y-%d-%m %H:%M:%S"
            )
            info["endDate"] = self.atmospheric_model_end_date.strftime(
                "%Y-%d-%m %H:%M:%S"
            )
            info["interval"] = self.atmospheric_model_interval
            info["init_lat"] = self.atmospheric_model_init_lat
            info["end_lat"] = self.atmospheric_model_end_lat
            info["init_lon"] = self.atmospheric_model_init_lon
            info["end_lon"] = self.atmospheric_model_end_lon
        if info["model_type"] == "Ensemble":
            info["num_ensemble_members"] = self.num_ensemble_members
            info["selected_ensemble_member"] = self.ensemble_member
        return info

    def export_environment(self, filename="environment"):
        """Export important attributes of Environment class to a ``.json`` file,
        saving all the information needed to recreate the same environment using
        custom_atmosphere.

        Parameters
        ----------
        filename : string
            The name of the file to be saved, without the extension.

        Return
        ------
        None
        """

        try:
            atmospheric_model_file = self.atmospheric_model_file
            atmospheric_model_dict = self.atmospheric_model_dict
        except AttributeError:
            atmospheric_model_file = ""
            atmospheric_model_dict = ""

        try:
            height = self.height
            atmospheric_model_pressure_profile = ma.getdata(
                self.pressure.get_source()(height)
            ).tolist()
            atmospheric_model_wind_velocity_x_profile = ma.getdata(
                self.wind_velocity_x.get_source()(height)
            ).tolist()
            atmospheric_model_wind_velocity_y_profile = ma.getdata(
                self.wind_velocity_y.get_source()(height)
            ).tolist()

        except AttributeError:
            atmospheric_model_pressure_profile = (
                "Height Above Sea Level (m) was not provided"
            )
            atmospheric_model_wind_velocity_x_profile = (
                "Height Above Sea Level (m) was not provided"
            )
            atmospheric_model_wind_velocity_y_profile = (
                "Height Above Sea Level (m) was not provided"
            )

        self.export_env_dictionary = {
            "gravity": self.gravity(self.elevation),
            "date": [
                self.datetime_date.year,
                self.datetime_date.month,
                self.datetime_date.day,
                self.datetime_date.hour,
            ],
            "latitude": self.latitude,
            "longitude": self.longitude,
            "elevation": self.elevation,
            "datum": self.datum,
            "timezone": self.timezone,
            "max_expected_height": float(self.max_expected_height),
            "atmospheric_model_type": self.atmospheric_model_type,
            "atmospheric_model_file": atmospheric_model_file,
            "atmospheric_model_dict": atmospheric_model_dict,
            "atmospheric_model_pressure_profile": atmospheric_model_pressure_profile,
            "atmospheric_model_temperature_profile": ma.getdata(
                self.temperature.get_source()
            ).tolist(),
            "atmospheric_model_wind_velocity_x_profile": atmospheric_model_wind_velocity_x_profile,
            "atmospheric_model_wind_velocity_y_profile": atmospheric_model_wind_velocity_y_profile,
        }

        with open(f"{filename}.json", "w") as f:
            f.write(
                json.dumps(
                    self.export_env_dictionary, sort_keys=False, indent=4, default=str
                )
            )
        print("Your Environment file was saved, check it out: " + filename + ".json")
        print(
            "You can use it in the future by using the custom_atmosphere atmospheric model."
        )

    def set_earth_geometry(self, datum):
        """Sets the Earth geometry for the ``Environment`` class based on the
        datum provided.

        Parameters
        ----------
        datum : str
            The datum to be used for the Earth geometry.

        Returns
        -------
        earth_geometry : namedtuple
            The namedtuple containing the Earth geometry.
        """
        geodesy = namedtuple("earth_geometry", "semi_major_axis flattening")
        ellipsoid = {
            "SIRGAS2000": geodesy(6378137.0, 1 / 298.257223563),
            "SAD69": geodesy(6378160.0, 1 / 298.25),
            "NAD83": geodesy(6378137.0, 1 / 298.257024899),
            "WGS84": geodesy(6378137.0, 1 / 298.257223563),
        }
        try:
            return ellipsoid[datum]
        except KeyError:
            raise AttributeError(
                f"The reference system {datum} for Earth geometry " "is not recognized."
            )

    # Auxiliary functions - Fetching Data from 3rd party APIs

    @exponential_backoff(max_attempts=3, base_delay=1, max_delay=60)
    def __fetch_open_elevation(self):
        print("Fetching elevation from open-elevation.com...")
        request_url = (
            "https://api.open-elevation.com/api/v1/lookup?locations"
            f"={self.latitude},{self.longitude}"
        )
        try:
            response = requests.get(request_url)
        except Exception as e:
            raise RuntimeError("Unable to reach Open-Elevation API servers.") from e
        results = response.json()["results"]
        return results[0]["elevation"]

    @exponential_backoff(max_attempts=5, base_delay=2, max_delay=60)
    def __fetch_atmospheric_data_from_windy(self, model):
        model = model.lower()
        if model[-1] == "u":  # case iconEu
            model = "".join([model[:4], model[4].upper(), model[4 + 1 :]])
        url = (
            f"https://node.windy.com/forecast/meteogram/{model}/"
            f"{self.latitude}/{self.longitude}/?step=undefined"
        )
        try:
            response = requests.get(url).json()
        except Exception as e:
            if model == "iconEu":
                raise ValueError(
                    "Could not get a valid response for Icon-EU from Windy. "
                    "Check if the coordinates are set inside Europe."
                ) from e
        return response

    @exponential_backoff(max_attempts=5, base_delay=2, max_delay=60)
    def __fetch_wyoming_sounding(self, file):
        response = requests.get(file)
        if response.status_code != 200:
            raise ImportError(f"Unable to load {file}.")
        if len(re.findall("Can't get .+ Observations at", response.text)):
            raise ValueError(
                re.findall("Can't get .+ Observations at .+", response.text)[0]
                + " Check station number and date."
            )
        if response.text == "Invalid OUTPUT: specified\n":
            raise ValueError(
                "Invalid OUTPUT: specified. Make sure the output is Text: List."
            )
        return response

    @exponential_backoff(max_attempts=5, base_delay=2, max_delay=60)
    def __fetch_noaaruc_sounding(self, file):
        response = requests.get(file)
        if response.status_code != 200 or len(response.text) < 10:
            raise ImportError("Unable to load " + file + ".")

    @exponential_backoff(max_attempts=5, base_delay=2, max_delay=60)
    def __fetch_gefs_ensemble(self, dictionary):
        time_attempt = datetime.now(tz=timezone.utc)
        success = False
        attempt_count = 0
        while not success and attempt_count < 10:
            time_attempt -= timedelta(hours=6 * attempt_count)
            file = (
                f"https://nomads.ncep.noaa.gov/dods/gens_bc/gens"
                f"{time_attempt.year:04d}{time_attempt.month:02d}"
                f"{time_attempt.day:02d}/"
                f"gep_all_{6 * (time_attempt.hour // 6):02d}z"
            )
            try:
                self.process_ensemble(file, dictionary)
                success = True
            except OSError:
                attempt_count += 1
        if not success:
            raise RuntimeError(
                "Unable to load latest weather data for GEFS through " + file
            )

    @exponential_backoff(max_attempts=5, base_delay=2, max_delay=60)
    def __fetch_cmc_ensemble(self, dictionary):
        # Attempt to get latest forecast
        time_attempt = datetime.now(tz=timezone.utc)
        success = False
        attempt_count = 0
        while not success and attempt_count < 10:
            time_attempt -= timedelta(hours=12 * attempt_count)
            file = (
                f"https://nomads.ncep.noaa.gov/dods/cmcens/"
                f"cmcens{time_attempt.year:04d}{time_attempt.month:02d}"
                f"{time_attempt.day:02d}/"
                f"cmcens_all_{12 * (time_attempt.hour // 12):02d}z"
            )
            try:
                self.process_ensemble(file, dictionary)
                success = True
            except OSError:
                attempt_count += 1
        if not success:
            raise RuntimeError(
                "Unable to load latest weather data for CMC through " + file
            )

    # Auxiliary functions - Geodesic Coordinates

    @staticmethod
    def geodesic_to_utm(
        lat, lon, semi_major_axis=6378137.0, flattening=1 / 298.257223563
    ):
        """Function which converts geodetic coordinates, i.e. lat/lon, to UTM
        projection coordinates. Can be used only for latitudes between -80.00°
        and 84.00°

        Parameters
        ----------
        lat : float
            The latitude coordinates of the point of analysis, must be contained
            between -80.00° and 84.00°
        lon : float
            The longitude coordinates of the point of analysis, must be
            contained between -180.00° and 180.00°
        semi_major_axis : float
            The semi-major axis of the ellipsoid used to represent the Earth,
            must be given in meters (default is 6,378,137.0 m, which corresponds
            to the WGS84 ellipsoid)
        flattening : float
            The flattening of the ellipsoid used to represent the Earth, usually
            between 1/250 and 1/150 (default is 1/298.257223563, which
            corresponds to the WGS84 ellipsoid)

        Returns
        -------
        x : float
            East coordinate, always positive
        y : float
            North coordinate, always positive
        utm_zone : int
            The number of the UTM zone of the point of analysis, can vary
            between 1 and 60
        utm_letter : string
            The letter of the UTM zone of the point of analysis, can vary
            between C and X, omitting the letters "I" and "O"
        hemis : string
            Returns "S" for southern hemisphere and "N" for Northern hemisphere
        EW : string
            Returns "W" for western hemisphere and "E" for eastern hemisphere
        """

        # Calculate the central meridian of UTM zone
        if lon != 0:
            signal = lon / abs(lon)
            if signal > 0:
                aux = lon - 3
                aux = aux * signal
                div = aux // 6
                lon_mc = div * 6 + 3
                EW = "E"
            else:
                aux = lon + 3
                aux = aux * signal
                div = aux // 6
                lon_mc = (div * 6 + 3) * signal
                EW = "W"
        else:
            lon_mc = 3
            EW = "W|E"

        # Evaluate the hemisphere and determine the N coordinate at the Equator
        if lat < 0:
            N0 = 10000000
            hemis = "S"
        else:
            N0 = 0
            hemis = "N"

        # Convert the input lat and lon to radians
        lat = lat * np.pi / 180
        lon = lon * np.pi / 180
        lon_mc = lon_mc * np.pi / 180

        # Evaluate reference parameters
        K0 = 1 - 1 / 2500
        e2 = 2 * flattening - flattening**2
        e2lin = e2 / (1 - e2)

        # Evaluate auxiliary parameters
        A = e2 * e2
        B = A * e2
        C = np.sin(2 * lat)
        D = np.sin(4 * lat)
        E = np.sin(6 * lat)
        F = (1 - e2 / 4 - 3 * A / 64 - 5 * B / 256) * lat
        G = (3 * e2 / 8 + 3 * A / 32 + 45 * B / 1024) * C
        H = (15 * A / 256 + 45 * B / 1024) * D
        I = (35 * B / 3072) * E

        # Evaluate other reference parameters
        n = semi_major_axis / ((1 - e2 * (np.sin(lat) ** 2)) ** 0.5)
        t = np.tan(lat) ** 2
        c = e2lin * (np.cos(lat) ** 2)
        ag = (lon - lon_mc) * np.cos(lat)
        m = semi_major_axis * (F - G + H - I)

        # Evaluate new auxiliary parameters
        J = (1 - t + c) * ag * ag * ag / 6
        K = (5 - 18 * t + t * t + 72 * c - 58 * e2lin) * (ag**5) / 120
        L = (5 - t + 9 * c + 4 * c * c) * ag * ag * ag * ag / 24
        M = (61 - 58 * t + t * t + 600 * c - 330 * e2lin) * (ag**6) / 720

        # Evaluate the final coordinates
        x = 500000 + K0 * n * (ag + J + K)
        y = N0 + K0 * (m + n * np.tan(lat) * (ag * ag / 2 + L + M))

        # Convert the output lat and lon to degrees
        lat = lat * 180 / np.pi
        lon = lon * 180 / np.pi
        lon_mc = lon_mc * 180 / np.pi

        # Calculate the UTM zone number
        utm_zone = int((lon_mc + 183) / 6)

        # Calculate the UTM zone letter
        letters = "CDEFGHJKLMNPQRSTUVWXX"
        utm_letter = letters[int(80 + lat) >> 3]

        return x, y, utm_zone, utm_letter, hemis, EW

    @staticmethod
    def utm_to_geodesic(
        x, y, utm_zone, hemis, semi_major_axis=6378137.0, flattening=1 / 298.257223563
    ):
        """Function to convert UTM coordinates to geodesic coordinates
        (i.e. latitude and longitude). The latitude should be between -80°
        and 84°

        Parameters
        ----------
        x : float
            East UTM coordinate in meters
        y : float
            North UTM coordinate in meters
        utm_zone : int
            The number of the UTM zone of the point of analysis, can vary
            between 1 and 60
        hemis : string
            Equals to "S" for southern hemisphere and "N" for Northern
            hemisphere
        semi_major_axis : float
            The semi-major axis of the ellipsoid used to represent the Earth,
            must be given in meters (default is 6,378,137.0 m, which corresponds
            to the WGS84 ellipsoid)
        flattening : float
            The flattening of the ellipsoid used to represent the Earth, usually
            between 1/250 and 1/150 (default is 1/298.257223563, which
            corresponds to the WGS84 ellipsoid)

        Returns
        -------
        lat : float
            latitude of the analyzed point
        lon : float
            latitude of the analyzed point
        """

        if hemis == "N":
            y = y + 10000000

        # Calculate the Central Meridian from the UTM zone number
        central_meridian = utm_zone * 6 - 183  # degrees

        # Calculate reference values
        K0 = 1 - 1 / 2500
        e2 = 2 * flattening - flattening**2
        e2lin = e2 / (1 - e2)
        e1 = (1 - (1 - e2) ** 0.5) / (1 + (1 - e2) ** 0.5)

        # Calculate auxiliary values
        A = e2 * e2
        B = A * e2
        C = e1 * e1
        D = e1 * C
        E = e1 * D

        m = (y - 10000000) / K0
        mi = m / (semi_major_axis * (1 - e2 / 4 - 3 * A / 64 - 5 * B / 256))

        # Calculate other auxiliary values
        F = (3 * e1 / 2 - 27 * D / 32) * np.sin(2 * mi)
        G = (21 * C / 16 - 55 * E / 32) * np.sin(4 * mi)
        H = (151 * D / 96) * np.sin(6 * mi)

        lat1 = mi + F + G + H
        c1 = e2lin * (np.cos(lat1) ** 2)
        t1 = np.tan(lat1) ** 2
        n1 = semi_major_axis / ((1 - e2 * (np.sin(lat1) ** 2)) ** 0.5)
        quoc = (1 - e2 * np.sin(lat1) * np.sin(lat1)) ** 3
        r1 = semi_major_axis * (1 - e2) / (quoc**0.5)
        d = (x - 500000) / (n1 * K0)

        # Calculate other auxiliary values
        I = (5 + 3 * t1 + 10 * c1 - 4 * c1 * c1 - 9 * e2lin) * d * d * d * d / 24
        J = (
            (61 + 90 * t1 + 298 * c1 + 45 * t1 * t1 - 252 * e2lin - 3 * c1 * c1)
            * (d**6)
            / 720
        )
        K = d - (1 + 2 * t1 + c1) * d * d * d / 6
        L = (
            (5 - 2 * c1 + 28 * t1 - 3 * c1 * c1 + 8 * e2lin + 24 * t1 * t1)
            * (d**5)
            / 120
        )

        # Finally calculate the coordinates in lat/lot
        lat = lat1 - (n1 * np.tan(lat1) / r1) * (d * d / 2 - I + J)
        lon = central_meridian * np.pi / 180 + (K + L) / np.cos(lat1)

        # Convert final lat/lon to Degrees
        lat = lat * 180 / np.pi
        lon = lon * 180 / np.pi

        return lat, lon

    @staticmethod
    def calculate_earth_radius(
        lat, semi_major_axis=6378137.0, flattening=1 / 298.257223563
    ):
        """Simple function to calculate the Earth Radius at a specific latitude
        based on ellipsoidal reference model (datum). The earth radius here is
        assumed as the distance between the ellipsoid's center of gravity and a
        point on ellipsoid surface at the desired
        Pay attention: The ellipsoid is an approximation for the earth model and
        will obviously output an estimate of the perfect distance between
        earth's relief and its center of gravity.

        Parameters
        ----------
        lat : float
            latitude in which the Earth radius will be calculated
        semi_major_axis : float
            The semi-major axis of the ellipsoid used to represent the Earth,
            must be given in meters (default is 6,378,137.0 m, which corresponds
            to the WGS84 ellipsoid)
        flattening : float
            The flattening of the ellipsoid used to represent the Earth, usually
            between 1/250 and 1/150 (default is 1/298.257223563, which
            corresponds to the WGS84 ellipsoid)

        Returns
        -------
        radius : float
            Earth Radius at the desired latitude in meters
        """
        semi_minor_axis = semi_major_axis * (1 - flattening)

        # Numpy trigonometric functions work with radians, so convert to radians
        lat = lat * np.pi / 180

        # Calculate the Earth Radius in meters
        e_radius = np.sqrt(
            (
                (np.cos(lat) * (semi_major_axis**2)) ** 2
                + (np.sin(lat) * (semi_minor_axis**2)) ** 2
            )
            / (
                (np.cos(lat) * semi_major_axis) ** 2
                + (np.sin(lat) * semi_minor_axis) ** 2
            )
        )

        return e_radius

    @staticmethod
    def decimal_degrees_to_arc_seconds(angle):
        """Function to convert an angle in decimal degrees to deg/min/sec.
         Converts (°) to (° ' ")

        Parameters
        ----------
        angle : float
            The angle that you need convert to deg/min/sec. Must be given in
            decimal degrees.

        Returns
        -------
        degrees : float
            The degrees.
        arc_minutes : int
            The arc minutes. 1 arc-minute = (1/60)*degree
        arc_seconds : float
            The arc Seconds. 1 arc-second = (1/3600)*degree
        """
        sign = -1 if angle < 0 else 1
        degrees = int(abs(angle)) * sign
        remainder = abs(angle) - abs(degrees)
        arc_minutes = int(remainder * 60)
        arc_seconds = (remainder * 60 - arc_minutes) * 60
        return degrees, arc_minutes, arc_seconds<|MERGE_RESOLUTION|>--- conflicted
+++ resolved
@@ -663,15 +663,9 @@
         -------
         None
         """
-<<<<<<< HEAD
         if elevation not in ["Open-Elevation", "SRTM"]:
-            self.elevation = elevation
-        # elif elevation == "SRTM" and self.latitude is not None and self.longitude is not None:
-=======
-        if elevation != "Open-Elevation" and elevation != "SRTM":
             self.elevation = float(elevation)
         # elif elevation == "SRTM" and self.latitude != None and self.longitude != None:
->>>>>>> 286d3159
         #     # Trigger the authentication flow.
         #     #ee.Authenticate()
         #     # Initialize the library.
