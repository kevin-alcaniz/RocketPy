"""Defines the StochasticRocket class."""

import warnings
from random import choice

from rocketpy.control import _Controller
from rocketpy.mathutils.vector_matrix import Vector
from rocketpy.motors.empty_motor import EmptyMotor
from rocketpy.motors.motor import GenericMotor, Motor
from rocketpy.motors.solid_motor import SolidMotor
from rocketpy.rocket.aero_surface import (
    AirBrakes,
    EllipticalFins,
    NoseCone,
    RailButtons,
    Tail,
    TrapezoidalFins,
)
from rocketpy.rocket.components import Components
from rocketpy.rocket.parachute import Parachute
from rocketpy.rocket.rocket import Rocket
from rocketpy.stochastic.stochastic_generic_motor import StochasticGenericMotor
from rocketpy.stochastic.stochastic_motor_model import StochasticMotorModel

from .stochastic_aero_surfaces import (
    StochasticAirBrakes,
    StochasticEllipticalFins,
    StochasticNoseCone,
    StochasticRailButtons,
    StochasticTail,
    StochasticTrapezoidalFins,
)
from .stochastic_model import StochasticModel
from .stochastic_parachute import StochasticParachute
from .stochastic_solid_motor import StochasticSolidMotor

# TODO: Private methods of this class should be double underscored


class StochasticRocket(StochasticModel):
    """A Stochastic Rocket class that inherits from StochasticModel.

    See Also
    --------
    :ref:`stochastic_model` and :class:`Rocket <rocketpy.Rocket>`

    Attributes
    ----------
    obj : Rocket
        The Rocket object to be used as a base for the Stochastic rocket.
    motors : Components
        A Components instance containing all the motors of the rocket.
    aerodynamic_surfaces : Components
        A Components instance containing all the aerodynamic surfaces of the
        rocket.
    rail_buttons : Components
        A Components instance containing all the rail buttons of the rocket.
    parachutes : list of StochasticParachute
        A list of StochasticParachute instances containing all the parachutes of
        the rocket.
    radius : tuple, list, int, float
        The radius of the rocket.
    mass : tuple, list, int, float
        The mass of the rocket.
    inertia_11 : tuple, list, int, float
        The inertia of the rocket around the x axis.
    inertia_22 : tuple, list, int, float
        The inertia of the rocket around the y axis.
    inertia_33 : tuple, list, int, float
        The inertia of the rocket around the z axis.
    inertia_12 : tuple, list, int, float
        The inertia of the rocket around the xy axis.
    inertia_13 : tuple, list, int, float
        The inertia of the rocket around the xz axis.
    inertia_23 : tuple, list, int, float
        The inertia of the rocket around the yz axis.
    power_off_drag : list
        The power off drag of the rocket.
    power_on_drag : list
        The power on drag of the rocket.
    power_off_drag_factor : tuple, list, int, float
        The power off drag factor of the rocket.
    power_on_drag_factor : tuple, list, int, float
        The power on drag factor of the rocket.
    center_of_mass_without_motor : tuple, list, int, float
        The center of mass of the rocket without the motor.
    coordinate_system_orientation : list[str]
        The orientation of the coordinate system of the rocket. This attribute
        can not be a randomized.
    """

    def __init__(
        self,
        rocket,
        radius=None,
        mass=None,
        inertia_11=None,
        inertia_22=None,
        inertia_33=None,
        inertia_12=None,
        inertia_13=None,
        inertia_23=None,
        power_off_drag=None,
        power_on_drag=None,
        power_off_drag_factor=(1, 0),
        power_on_drag_factor=(1, 0),
        center_of_mass_without_motor=None,
    ):
        """Initializes the Stochastic Rocket class.

        See Also
        --------
        :ref:`stochastic_model`

        Parameters
        ----------
        rocket : Rocket
            The Rocket object to be used as a base for the Stochastic rocket.
        radius : int, float, tuple, list, optional
            The radius of the rocket.
        mass : int, float, tuple, list, optional
            The mass of the rocket.
        inertia_11 : int, float, tuple, list, optional
            The inertia of the rocket around the x axis.
        inertia_22 : int, float, tuple, list, optional
            The inertia of the rocket around the y axis.
        inertia_33 : int, float, tuple, list, optional
            The inertia of the rocket around the z axis.
        inertia_12 : int, float, tuple, list, optional
            The inertia of the rocket around the xy axis.
        inertia_13 : int, float, tuple, list, optional
            The inertia of the rocket around the xz axis.
        inertia_23 : int, float, tuple, list, optional
            The inertia of the rocket around the yz axis.
        power_off_drag : list, optional
            The power off drag of the rocket.
        power_on_drag : list, optional
            The power on drag of the rocket.
        power_off_drag_factor : int, float, tuple, list, optional
            The power off drag factor of the rocket. This represents a factor
            that multiplies the power off drag curve.
        power_on_drag_factor : int, float, tuple, list, optional
            The power on drag factor of the rocket. This represents a factor
            that multiplies the power on drag curve.
        center_of_mass_without_motor : int, float, tuple, list, optional
            The center of mass of the rocket without the motor.
        """
        # TODO: mention that these factors are validated differently
        self._validate_1d_array_like("power_off_drag", power_off_drag)
        self._validate_1d_array_like("power_on_drag", power_on_drag)
        self.motors = Components()
        self.aerodynamic_surfaces = Components()
        self.rail_buttons = Components()
        self.air_brakes = []
        self.parachutes = []
        self.__components_map = {}
        super().__init__(
            obj=rocket,
            radius=radius,
            mass=mass,
            I_11_without_motor=inertia_11,
            I_22_without_motor=inertia_22,
            I_33_without_motor=inertia_33,
            I_12_without_motor=inertia_12,
            I_13_without_motor=inertia_13,
            I_23_without_motor=inertia_23,
            power_off_drag=power_off_drag,
            power_on_drag=power_on_drag,
            power_off_drag_factor=power_off_drag_factor,
            power_on_drag_factor=power_on_drag_factor,
            center_of_mass_without_motor=center_of_mass_without_motor,
            coordinate_system_orientation=None,
        )

    def _set_stochastic(self, seed=None):
        """Set the stochastic attributes for Components, positions and
        inputs.

        Parameters
        ----------
        seed : int, optional
            Seed for the random number generator.
        """
        super()._set_stochastic(seed)
        self.aerodynamic_surfaces = self.__reset_components(
            self.aerodynamic_surfaces, seed
        )
        self.motors = self.__reset_components(self.motors, seed)
        self.rail_buttons = self.__reset_components(self.rail_buttons, seed)
        for parachute in self.parachutes:
            parachute._set_stochastic(seed)

    def __reset_components(self, components, seed):
        """Creates a new Components whose stochastic structures
        and their positions are reset.

        Parameters
        ----------
        components : Components
            The components which contains the stochastic structure that
            will be used to create the new components.
        seed : int, optional
            Seed for the random number generator.

        Returns
        -------
        new_components : Components
            A components whose stochastic structure and position match the
            input component but are reset. Ideally, it should replace the
            input component.
        """
        new_components = Components()
        for stochastic_obj, _ in components:
            stochastic_obj_position_info = self.__components_map[stochastic_obj]
            stochastic_obj._set_stochastic(seed)
            new_components.add(
                stochastic_obj,
                self._validate_position(stochastic_obj, stochastic_obj_position_info),
            )
        return new_components

    def add_motor(self, motor, position=None):
        """Adds a stochastic motor to the stochastic rocket. If a motor is
        already present, it will be replaced.

        Parameters
        ----------
        motor : StochasticMotor or Motor
            The motor to be added to the stochastic rocket.
        position : tuple, list, int, float, optional
            The position of the motor.
        """
        # checks if there is a motor already
        if len(self.motors) > 0:
            warnings.warn(
                "Only one motor can be added to the stochastic rocket. "
                "The previous motor will be replaced."
            )
            self.motors = Components()

        # checks if input is a Motor
        if not isinstance(motor, (Motor, StochasticMotorModel)):
            raise TypeError("`motor` must be a StochasticMotor or Motor type")
        if isinstance(motor, Motor):
            # TODO implement HybridMotor and LiquidMotor stochastic models
            if isinstance(motor, SolidMotor):
                motor = StochasticSolidMotor(solid_motor=motor)
            elif isinstance(motor, GenericMotor):
                motor = StochasticGenericMotor(generic_motor=motor)
        self.__components_map[motor] = position
        self.motors.add(motor, self._validate_position(motor, position))

    def _add_surfaces(self, surfaces, positions, type_, stochastic_type, error_message):
        """Adds a stochastic aerodynamic surface to the stochastic rocket. If
        an aerodynamic surface is already present, it will be replaced.

        Parameters
        ----------
        surfaces : StochasticAeroSurface or AeroSurface
            The aerodynamic surface to be added to the stochastic rocket.
        positions : tuple, list, int, float, optional
            The position of the aerodynamic surface.
        type_ : type
            The type of the aerodynamic surface to be added to the stochastic
            rocket.
        stochastic_type : type
            The type of the stochastic aerodynamic surface to be added to the
            stochastic rocket.
        error_message : str
            The error message to be raised if the input is not of the correct
            type.
        """
        if not isinstance(surfaces, (type_, stochastic_type)):
            raise AssertionError(error_message)
        if isinstance(surfaces, type_):
            surfaces = stochastic_type(component=surfaces)
        self.__components_map[surfaces] = positions
        self.aerodynamic_surfaces.add(
            surfaces, self._validate_position(surfaces, positions)
        )

    def add_nose(self, nose, position=None):
        """Adds a stochastic nose cone to the stochastic rocket.

        Parameters
        ----------
        nose : StochasticNoseCone or NoseCone
            The nose cone to be added to the stochastic rocket.
        position : tuple, list, int, float, optional
            The position of the nose cone.
        """
        self._add_surfaces(
            surfaces=nose,
            positions=position,
            type_=NoseCone,
            stochastic_type=StochasticNoseCone,
            error_message="`nose` must be of NoseCone or StochasticNoseCone type",
        )

    def add_trapezoidal_fins(self, fins, position=None):
        """Adds a stochastic trapezoidal fins to the stochastic rocket.

        Parameters
        ----------
        fins : StochasticTrapezoidalFins or TrapezoidalFins
            The trapezoidal fins to be added to the stochastic rocket.
        position : tuple, list, int, float, optional
            The position of the trapezoidal fins.
        """
        self._add_surfaces(
            fins,
            position,
            TrapezoidalFins,
            StochasticTrapezoidalFins,
            "`fins` must be of TrapezoidalFins or StochasticTrapezoidalFins type",
        )

    def add_elliptical_fins(self, fins, position=None):
        """Adds a stochastic elliptical fins to the stochastic rocket.

        Parameters
        ----------
        fins : StochasticEllipticalFins or EllipticalFins
            The elliptical fins to be added to the stochastic rocket.
        position : tuple, list, int, float, optional
            The position of the elliptical fins.
        """
        self._add_surfaces(
            fins,
            position,
            EllipticalFins,
            StochasticEllipticalFins,
            "`fins` must be of EllipticalFins or StochasticEllipticalFins type",
        )

    def add_tail(self, tail, position=None):
        """Adds a stochastic tail to the stochastic rocket.

        Parameters
        ----------
        tail : StochasticTail or Tail
            The tail to be added to the stochastic rocket.
        position : tuple, list, int, float, optional
            The position of the tail.
        """
        self._add_surfaces(
            tail,
            position,
            Tail,
            StochasticTail,
            "`tail` must be of Tail or StochasticTail type",
        )

    def add_parachute(self, parachute):
        """Adds a stochastic parachute to the stochastic rocket.

        Parameters
        ----------
        parachute : StochasticParachute or Parachute
            The parachute to be added to the stochastic rocket.
        """
        # checks if input is a StochasticParachute type
        if not isinstance(parachute, (Parachute, StochasticParachute)):
            raise TypeError(
                "`parachute` must be of Parachute or StochasticParachute type"
            )
        if isinstance(parachute, Parachute):
            parachute = StochasticParachute(parachute=parachute)
        self.parachutes.append(parachute)

    def set_rail_buttons(
        self,
        rail_buttons,
        lower_button_position=None,
    ):
        """Sets the rail buttons of the stochastic rocket.

        Parameters
        ----------
        rail_buttons : StochasticRailButtons or RailButtons
            The rail buttons to be added to the stochastic rocket.
        lower_button_position : tuple, list, int, float, optional
            The position of the lower button.
        """
        if not isinstance(rail_buttons, (StochasticRailButtons, RailButtons)):
            raise AssertionError(
                "`rail_buttons` must be of RailButtons or StochasticRailButtons type"
            )
        if isinstance(rail_buttons, RailButtons):
            rail_buttons = StochasticRailButtons(rail_buttons=rail_buttons)
        self.__components_map[rail_buttons] = lower_button_position
        self.rail_buttons.add(
            rail_buttons, self._validate_position(rail_buttons, lower_button_position)
        )

<<<<<<< HEAD
    def add_air_brakes(self, air_brakes, controller):
        """Adds an air brake to the stochastic rocket.

        Parameters
        ----------
        air_brakes : StochasticAirBrakes or Airbrakes
            The air brake to be added to the stochastic rocket.
        controller : _Controller
            Deterministic air brake controller.
        """
        if not isinstance(air_brakes, (AirBrakes, StochasticAirBrakes)):
            raise TypeError(
                "`air_brake` must be of AirBrakes or StochasticAirBrakes type"
            )
        if isinstance(air_brakes, AirBrakes):
            air_brakes = StochasticAirBrakes(air_brakes=air_brakes)

        self.air_brakes.append(air_brakes)
        self.air_brake_controller = controller
=======
    def add_cp_eccentricity(self, x=None, y=None):
        """Moves line of action of aerodynamic forces to simulate an
        eccentricity in the position of the center of pressure relative
        to the center of dry mass of the rocket.

        Parameters
        ----------
        x : tuple, list, int, float, optional
            Distance in meters by which the CP is to be translated in
            the x direction relative to the center of dry mass axial line.
            The x axis is defined according to the body axes coordinate system.
        y : tuple, list, int, float, optional
            Distance in meters by which the CP is to be translated in
            the y direction relative to the center of dry mass axial line.
            The y axis is defined according to the body axes coordinate system.

        Returns
        -------
        self : StochasticRocket
            Object of the StochasticRocket class.
        """
        self.cp_eccentricity_x = self._validate_eccentricity("cp_eccentricity_x", x)
        self.cp_eccentricity_y = self._validate_eccentricity("cp_eccentricity_y", y)
        return self

    def add_thrust_eccentricity(self, x=None, y=None):
        """Moves line of action of thrust forces to simulate a
        misalignment of the thrust vector and the center of dry mass.

        Parameters
        ----------
        x : tuple, list, int, float, optional
            Distance in meters by which the line of action of the
            thrust force is to be translated in the x direction
            relative to the center of dry mass axial line. The x axis
            is defined according to the body axes coordinate system.
        y : tuple, list, int, float, optional
            Distance in meters by which the line of action of the
            thrust force is to be translated in the y direction
            relative to the center of dry mass axial line. The y axis
            is defined according to the body axes coordinate system.

        Returns
        -------
        self : StochasticRocket
            Object of the StochasticRocket class.
        """
        self.thrust_eccentricity_x = self._validate_eccentricity(
            "thrust_eccentricity_x", x
        )
        self.thrust_eccentricity_y = self._validate_eccentricity(
            "thrust_eccentricity_y", y
        )
        return self

    def _validate_eccentricity(self, eccentricity, position):
        """Validate the eccentricity argument.

        Parameters
        ----------
        eccentricity : str
            The eccentricity to which the position argument refers to.
        position : tuple, list, int, float
            The position argument to be validated.

        Returns
        -------
        tuple or list
            Validated position argument.

        Raises
        ------
        ValueError
            If the position argument does not conform to the specified formats.
        """
        if isinstance(position, tuple):
            return self._validate_tuple(
                eccentricity,
                position,
            )
        elif isinstance(position, (int, float)):
            return self._validate_scalar(
                eccentricity,
                position,
            )
        elif isinstance(position, list):
            return self._validate_list(
                eccentricity,
                position,
            )
        elif position is None:
            position = []
            return self._validate_list(
                eccentricity,
                position,
            )
        else:
            raise AssertionError("`position` must be a tuple, list, int, or float")
>>>>>>> 90553f52

    def _validate_position(self, validated_object, position):
        """Validate the position argument.

        Parameters
        ----------
        validated_object : object
            The object to which the position argument refers to.
        position : tuple, list, int, float
            The position argument to be validated.

        Returns
        -------
        tuple or list
            Validated position argument.

        Raises
        ------
        ValueError
            If the position argument does not conform to the specified formats.
        """
        if isinstance(position, tuple):
            return self._validate_tuple(
                "position",
                position,
                getattr=self._create_get_position(validated_object),
            )
        elif isinstance(position, (int, float)):
            return self._validate_scalar(
                "position",
                position,
                getattr=self._create_get_position(validated_object),
            )
        elif isinstance(position, list):
            return self._validate_list(
                "position",
                position,
                getattr=self._create_get_position(validated_object),
            )
        elif position is None:
            position = []
            return self._validate_list(
                "position",
                position,
                getattr=self._create_get_position(validated_object),
            )
        else:
            raise AssertionError("`position` must be a tuple, list, int, or float")

    def _create_get_position(self, validated_object):
        """Create a function to get the nominal position from an object.

        Parameters
        ----------
        validated_object : object
            The object to which the position argument refers to.

        Returns
        -------
        function
            Function to get the nominal position from an object. The function
            must receive two arguments.
        """

        # try to get position from object
        error_msg = (
            "`position` standard deviation was provided but the rocket does "
            f"not have the same {validated_object.obj.__class__.__name__} "
            "to get the nominal position value from."
        )
        # special case for motor stochastic model
        if isinstance(validated_object, (StochasticMotorModel)):
            if isinstance(self.obj.motor, EmptyMotor):
                raise AssertionError(error_msg)

            def get_motor_position(self_object, _):
                return self_object.motor_position

            return get_motor_position
        else:
            if isinstance(validated_object, StochasticRailButtons):

                def get_surface_position(self_object, _):
                    surfaces = self_object.rail_buttons.get_tuple_by_type(
                        validated_object.obj.__class__
                    )
                    if len(surfaces) == 0:
                        raise AssertionError(error_msg)
                    for surface in surfaces:
                        if surface.component == validated_object.obj:
                            return surface.position
                        else:
                            raise AssertionError(error_msg)

            else:

                def get_surface_position(self_object, _):
                    surfaces = self_object.aerodynamic_surfaces.get_tuple_by_type(
                        validated_object.obj.__class__
                    )
                    if len(surfaces) == 0:
                        raise AssertionError(error_msg)
                    for surface in surfaces:
                        if surface.component == validated_object.obj:
                            return surface.position
                    raise AssertionError(error_msg)

            return get_surface_position

    def _randomize_position(self, position):
        """Randomize a position provided as a tuple or list."""
        if isinstance(position, tuple):
            if isinstance(position[0], Vector):
                # TODO implement randomization for X and Y positions
                return position[-1](position[0].z, position[1])
            return position[-1](position[0], position[1])
        elif isinstance(position, list):
            return choice(position) if position else position

    # pylint: disable=stop-iteration-return
    def dict_generator(self):
        """Special generator for the rocket class that yields a dictionary with
        the randomly generated input arguments. The dictionary is saved as an
        attribute of the class. The dictionary is generated by looping through
        all attributes of the class and generating a random value for each
        attribute. The random values are generated according to the format of
        each attribute. Tuples are generated using the distribution function
        specified in the tuple. Lists are generated using the random.choice
        function.

        Parameters
        ----------
        None

        Yields
        -------
        dict
            Dictionary with the randomly generated input arguments.
        """
        generated_dict = next(super().dict_generator())
        generated_dict["motors"] = []
        generated_dict["aerodynamic_surfaces"] = []
        generated_dict["rail_buttons"] = []
        generated_dict["air_brakes"] = []
        generated_dict["parachutes"] = []
        self.last_rnd_dict = generated_dict
        yield generated_dict

    def _create_motor(self, component_stochastic_motor):
        stochastic_motor = component_stochastic_motor.component
        motor = stochastic_motor.create_object()
        position_rnd = self._randomize_position(component_stochastic_motor.position)
        self.last_rnd_dict["motors"].append(stochastic_motor.last_rnd_dict)
        self.last_rnd_dict["motors"][-1]["position"] = position_rnd
        return motor, position_rnd

    def _create_surface(self, component_stochastic_surface):
        stochastic_surface = component_stochastic_surface.component
        surface = stochastic_surface.create_object()
        position_rnd = self._randomize_position(component_stochastic_surface.position)
        self.last_rnd_dict["aerodynamic_surfaces"].append(
            stochastic_surface.last_rnd_dict
        )
        self.last_rnd_dict["aerodynamic_surfaces"][-1]["position"] = Vector(
            [0, 0, position_rnd]
        )
        return surface, position_rnd

    def _create_rail_buttons(self, component_stochastic_rail_buttons):
        stochastic_rail_buttons = component_stochastic_rail_buttons.component
        rail_buttons = stochastic_rail_buttons.create_object()
        lower_button_position_rnd = self._randomize_position(
            component_stochastic_rail_buttons.position
        )
        upper_button_position_rnd = (
            rail_buttons.buttons_distance + lower_button_position_rnd
        )
        self.last_rnd_dict["rail_buttons"].append(stochastic_rail_buttons.last_rnd_dict)
        self.last_rnd_dict["rail_buttons"][-1]["lower_button_position"] = (
            lower_button_position_rnd
        )
        self.last_rnd_dict["rail_buttons"][-1]["upper_button_position"] = (
            upper_button_position_rnd
        )
        return rail_buttons, lower_button_position_rnd, upper_button_position_rnd

    def _create_air_brake(self, stochastic_air_brake):
        air_brake = stochastic_air_brake.create_object()
        self.last_rnd_dict["air_brakes"].append(stochastic_air_brake.last_rnd_dict)
        return air_brake

    def _create_parachute(self, stochastic_parachute):
        parachute = stochastic_parachute.create_object()
        self.last_rnd_dict["parachutes"].append(stochastic_parachute.last_rnd_dict)
        return parachute

    def _create_eccentricities(self, stochastic_x, stochastic_y, eccentricity):
        x_rnd = self._randomize_position(stochastic_x)
        self.last_rnd_dict[eccentricity + "_x"] = x_rnd
        y_rnd = self._randomize_position(stochastic_y)
        self.last_rnd_dict[eccentricity + "_y"] = y_rnd
        return x_rnd, y_rnd

    def create_object(self):
        """Creates and returns a Rocket object from the randomly generated input
        arguments.

        Returns
        -------
        rocket : Rocket
            Rocket object with the randomly generated input arguments.
        """
        generated_dict = next(self.dict_generator())
        rocket = Rocket(
            radius=generated_dict["radius"],
            mass=generated_dict["mass"],
            inertia=(
                generated_dict["I_11_without_motor"],
                generated_dict["I_22_without_motor"],
                generated_dict["I_33_without_motor"],
                generated_dict["I_12_without_motor"],
                generated_dict["I_13_without_motor"],
                generated_dict["I_23_without_motor"],
            ),
            power_off_drag=generated_dict["power_off_drag"],
            power_on_drag=generated_dict["power_on_drag"],
            center_of_mass_without_motor=generated_dict["center_of_mass_without_motor"],
            coordinate_system_orientation=generated_dict[
                "coordinate_system_orientation"
            ],
        )
        rocket.power_off_drag *= generated_dict["power_off_drag_factor"]
        rocket.power_on_drag *= generated_dict["power_on_drag_factor"]

        if hasattr(self, "cp_eccentricity_x") and hasattr(self, "cp_eccentricity_y"):
            cp_ecc_x, cp_ecc_y = self._create_eccentricities(
                self.cp_eccentricity_x,
                self.cp_eccentricity_y,
                "cp_eccentricity",
            )
            rocket.add_cp_eccentricity(cp_ecc_x, cp_ecc_y)
        if hasattr(self, "thrust_eccentricity_x") and hasattr(
            self, "thrust_eccentricity_y"
        ):
            thrust_ecc_x, thrust_ecc_y = self._create_eccentricities(
                self.thrust_eccentricity_x,
                self.thrust_eccentricity_y,
                "thrust_eccentricity",
            )
            rocket.add_thrust_eccentricity(thrust_ecc_x, thrust_ecc_y)

        for component_motor in self.motors:
            motor, position_rnd = self._create_motor(component_motor)
            rocket.add_motor(motor, position_rnd)

        for component_surface in self.aerodynamic_surfaces:
            surface, position_rnd = self._create_surface(component_surface)
            rocket.add_surfaces(surface, position_rnd)

        for air_brake in self.air_brakes:
            air_brake = self._create_air_brake(air_brake)
            _controller = _Controller(
                interactive_objects=air_brake,
                controller_function=self.air_brake_controller.base_controller_function,
                sampling_rate=self.air_brake_controller.sampling_rate,
                initial_observed_variables=self.air_brake_controller.initial_observed_variables,
            )
            rocket.air_brakes.append(air_brake)
            rocket._add_controllers(_controller)

        for component_rail_buttons in self.rail_buttons:
            (
                rail_buttons,
                lower_button_position_rnd,
                upper_button_position_rnd,
            ) = self._create_rail_buttons(component_rail_buttons)
            rocket.set_rail_buttons(
                upper_button_position=upper_button_position_rnd,
                lower_button_position=lower_button_position_rnd,
                angular_position=rail_buttons.angular_position,
            )

        for parachute in self.parachutes:
            parachute = self._create_parachute(parachute)
            rocket.add_parachute(
                name=parachute.name,
                cd_s=parachute.cd_s,
                trigger=parachute.trigger,
                sampling_rate=parachute.sampling_rate,
                lag=parachute.lag,
                noise=parachute.noise,
            )

        return rocket<|MERGE_RESOLUTION|>--- conflicted
+++ resolved
@@ -393,7 +393,6 @@
             rail_buttons, self._validate_position(rail_buttons, lower_button_position)
         )
 
-<<<<<<< HEAD
     def add_air_brakes(self, air_brakes, controller):
         """Adds an air brake to the stochastic rocket.
 
@@ -413,7 +412,7 @@
 
         self.air_brakes.append(air_brakes)
         self.air_brake_controller = controller
-=======
+
     def add_cp_eccentricity(self, x=None, y=None):
         """Moves line of action of aerodynamic forces to simulate an
         eccentricity in the position of the center of pressure relative
@@ -512,7 +511,6 @@
             )
         else:
             raise AssertionError("`position` must be a tuple, list, int, or float")
->>>>>>> 90553f52
 
     def _validate_position(self, validated_object, position):
         """Validate the position argument.
