# -*- coding: utf-8 -*-

__author__ = "Patrick Sampaio, Giovani Hidalgo Ceotto, Guilherme Fernandes Alves, Franz Masatoshi Yuri, Mateus Stano Junqueira,"
__copyright__ = "Copyright 20XX, RocketPy Team"
__license__ = "MIT"

import bisect
import copy
import datetime
import json
from collections import defaultdict

import matplotlib.ticker as mtick
import netCDF4
import numpy as np
import pytz
<<<<<<< HEAD
from cftime import num2pydate
=======
>>>>>>> eb900d65

from rocketpy.Environment import Environment
from rocketpy.Function import Function
from rocketpy.units import convert_units

try:
    import ipywidgets as widgets
    import jsonpickle
    from timezonefinder import TimezoneFinder
    from windrose import WindroseAxes
except ImportError as error:
    raise ImportError(
        f"The following error was encountered while importing dependencies: '{error}'. "
        "Please note that the EnvironmentAnalysis requires additional dependencies, "
        "which can be installed by running 'pip install rocketpy[env_analysis]'."
    )
from .plots.environment_analysis_plots import _EnvironmentAnalysisPlots
from .prints.environment_analysis_prints import _EnvironmentAnalysisPrints
<<<<<<< HEAD
=======
from .tools import (
    bilinear_interpolation,
    geopotential_to_height_agl,
    geopotential_to_height_asl,
    time_num_to_date_string,
)

try:
    from functools import cached_property
except ImportError:
    from .tools import cached_property

# TODO: the average_wind_speed_profile_by_hour and similar methods could be more abstract than currently are
>>>>>>> eb900d65


class EnvironmentAnalysis:
    """Class for analyzing the environment.

    List of properties currently implemented:
        - average max/min temperature at surface level
        - record max/min temperature at surface level
        - temperature progression throughout the day
        - temperature profile over an average day
        - average max wind gust at surface level
        - record max wind gust at surface level
        - average, 1, 2, 3 sigma wind profile
        - average day wind rose
        - animation of how average wind rose evolves throughout an average day
        - animation of how wind profile evolves throughout an average day
        - pressure profile over an average day
        - wind velocity x profile over average day
        - wind velocity y profile over average day
        - wind speed profile over an average day
        - average max surface 100m wind speed
        - average max surface 10m wind speed
        - average min surface 100m wind speed
        - average min surface 10m wind speed
        - average sustained surface100m wind along day
        - average sustained surface10m wind along day
        - maximum surface 10m wind speed
        - average cloud base height
        - percentage of days with no cloud coverage
        - percentage of days with precipitation

    You can also visualize all those attributes by exploring some of the methods:
        - plot of wind gust distribution (should be Weibull)
        - plot wind profile over average day
        - plot sustained surface wind speed distribution over average day
        - plot wind gust distribution over average day
        - plot average day wind rose all hours
        - plot average day wind rose specific hour
        - plot average pressure profile
        - plot average surface10m wind speed along day
        - plot average sustained surface100m wind speed along day
        - plot average temperature along day
        - plot average wind speed profile
        - plot surface10m wind speed distribution
        - animate wind profile over average day
        - animate sustained surface wind speed distribution over average day
        - animate wind gust distribution over average day
        - animate average wind rose
        - animation of how the wind gust distribution evolves over average day
        - allInfo

    All items listed are relevant to either
        1. participant safety
        2. launch operations (range closure decision)
        3. rocket performance

    How does this class work?
    - The class is initialized with a start_date, end_date, start_hour and end_hour.
    - The class then parses the weather data from the start date to the end date.
    Always parsing the data from start_hour to end_hour.
    - The class then calculates the average max/min temperature, average max wind gust, and average day wind rose.
    - The class then allows for plotting the average max/min temperature, average max wind gust, and average day wind rose.

    """

    def __init__(
        self,
        start_date,
        end_date,
        latitude,
        longitude,
        start_hour=0,
        end_hour=24,
        surface_data_file=None,
        pressure_level_data_file=None,
        timezone=None,
        unit_system="metric",
        forecast_date=None,
        forecast_args=None,
        max_expected_altitude=None,
    ):
        """Constructor for the EnvironmentAnalysis class.

        Parameters
        ----------
        start_date : datetime.datetime
            Start date and time of the analysis. When parsing the weather data
            from the source file, only data after this date will be parsed.
        end_date : datetime.datetime
            End date and time of the analysis. When parsing the weather data
            from the source file, only data before this date will be parsed.
        latitude : float
            Latitude coordinate of the location where the analysis will be
            carried out.
        longitude : float
            Longitude coordinate of the location where the analysis will be
            carried out.
        start_hour : int, optional
            Starting hour of the analysis. When parsing the weather data
            from the source file, only data after this hour will be parsed.
        end_hour : int, optional
            End hour of the analysis. When parsing the weather data
            from the source file, only data before this hour will be parsed.
        surface_data_file : str, optional
            Path to the netCDF file containing the surface data.
        pressure_level_data_file : str, optional
            Path to the netCDF file containing the pressure level data.
        timezone : str, optional
            Name of the timezone to be used when displaying results. To see all
            available time zones, import pytz and run print(pytz.all_timezones).
            Default time zone is the local time zone at the latitude and
            longitude specified.
        unit_system : str, optional
            Unit system to be used when displaying results.
            Options are: SI, metric, imperial. Default is metric.
        forecast_date : datetime.date, optional
            Date for the forecast models. It will be requested the environment forecast
            for multiple hours within that specified date.
        forecast_args : dictionary, optional
            Arguments for setting the forecast on the Environment class. With this argument
            it is possible to change the forecast model being used.
        max_expected_altitude : float, optional
            Maximum expected altitude for your analysis. This is used to calculate
            plot limits from pressure level data profiles. If None is set, the
            maximum altitude will be calculated from the pressure level data.
            Default is None.
        Returns
        -------
        None
        """

        # Save inputs
        self.start_date = start_date
        self.end_date = end_date
        self.start_hour = start_hour
        self.end_hour = end_hour
        self.latitude = latitude
        self.longitude = longitude
        self.surface_data_file = surface_data_file
        self.pressure_level_data_file = pressure_level_data_file
        self.preferred_timezone = timezone
        self.unit_system = unit_system
        self.max_expected_altitude = max_expected_altitude

        # Manage units and timezones
        self.__init_data_parsing_units()
        self.__find_preferred_timezone()
        self.__localize_input_dates()

        # Convert units
<<<<<<< HEAD
        self.set_unit_system(unit_system)

        # Initialize result variables
        self.average_max_temperature = 0
        self.average_min_temperature = 0
        self.record_max_temperature = 0
        self.record_min_temperature = 0
        self.average_max_wind_gust = 0
        self.maximum_wind_gust = 0
        self.wind_gust_distribution = None
        self.average_temperature_along_day = Function(0)
        self.average_wind_profile = Function(0)
        self.average_wind_profile_at_given_hour = None
        self.average_wind_heading_profile = Function(0)
        self.average_wind_heading_profile_at_given_hour = Function(0)

        self.max_wind_speed = None
        self.min_wind_speed = None
        self.wind_speed_per_hour = None
        self.wind_direction_per_hour = None
=======
        self.__set_unit_system(unit_system)
>>>>>>> eb900d65

        # Initialize plots and prints object
        self.plots = _EnvironmentAnalysisPlots(self)
        self.prints = _EnvironmentAnalysisPrints(self)
<<<<<<< HEAD

        # Run calculations
        self.process_data()
=======
>>>>>>> eb900d65

        # Processing forecast
        self.forecast = None
        if forecast_date:
            self.forecast = {}
            hours = list(self.original_pressure_level_data.values())[0].keys()
            for hour in hours:
                hour_datetime = datetime.datetime(
                    year=forecast_date.year,
                    month=forecast_date.month,
                    day=forecast_date.day,
                    hour=int(hour),
                )

                Env = Environment(
                    railLength=5,
                    date=hour_datetime,
                    latitude=self.latitude,
                    longitude=self.longitude,
                    elevation=self.converted_elevation,
                )
                forecast_args = forecast_args or {"type": "Forecast", "file": "GFS"}
                Env.setAtmosphericModel(**forecast_args)
                self.forecast[hour] = Env
        return None

    # Private, auxiliary methods

    def __init_surface_dictionary(self):
        # Create dictionary of file variable names to process surface data
        return {
            "surface100mWindVelocityX": "u100",
            "surface100mWindVelocityY": "v100",
            "surface10mWindVelocityX": "u10",
            "surface10mWindVelocityY": "v10",
            "surfaceTemperature": "t2m",
            "cloudBaseHeight": "cbh",
            "surfaceWindGust": "i10fg",
            "surfacePressure": "sp",
            "totalPrecipitation": "tp",
        }

    def __init_pressure_level_dictionary(self):
        # Create dictionary of file variable names to process pressure level data
        return {
            "geopotential": "z",
            "windVelocityX": "u",
            "windVelocityY": "v",
            "temperature": "t",
        }

    def __get_nearest_index(self, array, value):
        """Find nearest index of the given value in the array.
        Made for latitudes and longitudes, supporting arrays that range from
        -180 to 180 or from 0 to 360.

        Parameters
        ----------
        array : array
            Array of values.
        value : float
            Value to be found in the array.

        Returns
        -------
        index : int
            Index of the nearest value in the array.
        """
        # Create value convention
        if np.min(array) < 0:
            # File uses range from -180 to 180, make sure value follows convention
            value = value if value < 180 else value % 180 - 180  # Example: 190 => -170
        else:
            # File probably uses range from 0 to 360, make sure value follows convention
            value = value % 360  # Example: -10 becomes 350

        # Find index
        if array[0] < array[-1]:
            # Array is sorted correctly, find index
            # Deal with sorted array
            index = bisect.bisect(array, value)
        else:
            # Array is reversed, no big deal, just bisect reversed one and subtract length
            index = len(array) - bisect.bisect_left(array[::-1], value)

        # Apply fix
        if index == len(array) and array[index - 1] == value:
            # If value equal the last array entry, fix to avoid being considered out of grid
            index = index - 1

        return index

    def __extract_surface_data_value(
        self, surface_data, variable, indices, lon_array, lat_array
    ):
        """Extract value from surface data netCDF4 file. Performs bilinear
        interpolation along longitude and latitude."""

        timeIndex, lonIndex, latIndex = indices
        variableData = surface_data[variable]

        # Get values for variable on the four nearest points
        z11 = variableData[timeIndex, lonIndex - 1, latIndex - 1]
        z12 = variableData[timeIndex, lonIndex - 1, latIndex]
        z21 = variableData[timeIndex, lonIndex, latIndex - 1]
        z22 = variableData[timeIndex, lonIndex, latIndex]

        # Compute interpolated value on desired lat lon pair
        value = bilinear_interpolation(
            x=self.longitude,
            y=self.latitude,
            x1=lon_array[lonIndex - 1],
            x2=lon_array[lonIndex],
            y1=lat_array[latIndex - 1],
            y2=lat_array[latIndex],
            z11=z11,
            z12=z12,
            z21=z21,
            z22=z22,
        )

        return value

    def __extract_pressure_level_data_value(
        self, pressure_level_data, variable, indices, lon_array, lat_array
    ):
        """Extract value from surface data netCDF4 file. Performs bilinear
        interpolation along longitude and latitude."""

        timeIndex, lonIndex, latIndex = indices
        variableData = pressure_level_data[variable]

        # Get values for variable on the four nearest points
        z11 = variableData[timeIndex, :, lonIndex - 1, latIndex - 1]
        z12 = variableData[timeIndex, :, lonIndex - 1, latIndex]
        z21 = variableData[timeIndex, :, lonIndex, latIndex - 1]
        z22 = variableData[timeIndex, :, lonIndex, latIndex]

        # Compute interpolated value on desired lat lon pair
        value_list_as_a_function_of_pressure_level = bilinear_interpolation(
            x=self.longitude,
            y=self.latitude,
            x1=lon_array[lonIndex - 1],
            x2=lon_array[lonIndex],
            y1=lat_array[latIndex - 1],
            y2=lat_array[latIndex],
            z11=z11,
            z12=z12,
            z21=z21,
            z22=z22,
        )

        return value_list_as_a_function_of_pressure_level

    def __check_coordinates_inside_grid(self, lonIndex, latIndex, lonArray, latArray):
        if (
            lonIndex == 0
            or lonIndex > len(lonArray) - 1
            or latIndex == 0
            or latIndex > len(latArray) - 1
        ):
            raise ValueError(
                f"Latitude and longitude pair {(self.latitude, self.longitude)} is outside the grid available in the given file, which is defined by {(latArray[0], lonArray[0])} and {(latArray[-1], lonArray[-1])}."
            )
        else:
            return None

    def __localize_input_dates(self):
        if self.start_date.tzinfo is None:
            self.start_date = self.preferred_timezone.localize(self.start_date)
        if self.end_date.tzinfo is None:
            self.end_date = self.preferred_timezone.localize(self.end_date)

    def __find_preferred_timezone(self):
        if self.preferred_timezone is None:
            # Use local timezone based on lat lon pair
            tf = TimezoneFinder()
            self.preferred_timezone = pytz.timezone(
                tf.timezone_at(lng=self.longitude, lat=self.latitude)
            )
        elif isinstance(self.preferred_timezone, str):
            self.preferred_timezone = pytz.timezone(self.preferred_timezone)

    def __init_data_parsing_units(self):
        """Define units for pressure level and surface data parsing"""
        self.current_units = {
            "height_ASL": "m",
            "pressure": "hPa",
            "temperature": "K",
            "windDirection": "deg",
            "windHeading": "deg",
            "windSpeed": "m/s",
            "windVelocityX": "m/s",
            "windVelocityY": "m/s",
            "surface100mWindVelocityX": "m/s",
            "surface100mWindVelocityY": "m/s",
            "surface10mWindVelocityX": "m/s",
            "surface10mWindVelocityY": "m/s",
            "surfaceTemperature": "K",
            "cloudBaseHeight": "m",
            "surfaceWindGust": "m/s",
            "surfacePressure": "Pa",
            "totalPrecipitation": "m",
        }
        # Create a variable to store updated units when units are being updated
        self.updated_units = self.current_units.copy()

        return None

    def __init_unit_system(self):
        """Initialize preferred units for output (SI, metric or imperial)."""
        if self.unit_system_string == "metric":
            self.unit_system = {
                "length": "m",
                "velocity": "m/s",
                "acceleration": "g",
                "mass": "kg",
                "time": "s",
                "pressure": "hPa",
                "temperature": "degC",
                "angle": "deg",
                "precipitation": "mm",
                "wind_speed": "m/s",
            }
        elif self.unit_system_string == "imperial":
            self.unit_system = {
                "length": "ft",
                "velocity": "mph",
                "acceleration": "ft/s^2",
                "mass": "lb",
                "time": "s",
                "pressure": "inHg",
                "temperature": "degF",
                "angle": "deg",
                "precipitation": "in",
                "wind_speed": "mph",
            }
        else:
            # Default to SI
            print(
                f"Defaulting to SI unit system, the {self.unit_system_string} was not found."
            )
            self.unit_system = {
                "length": "m",
                "velocity": "m/s",
                "acceleration": "m/s^2",
                "mass": "kg",
                "time": "s",
                "pressure": "Pa",
                "temperature": "K",
                "angle": "rad",
                "precipitation": "m",
                "wind_speed": "m/s",
            }

    def __set_unit_system(self, unit_system="metric"):
        """Set preferred unit system for output (SI, metric or imperial).
        The data with new values will be stored in `converted_pressure_level_data`
        and `converted_surface_data` dictionaries, while the original parsed
        data will be kept in `original_pressure_level_data` and `original_surface_data`.
        The performance of this method is not optimal since it will loop through
        all the data (dates, hours and variables) and convert the units of each
        variable, one by one. However, this method is only called once.

        Parameters
        ----------
        unit_system : str, optional
            The unit system to be used, by default "metric".
            The options are "metric", "imperial" or "SI".

        Returns
        -------
        None
        """
        # Check if unit system is valid and define units mapping
        self.unit_system_string = unit_system
        self.__init_unit_system()
        # Update current units
        self.current_units = self.updated_units.copy()

        return None

    # General properties

    @cached_property
    def __parse_pressure_level_data(self):
        """
        Parse pressure level data from a weather file.

        Sources of information:
        - https://cds.climate.copernicus.eu/cdsapp#!/dataset/reanalysis-era5-pressure-levels?tab=form

        Must get the following variables from a ERA5 file:
        - Geopotential
        - U-component of wind
        - V-component of wind
        - Temperature

        Must compute the following for each date and hour available in the dataset:
        - pressure = Function(..., inputs="Height Above Sea Level (m)", outputs="Pressure (Pa)")
        - temperature = Function(..., inputs="Height Above Sea Level (m)", outputs="Temperature (K)")
        - windDirection = Function(..., inputs="Height Above Sea Level (m)", outputs="Wind Direction (Deg True)")
        - windHeading = Function(..., inputs="Height Above Sea Level (m)", outputs="Wind Heading (Deg True)")
        - windSpeed = Function(..., inputs="Height Above Sea Level (m)", outputs="Wind Speed (m/s)")
        - windVelocityX = Function(..., inputs="Height Above Sea Level (m)", outputs="Wind Velocity X (m/s)")
        - windVelocityY = Function(..., inputs="Height Above Sea Level (m)", outputs="Wind Velocity Y (m/s)")

        Return a dictionary with all the computed data with the following structure:
        pressureLevelDataDict: {
            "date" : {
                "hour": {
                    "data": ...,
                    "data": ...
                },
                "hour": {
                    "data": ...,
                    "data": ...
                }
            },
            "date" : {
                "hour": {
                    "data": ...,
                    "data": ...
                },
                "hour": {
                    "data": ...,
                    "data": ...
                }
            }
        }
        The results will be cached, so that the parsing is only done once.
        """
        dictionary = {}
        # Setup dictionary used to read weather file
        pressureLevelFileDict = self.__init_pressure_level_dictionary()
        # Read weather file
        pressureLevelData = netCDF4.Dataset(self.pressure_level_data_file)

        # Get time, pressure levels, latitude and longitude data from file
        timeNumArray = pressureLevelData.variables["time"]
        pressureLevelArray = pressureLevelData.variables["level"]
        lonArray = pressureLevelData.variables["longitude"]
        latArray = pressureLevelData.variables["latitude"]
        # Determine latitude and longitude range for pressure level file
        lat0 = latArray[0]
        lat1 = latArray[-1]
        lon0 = lonArray[0]
        lon1 = lonArray[-1]

        # Find index needed for latitude and longitude for specified location
        lonIndex = self.__get_nearest_index(lonArray, self.longitude)
        latIndex = self.__get_nearest_index(latArray, self.latitude)

        # Can't handle lat and lon out of grid
        self.__check_coordinates_inside_grid(lonIndex, latIndex, lonArray, latArray)

        # Loop through time and save all values
        for timeIndex, timeNum in enumerate(timeNumArray):
            dateString, hourString, dateTime = time_num_to_date_string(
                timeNum,
                timeNumArray.units,
                self.preferred_timezone,
                calendar="gregorian",
            )

            # Check if date is within analysis range
            if not (self.start_date <= dateTime < self.end_date):
                continue
            if not (self.start_hour <= dateTime.hour < self.end_hour):
                continue
            # Make sure keys exist
            if dateString not in dictionary:
                dictionary[dateString] = {}
            if hourString not in dictionary[dateString]:
                dictionary[dateString][hourString] = {}

            # Extract data from weather file
            indices = (timeIndex, lonIndex, latIndex)

            # Retrieve geopotential first and compute altitudes
            geopotentialArray = self.__extract_pressure_level_data_value(
                pressureLevelData,
                pressureLevelFileDict["geopotential"],
                indices,
                lonArray,
                latArray,
            )
            heightAboveSeaLevelArray = geopotential_to_height_agl(
                geopotentialArray, self.original_elevation
            )

            # Loop through wind components and temperature, get value and convert to Function
            for key, value in pressureLevelFileDict.items():
                valueArray = self.__extract_pressure_level_data_value(
                    pressureLevelData, value, indices, lonArray, latArray
                )
                variablePointsArray = np.array([heightAboveSeaLevelArray, valueArray]).T
                variableFunction = Function(
                    variablePointsArray,
                    inputs="Height Above Ground Level (m)",  # TODO: Check if it is really AGL or ASL here, see 3 lines above
                    outputs=key,
                    extrapolation="constant",
                )
                dictionary[dateString][hourString][key] = variableFunction

            # Create function for pressure levels
            pressurePointsArray = np.array(
                [heightAboveSeaLevelArray, pressureLevelArray]
            ).T
            pressureFunction = Function(
                pressurePointsArray,
                inputs="Height Above Sea Level (m)",
                outputs="Pressure (Pa)",
                extrapolation="constant",
            )
            dictionary[dateString][hourString]["pressure"] = pressureFunction

            # Create function for wind speed levels
            windVelocityXArray = self.__extract_pressure_level_data_value(
                pressureLevelData,
                pressureLevelFileDict["windVelocityX"],
                indices,
                lonArray,
                latArray,
            )
            windVelocityYArray = self.__extract_pressure_level_data_value(
                pressureLevelData,
                pressureLevelFileDict["windVelocityY"],
                indices,
                lonArray,
                latArray,
            )
            windSpeedArray = np.sqrt(
                np.square(windVelocityXArray) + np.square(windVelocityYArray)
            )

            windSpeedPointsArray = np.array(
                [heightAboveSeaLevelArray, windSpeedArray]
            ).T
            windSpeedFunction = Function(
                windSpeedPointsArray,
                inputs="Height Above Sea Level (m)",
                outputs="Wind Speed (m/s)",
                extrapolation="constant",
            )
            dictionary[dateString][hourString]["windSpeed"] = windSpeedFunction

            # Create function for wind heading levels
            windHeadingArray = (
                np.arctan2(windVelocityXArray, windVelocityYArray) * (180 / np.pi) % 360
            )

            windHeadingPointsArray = np.array(
                [heightAboveSeaLevelArray, windHeadingArray]
            ).T
            windHeadingFunction = Function(
                windHeadingPointsArray,
                inputs="Height Above Sea Level (m)",
                outputs="Wind Heading (Deg True)",
                extrapolation="constant",
            )
            dictionary[dateString][hourString]["windHeading"] = windHeadingFunction

            # Create function for wind direction levels
            windDirectionArray = (windHeadingArray - 180) % 360
            windDirectionPointsArray = np.array(
                [heightAboveSeaLevelArray, windDirectionArray]
            ).T
            windDirectionFunction = Function(
                windDirectionPointsArray,
                inputs="Height Above Sea Level (m)",
                outputs="Wind Direction (Deg True)",
                extrapolation="constant",
            )
            dictionary[dateString][hourString]["windDirection"] = windDirectionFunction

        return (dictionary, lat0, lat1, lon0, lon1)

    @property
    def original_pressure_level_data(self):
        """Return the original pressure level data dictionary. Units are
        defined by the units in the file.

        Returns
        -------
        dictionary
            Dictionary with the original pressure level data. This dictionary
            has the following structure:
            original_pressure_level_data: {
                "date" : {
                    "hour": {
                        "data": ...,
                        "data": ...
                    },
                    "hour": {
                        "data": ...,
                        "data": ...
                    }
                },
                "date" : {
                    "hour": {
                    ...
                    }
                }
            }
        """
        return self.__parse_pressure_level_data[0]

    @property
    def pressure_level_lat0(self):
        """Return the initial latitude of the pressure level data."""
        return self.__parse_pressure_level_data[1]

    @property
    def pressure_level_lat1(self):
        """Return the final latitude of the pressure level data."""
        return self.__parse_pressure_level_data[2]

    @property
    def pressure_level_lon0(self):
        """Return the initial longitude of the pressure level data."""
        return self.__parse_pressure_level_data[3]

    @property
    def pressure_level_lon1(self):
        """Return the final longitude of the pressure level data."""
        return self.__parse_pressure_level_data[4]

    @cached_property
    def __parseSurfaceData(self):
        """
        Parse surface data from a weather file.
        Currently only supports files from ECMWF.
        You can download a file from the following website: https://cds.climate.copernicus.eu/cdsapp#!/dataset/reanalysis-era5-single-levels?tab=form

        Must get the following variables:
        - surface elevation: float  # Select 'Geopotential'
        - 2m temperature: float
        - Surface pressure: float
        - 10m u-component of wind: float
        - 10m v-component of wind: float
        - 100m u-component of wind: float
        - 100m V-component of wind: float
        - Instantaneous 10m wind gust: float
        - Total precipitation: float
        - Cloud base height: float

        Return a dictionary with all the computed data with the following structure:
        surfaceDataDict: {
            "date" : {
                "hour": {
                    "data": ...,
                    ...
                },
                ...
            },
            ...
        }
        """
        # Setup dictionary used to read weather file
        dictionary = {}
        surfaceFileDict = self.__init_surface_dictionary()

        # Read weather file
        surfaceData = netCDF4.Dataset(self.surface_data_file)

        # Get time, latitude and longitude data from file
        timeNumArray = surfaceData.variables["time"]
        lonArray = surfaceData.variables["longitude"]
        latArray = surfaceData.variables["latitude"]
        # Determine latitude and longitude range for surface level file
        lat0 = latArray[0]
        lat1 = latArray[-1]
        lon0 = lonArray[0]
        lon1 = lonArray[-1]

        # Find index needed for latitude and longitude for specified location
        lonIndex = self.__get_nearest_index(lonArray, self.longitude)
        latIndex = self.__get_nearest_index(latArray, self.latitude)

        # Can't handle lat and lon out of grid
        self.__check_coordinates_inside_grid(lonIndex, latIndex, lonArray, latArray)

        # Loop through time and save all values
        for timeIndex, timeNum in enumerate(timeNumArray):
            dateString, hourString, dateTime = time_num_to_date_string(
                timeNum,
                timeNumArray.units,
                self.preferred_timezone,
                calendar="gregorian",
            )

            # Check if date is within analysis range
            if not (self.start_date <= dateTime < self.end_date):
                continue
            if not (self.start_hour <= dateTime.hour < self.end_hour):
                continue

            # Make sure keys exist
            if dateString not in dictionary:
                dictionary[dateString] = {}
            if hourString not in dictionary[dateString]:
                dictionary[dateString][hourString] = {}

            # Extract data from weather file
            indices = (timeIndex, lonIndex, latIndex)
            for key, value in surfaceFileDict.items():
                dictionary[dateString][hourString][
                    key
                ] = self.__extract_surface_data_value(
                    surfaceData, value, indices, lonArray, latArray
                )

        # Get elevation, time index does not matter, use last one
        surface_geopotential = self.__extract_surface_data_value(
            surfaceData, "z", indices, lonArray, latArray
        )
        elevation = geopotential_to_height_asl(surface_geopotential)

        return dictionary, lat0, lat1, lon0, lon1, elevation

    @property
    def original_surface_data(self):
        """Returns the surface data dictionary. Units are defined by the units
        in the file.

        Returns
        -------
        dictionary:
            Dictionary with the original surface data. This dictionary has the
            following structure:
            original_surface_data: {
                "date" : {
                    "hour": {
                        "data": ...,
                        "data": ...
                    },
                    "hour": {
                        "data": ...,
                        "data": ...
                    }
                },
                "date" : {
                    "hour": {
                    ...
                    }
                }
            }
        """
        return self.__parseSurfaceData[0]

    @property
    def original_elevation(self):
        """Return the elevation of the surface data."""
        return self.__parseSurfaceData[5]

    @property
    def single_level_lat0(self):
        """Return the initial latitude of the surface data."""
        return self.__parseSurfaceData[1]

    @property
    def single_level_lat1(self):
        """Return the final latitude of the surface data."""
        return self.__parseSurfaceData[2]

    @property
    def single_level_lon0(self):
        """Return the initial longitude of the surface data."""
        return self.__parseSurfaceData[3]

    @property
    def single_level_lon1(self):
        """Return the final longitude of the surface data."""
        return self.__parseSurfaceData[4]

    @cached_property
    def converted_pressure_level_data(self):
        """Convert pressure level data to desired unit system. This method will
        loop through all the data (dates, hours and variables) and convert
        the units of each variable. Therefor, the performance of this method is
        not optimal. However, this method is only called once and the results
        are cached, so that the conversion is only done once.

        Returns
        -------
        dictionary
            Dictionary with the converted pressure level data. This dictionary
            has the same structure as the original_pressure_level_data dictionary.
        """
        # Create conversion dict (key: to_unit)
        conversion_dict = {
            "pressure": self.unit_system["pressure"],
            "temperature": self.unit_system["temperature"],
            "windDirection": self.unit_system["angle"],
            "windHeading": self.unit_system["angle"],
            "windSpeed": self.unit_system["wind_speed"],
            "windVelocityX": self.unit_system["wind_speed"],
            "windVelocityY": self.unit_system["wind_speed"],
        }

        # Make a deep copy of the dictionary
        converted_dict = copy.deepcopy(self.original_pressure_level_data)

        # Loop through dates
        for date in self.original_pressure_level_data:
            # Loop through hours
            for hour in self.original_pressure_level_data[date]:
                # Loop through variables
                for key, value in self.original_pressure_level_data[date][hour].items():
                    # Skip geopotential x asl
                    if key not in conversion_dict:
                        continue
                    # Convert x axis
                    variable = convert_units(
                        variable=value,
                        from_unit=self.current_units["height_ASL"],
                        to_unit=self.unit_system["length"],
                        axis=0,
                    )
                    # Update current units
                    self.updated_units["height_ASL"] = self.unit_system["length"]
                    # Convert y axis
                    variable = convert_units(
                        variable=value,
                        from_unit=self.current_units[key],
                        to_unit=conversion_dict[key],
                        axis=1,
                    )
                    # Update current units
                    self.updated_units[key] = conversion_dict[key]
                    # Save converted Function
                    converted_dict[date][hour][key] = variable

        return converted_dict

    @cached_property
    def converted_surface_data(self):
        """Convert surface data to desired unit system. This method will loop
        through all the data (dates, hours and variables) and convert the units
        of each variable. Therefore, the performance of this method is not optimal.
        However, this method is only called once and the results are cached, so
        that the conversion is only done once.

        Returns
        -------
        dictionary
            Dictionary with the converted surface data. This dictionary has the
            same structure as the original_surface_data dictionary.
        """
        # Create conversion dict (key: from_unit, to_unit)
        conversion_dict = {
            "surface100mWindVelocityX": self.unit_system["wind_speed"],
            "surface100mWindVelocityY": self.unit_system["wind_speed"],
            "surface10mWindVelocityX": self.unit_system["wind_speed"],
            "surface10mWindVelocityY": self.unit_system["wind_speed"],
            "surfaceTemperature": self.unit_system["temperature"],
            "cloudBaseHeight": self.unit_system["length"],
            "surfaceWindGust": self.unit_system["wind_speed"],
            "surfacePressure": self.unit_system["pressure"],
            "totalPrecipitation": self.unit_system["precipitation"],
        }

        # Make a deep copy of the dictionary
        converted_dict = copy.deepcopy(self.original_surface_data)

        # Loop through dates
        for date in self.original_surface_data:
            # Loop through hours
            for hour in self.original_surface_data[date]:
                # Loop through variables
                for key, value in self.original_surface_data[date][hour].items():
                    variable = convert_units(
                        variable=value,
                        from_unit=self.current_units[key],
                        to_unit=conversion_dict[key],
                    )
                    converted_dict[date][hour][key] = variable
                    # Update current units
                    self.updated_units[key] = conversion_dict[key]

        self.updated_units["height_ASL"] = self.unit_system["length"]

        return converted_dict

    @cached_property
    def hours(self):
        """A list containing all the hours available in the dataset. The list
        is flattened, so that it is a 1D list with all the values. The result
        is cached so that the computation is only done once.

        Returns
        -------
        list
            List with all the hours available in the dataset.
        """
        hours = list(
            set(
                [
                    int(hour)
                    for dayDict in self.converted_surface_data.values()
                    for hour in dayDict.keys()
                ]
            )
        )
        hours.sort()
        return hours

    @cached_property
    def days(self):
        """A list containing all the days available in the dataset. The list
        is flattened, so that it is a 1D list with all the values. The result
        is cached so that the computation is only done once.

        Returns
        -------
        list
            List with all the days available in the dataset.
        """
        return list(self.converted_surface_data.keys())

    # Surface level data

    @cached_property
    def converted_elevation(self):
        """The surface elevation converted to the preferred unit system. The
        result is cached so that the computation is only done once.

        Returns
        -------
        float
            Surface elevation converted to the preferred unit system."""
        return convert_units(
            self.original_elevation,
            self.current_units["height_ASL"],
            self.unit_system["length"],
        )

    # Surface level data - Flattened lists

    @cached_property
    def cloud_base_height(self):
        """A np.ma.array containing the cloud base height for each hour and day
        in the dataset. The array is masked where no cloud base height is available.
        The array is flattened, so that it is a 1D array with all the values.
        The result is cached so that the computation is only done once. The units
        are converted to the preferred unit system.

        Returns
        -------
        np.ma.array
            Array with cloud base height for each hour and day in the dataset.
        """
        cloud_base_height = [
            dayDict[hour]["cloudBaseHeight"]
            for dayDict in self.converted_surface_data.values()
            for hour in dayDict.keys()
        ]

        masked_elem = np.ma.core.MaskedConstant
        unmasked_cloud_base_height = [
            np.inf if isinstance(elem, masked_elem) else elem
            for elem in cloud_base_height
        ]
        mask = [isinstance(elem, masked_elem) for elem in cloud_base_height]
        return np.ma.array(unmasked_cloud_base_height, mask=mask)

    @cached_property
    def pressure_at_surface_list(self):
        """A list containing the pressure at surface for each hour and day
        in the dataset. The list is flattened, so that it is a 1D list with
        all the values. The result is cached so that the computation is only
        done once. The units are converted to the preferred unit system.

        Returns
        -------
        list
            List with pressure at surface for each hour and day in the dataset.
        """
        return [
            dayDict[hour]["surfacePressure"]
            for dayDict in self.converted_surface_data.values()
            for hour in dayDict.keys()
        ]

    @cached_property
    def temperature_list(self):
        """A list containing the temperature for each hour and day in the dataset.
        The list is flattened, so that it is a 1D list with all the values. The
        result is cached so that the computation is only done once. The units
        are converted to the preferred unit system.

        Returns
        -------
        list
            List with temperature for each hour and day in the dataset.
        """
        return [
            dayDict[hour]["surfaceTemperature"]
            for dayDict in self.converted_surface_data.values()
            for hour in dayDict.keys()
        ]

    @cached_property
    def max_temperature_list(self):
        """A list containing the maximum temperature for each day in the dataset.
        The result is cached so that the computation is only done once. The units
        are converted to the preferred unit system.

        Returns
        -------
        list
            List with maximum temperature for each day in the dataset.
        """
        return [
            np.max([dayDict[hour]["surfaceTemperature"] for hour in dayDict.keys()])
            for dayDict in self.converted_surface_data.values()
        ]

    @cached_property
    def min_temperature_list(self):
        """A list containing the minimum temperature for each day in the dataset.
        The result is cached so that the computation is only done once. The units
        are converted to the preferred unit system.

        Returns
        -------
        list
            List with minimum temperature for each day in the dataset.
        """
        return [
            np.min([dayDict[hour]["surfaceTemperature"] for hour in dayDict.keys()])
            for dayDict in self.converted_surface_data.values()
        ]

    @cached_property
    def wind_gust_list(self):
        """A list containing the wind gust for each hour and day in the dataset.
        The list is flattened, so that it is a 1D list with all the values. The
        result is cached so that the computation is only done once. The units
        are converted to the preferred unit system.

        Returns
        -------
        list
            List with wind gust for each hour and day in the dataset.
        """
        return [
            dayDict[hour]["surfaceWindGust"]
            for dayDict in self.converted_surface_data.values()
            for hour in dayDict.keys()
        ]

    @cached_property
    def max_wind_gust_list(self):
        """A list containing the maximum wind gust for each day in the dataset.
        The result is cached so that the computation is only done once. The units
        are converted to the preferred unit system.

        Returns
        -------
        list
            List with maximum wind gust for each day in the dataset.
        """
        return [
            np.max([dayDict[hour]["surfaceWindGust"] for hour in dayDict.keys()])
            for dayDict in self.converted_surface_data.values()
        ]

    @cached_property
    def precipitation_per_day(self):
        """A list containing the total precipitation for each day in the dataset.
        The result is cached so that the computation is only done once. The units
        are converted to the preferred unit system.

        Returns
        -------
        list
            List with total precipitation for each day in the dataset.
        """
        return [
            sum([dayDict[hour]["totalPrecipitation"] for hour in dayDict.keys()])
            for dayDict in self.converted_surface_data.values()
        ]

    @cached_property
    def surface_10m_wind_speed_list(self):
        """A list containing the wind speed at surface+10m level for each hour
        and day in the dataset. The list is flattened, so that it is a 1D list
        with all the values. The result is cached so that the computation is only
        done once. The units are converted to the preferred unit system.

        Returns
        -------
        list
            List with surface 10m wind speed for each hour and day in the dataset.
        """
        return [
            (
                dayDict[hour]["surface10mWindVelocityX"] ** 2
                + dayDict[hour]["surface10mWindVelocityY"] ** 2
            )
            ** 0.5
            for dayDict in self.converted_surface_data.values()
            for hour in dayDict.keys()
        ]

    @cached_property
    def max_surface_10m_wind_speed_list(self):
        """A list containing the maximum wind speed at surface+10m level for
        each day in the dataset. The result is cached so that the computation
        is only done once. The units are converted to the preferred unit system.

        Returns
        -------
        list
            List with maximum wind speed at surface+10m level for each day in
            the dataset.
        """
        return [
            np.max(
                [
                    (
                        dayDict[hour]["surface10mWindVelocityX"] ** 2
                        + dayDict[hour]["surface10mWindVelocityY"] ** 2
                    )
                    ** 0.5
                    for hour in dayDict.keys()
                ]
            )
            for dayDict in self.converted_surface_data.values()
        ]

    @cached_property
    def min_surface_10m_wind_speed_list(self):
        """A list containing the minimum wind speed at surface+10m level for
        each day in the dataset. The result is cached so that the computation
        is only done once. The units are converted to the preferred unit system.

        Returns
        -------
        list
            List with minimum wind speed at surface+10m level for each day.
        """
        return [
            np.min(
                [
                    (
                        dayDict[hour]["surface10mWindVelocityX"] ** 2
                        + dayDict[hour]["surface10mWindVelocityY"] ** 2
                    )
                    ** 0.5
                    for hour in dayDict.keys()
                ]
            )
            for dayDict in self.converted_surface_data.values()
        ]

    @cached_property
    def surface_100m_wind_speed_list(self):
        """A list containing the wind speed at surface+100m level for each hour
        and day in the dataset. The list is flattened, so that it is a 1D list
        with all the values. The result is cached so that the computation is only
        done once. The units are converted to the preferred unit system.

        Returns
        -------
        list
            List with surface 100m wind speed for each hour and day in the dataset.
        """
        return [
            (
                dayDict[hour]["surface100mWindVelocityX"] ** 2
                + dayDict[hour]["surface100mWindVelocityY"] ** 2
            )
            ** 0.5
            for dayDict in self.converted_surface_data.values()
            for hour in dayDict.keys()
        ]

    @cached_property
    def max_surface_100m_wind_speed_list(self):
        """A list containing the maximum wind speed at surface+100m level for
        each day in the dataset. The result is cached so that the computation
        is only done once. The units are converted to the preferred unit system.

        Returns
        -------
        list
            List with maximum wind speed at surface+100m level for each day.
        """
        return [
            np.max(
                [
                    (
                        dayDict[hour]["surface100mWindVelocityX"] ** 2
                        + dayDict[hour]["surface100mWindVelocityY"] ** 2
                    )
                    ** 0.5
                    for hour in dayDict.keys()
                ]
            )
            for dayDict in self.converted_surface_data.values()
        ]

    @cached_property
    def min_surface_100m_wind_speed_list(self):
        """A list containing the minimum wind speed at surface+100m level for
        each day in the dataset. The result is cached so that the computation
        is only done once. The units are converted to the preferred unit system.

        Returns
        -------
        list
            List with minimum wind speed at surface+100m level for each day.
        """
        return [
            np.min(
                [
                    (
                        dayDict[hour]["surface100mWindVelocityX"] ** 2
                        + dayDict[hour]["surface100mWindVelocityY"] ** 2
                    )
                    ** 0.5
                    for hour in dayDict.keys()
                ]
            )
            for dayDict in self.converted_surface_data.values()
        ]

    # Surface level data - Maximum and minimum values

    @property
    def record_max_surface_100m_wind_speed(self):
        """The overall maximum wind speed at surface+100m level considering all
        the days available in the surface level dataset. It uses the converted
        surface level data. Units are converted to the preferred unit system.

<<<<<<< HEAD
    def calculate_average_temperature_along_day(self):
        """Computes average temperature progression throughout the
        day, including sigma contours."""
=======
        Returns
        -------
        float
            Record maximum wind speed at surface+100m level.
        """
        return np.max(self.surface_100m_wind_speed_list)

    @property
    def record_min_surface_100m_wind_speed(self):
        """The overall minimum wind speed at surface+100m level considering all
        the days available in the surface level dataset. It uses the converted
        surface level data. Units are converted to the preferred unit system.

        Returns
        -------
        float
            Record minimum wind speed at surface+100m level.
        """
        return np.min(self.surface_100m_wind_speed_list)

    @property
    def record_min_cloud_base_height(self):
        """The overall minimum cloud base height considering all the days available
        in the surface level dataset. It uses the converted surface level data.

        Returns
        -------
        float
            Record minimum cloud base height.
        """
        return np.ma.min(self.cloud_base_height, fill_value=np.inf)

    @property
    def record_max_temperature(self):
        """The overall maximum temperature considering all the days available
        in the surface level dataset. It uses the converted surface level data.

        Returns
        -------
        float
            Record maximum temperature.
        """
        return np.max(self.temperature_list)

    @property
    def record_min_temperature(self):
        """The overall minimum temperature considering all the days available
        in the surface level dataset. It uses the converted surface level data.
>>>>>>> eb900d65

        Returns
        -------
        float
            Record minimum temperature.
        """
        return np.min(self.temperature_list)

    @property
    def record_max_wind_gust(self):
        """The overall maximum wind gust considering all the days available

        Returns
        -------
        float
            Record maximum wind gust.
        """
        return np.max(self.wind_gust_list)

    @cached_property
    def record_max_surface_wind_speed(self):
        """The overall maximum wind speed at surface level considering all the days
        available in the surface level dataset. Units are converted to the
        preferred unit system.

<<<<<<< HEAD
    def calculate_average_sustained_surface10m_wind_along_day(self):
        """Computes average sustained wind speed progression throughout the
        day, including sigma contours."""
=======
        Returns
        -------
        float
            Record maximum wind speed at surface level.
        """
        max_speed = float("-inf")
        for hour in self.surface_wind_speed_by_hour.keys():
            speed = max(self.surface_wind_speed_by_hour[hour])
            if speed > max_speed:
                max_speed = speed
        return max_speed

    @cached_property
    def record_min_surface_wind_speed(self):
        """The overall minimum wind speed at surface level considering all the days
        available in the surface level dataset. Units are converted to the
        preferred unit system.

        Returns
        -------
        float
            Record minimum wind speed at surface level.
        """
        min_speed = float("inf")
        for hour in self.surface_wind_speed_by_hour.keys():
            speed = max(self.surface_wind_speed_by_hour[hour])
            if speed < min_speed:
                min_speed = speed
        return min_speed

    @property
    def record_max_surface_10m_wind_speed(self):
        """The overall maximum wind speed at surface+10m level considering all
        the days available in the surface level dataset. It uses the converted
        surface level data. Units are converted to the preferred unit system.

        Returns
        -------
        float
            Record maximum wind speed at surface+10m level.
        """
        return np.max(self.surface_10m_wind_speed_list)

    @property
    def record_min_surface_10m_wind_speed(self):
        """The overall minimum wind speed at surface+10m level considering all
        the days available in the surface level dataset. It uses the converted
        surface level data. Units are converted to the preferred unit system.

        Returns
        -------
        float
            Record minimum wind speed at surface+10m level.
        """
        return np.min(self.surface_10m_wind_speed_list)

    # Surface level data - Average values
>>>>>>> eb900d65

    @property
    def average_surface_pressure(self):
        """The average surface pressure for all the days and hours available
        in the surface level dataset. Units are converted to the preferred
        unit system.

        Returns
        -------
        float
            Average surface pressure."""
        return np.average(self.pressure_at_surface_list)

    @property
    def std_surface_pressure(self):
        """The standard deviation of the surface pressure for all the days
        and hours available in the surface level dataset. Units are converted
        to the preferred unit system.
        """
        return np.std(self.pressure_at_surface_list)

    @property
    def average_cloud_base_height(self):
        """The average cloud base height considering all the days available
        in the surface level dataset. It uses the converted surface level data.
        If information is not available for a certain day, the day will be ignored.

<<<<<<< HEAD
    def calculate_average_sustained_surface100m_wind_along_day(self):
        """Computes average sustained wind speed progression throughout the
        day, including sigma contours."""
=======
        Returns
        -------
        float
            Average cloud base height.
        """
        return np.ma.mean(self.cloud_base_height)

    @property
    def average_max_temperature(self):
        """The average maximum temperature considering all the days available
        in the surface level dataset. It uses the converted surface level data.

        Returns
        -------
        float
            Average maximum temperature.
        """
        return np.average(self.max_temperature_list)

    @property
    def average_min_temperature(self):
        """The average minimum temperature considering all the days available
        in the surface level dataset. It uses the converted surface level data.

        Returns
        -------
        float
            Average minimum temperature.
        """
        return np.average(self.min_temperature_list)

    @property
    def average_max_wind_gust(self):
        """The average maximum wind gust considering all the days available
        in the surface level dataset. It uses the converted surface level data.

        Returns
        -------
        float
            Average maximum wind gust.
        """
        return np.average(self.max_wind_gust_list)
>>>>>>> eb900d65

    @property
    def average_max_surface_10m_wind_speed(self):
        """The average maximum wind speed at surface+10m level considering all
        the days available in the surface level dataset. It uses the converted
        surface level data. Units are converted to the preferred unit system.

        Returns
        -------
        float
            Average maximum wind speed at surface+10m level.
        """
        return np.average(self.max_surface_10m_wind_speed_list)

    @property
    def average_min_surface_10m_wind_speed(self):
        """The average minimum wind speed at surface+10m level considering all
        the days available in the surface level dataset. It uses the converted
        surface level data. Units are converted to the preferred unit system.

        Returns
        -------
        float
            Average minimum wind speed at surface+10m level.
        """
        return np.average(self.min_surface_10m_wind_speed_list)

<<<<<<< HEAD
    def process_wind_speed_and_direction_data_for_average_day(self):
        """Process the wind_speed and wind_direction data to generate lists of all the wind_speeds recorded
        for a following hour of the day and also the wind direction. Also calculates the greater and the smallest
        wind_speed recorded
=======
    @property
    def average_max_surface_100m_wind_speed(self):
        """The average maximum wind speed at surface+100m level considering all
        the days available in the surface level dataset. It uses the converted
        surface level data. Units are converted to the preferred unit system.

        Returns
        -------
        float
            Average maximum wind speed at surface+100m level.
        """
        return np.average(self.max_surface_100m_wind_speed_list)

    @property
    def average_min_surface_100m_wind_speed(self):
        """The average minimum wind speed at surface+100m level considering all
        the days available in the surface level dataset. It uses the converted
        surface level data. Units are converted to the preferred unit system.

        Returns
        -------
        float
            Average minimum wind speed at surface+100m level.
        """
        return np.average(self.min_surface_100m_wind_speed_list)

    # Surface level data - Other important values

    @property
    def percentage_of_days_with_no_cloud_coverage(self):
        """Calculate percentage of days with cloud coverage.

        Returns
        -------
        float
            Percentage of days with no cloud coverage."""
        return np.ma.count(self.cloud_base_height) / len(self.cloud_base_height)

    @cached_property
    def percentage_of_days_with_precipitation(self):
        """Computes the ratio between days with precipitation (> 10 mm) and
        total days. The result is cached so that the computation is only done
        once.

        Returns
        -------
        float
            Percentage of days with precipitation.
        """
        days_with_precipitation_count = 0
        for precipitation in self.precipitation_per_day:
            if precipitation > convert_units(
                10, "mm", self.unit_system["precipitation"]
            ):
                days_with_precipitation_count += 1

        return days_with_precipitation_count / len(self.precipitation_per_day)

    # Surface level data - Dictionaries by hour

    @cached_property
    def temperature_by_hour(self):
        """A dictionary containing the temperature for each hour and day in the
        dataset. The result is cached so that the computation is only done once.
        The units are converted to the preferred unit system. It flips the
        data dictionary to get the hour as key instead of the date.

        Returns
        -------
        dictionary
            Dictionary with temperature for each hour and day. The dictionary
            has the following structure:
            {
                hour1: {
                    date1: temperature1,
                    date2: temperature2,
                    ...
                    dateN: temperatureN
                },
                ...
                hourN: {
                    date1: temperature1,
                    date2: temperature2,
                    ...
                    dateN: temperatureN
                }
            }
        """
        history = defaultdict(dict)
        for date, val in self.converted_surface_data.items():
            for hour, sub_val in val.items():
                history[hour][date] = sub_val["surfaceTemperature"]
        return history

    @cached_property
    def average_temperature_by_hour(self):
        """The average temperature for each hour of the day. The result is cached
        so that the computation is only done once. The units are converted to
        the preferred unit system.
>>>>>>> eb900d65

        Returns
        -------
        dictionary
            Dictionary with average temperature for each hour of the day. The
            dictionary has the following structure:
            {
                hour1: average_temperature1,
                hour2: average_temperature2,
                ...
                hourN: average_temperatureN
            }
        """
        return {
            hour: np.average(list(dates.values()))
            for hour, dates in self.temperature_by_hour.items()
        }

    @cached_property
    def std_temperature_by_hour(self):
        """The standard deviation of the temperature for each hour of the day.
        The result is cached so that the computation is only done once. The units
        are converted to the preferred unit system.

        Returns
        -------
        dictionary
            Dictionary with standard deviation of the temperature for each hour
            of the day. The dictionary has the following structure:
            {
                hour1: std_temperature1,
                hour2: std_temperature2,
                ...
                hourN: std_temperatureN
            }
        """
        return {
            hour: np.std(list(dates.values()))
            for hour, dates in self.temperature_by_hour.items()
        }

    @cached_property
    def surface_10m_wind_speed_by_hour(self):
        """A dictionary containing the wind speed at surface+10m level for each
        hour and day in the dataset. The result is cached so that the computation
        is only done once. The units are converted to the preferred unit system.
        It flips the data dictionary to get the hour as key instead of the date.

<<<<<<< HEAD
        self.max_wind_speed = max_wind_speed
        self.min_wind_speed = min_wind_speed
        self.wind_speed_per_hour = windSpeed
        self.wind_direction_per_hour = windDir

    @property
=======
        Returns
        -------
        dictionary
            Dictionary with surface 10m wind speed for each hour and day. The
            dictionary has the following structure:
            {
                hour1: {
                    date1: wind_speed1,
                    date2: wind_speed2,
                    ...
                    dateN: wind_speedN
                },
                ...
                hourN: {
                    date1: wind_speed1,
                    date2: wind_speed2,
                    ...
                    dateN: wind_speedN
                }
            }
        """
        dictionary = defaultdict(dict)
        for date, val in self.converted_surface_data.items():
            for hour, sub_val in val.items():
                dictionary[hour][date] = (
                    sub_val["surface10mWindVelocityX"] ** 2
                    + sub_val["surface10mWindVelocityY"] ** 2
                ) ** 0.5
        return dictionary

    @cached_property
    def average_surface_10m_wind_speed_by_hour(self):
        """The average wind speed at surface+10m level for each hour of the day.
        The result is cached so that the computation is only done once. The units
        are converted to the preferred unit system.

        Returns
        -------
        dictionary
            Dictionary with average surface 10m wind speed for each hour of the
            day. The dictionary has the following structure:
            {
                hour1: average_surface_10m_wind_speed1,
                hour2: average_surface_10m_wind_speed2,
                ...
                hourN: average_surface_10m_wind_speedN
            }
        """
        return {
            hour: np.average(list(dates.values()))
            for hour, dates in self.surface_10m_wind_speed_by_hour.items()
        }

    @cached_property
    def std_surface_10m_wind_speed_by_hour(self):
        """The standard deviation of the wind speed at surface+10m level for each
        hour of the day. The result is cached so that the computation is only done
        once. The units are converted to the preferred unit system.

        Returns
        -------
        dictionary
            Dictionary with standard deviation of the surface 10m wind speed for
            each hour of the day. The dictionary has the following structure:
            {
                hour1: std_surface_10m_wind_speed1,
                hour2: std_surface_10m_wind_speed2,
                ...
                hourN: std_surface_10m_wind_speedN
            }
        """
        return {
            hour: np.std(list(dates.values()))
            for hour, dates in self.surface_10m_wind_speed_by_hour.items()
        }

    @cached_property
    def surface_100m_wind_speed_by_hour(self):
        """A dictionary containing the wind speed at surface+100m level for each
        hour and day in the dataset. The result is cached so that the computation
        is only done once. The units are converted to the preferred unit system.
        It flips the data dictionary to get the hour as key instead of the date.

        Returns
        -------
        dictionary
            Dictionary with surface 100m wind speed for each hour and day. The
            dictionary has the following structure:
            {
                hour1: {
                    date1: wind_speed1,
                    date2: wind_speed2,
                    ...
                    dateN: wind_speedN
                },
                ...
                hourN: {
                    date1: wind_speed1,
                    date2: wind_speed2,
                    ...
                    dateN: wind_speedN
                }
            }
        """
        dictionary = defaultdict(dict)
        for date, val in self.converted_surface_data.items():
            for hour, sub_val in val.items():
                dictionary[hour][date] = (
                    sub_val["surface100mWindVelocityX"] ** 2
                    + sub_val["surface100mWindVelocityY"] ** 2
                ) ** 0.5
        return dictionary

    @cached_property
    def average_surface_100m_wind_speed_by_hour(self):
        """The average wind speed at surface+100m level for each hour of the day.
        The result is cached so that the computation is only done once. The units
        are converted to the preferred unit system.

        Returns
        -------
        dictionary
            Dictionary with average surface 100m wind speed for each hour of the
            day. The dictionary has the following structure:
            {
                hour1: average_surface_100m_wind_speed1,
                hour2: average_surface_100m_wind_speed2,
                ...
                hourN: average_surface_100m_wind_speedN
            }
        """
        return {
            hour: np.average(list(dates.values()))
            for hour, dates in self.surface_100m_wind_speed_by_hour.items()
        }

    @cached_property
    def std_surface_100m_wind_speed_by_hour(self):
        """The standard deviation of the wind speed at surface+100m level for each
        hour of the day. The result is cached so that the computation is only done
        once. The units are converted to the preferred unit system.

        Returns
        -------
        dictionary
            Dictionary with standard deviation of the surface 100m wind speed for
            each hour of the day. The dictionary has the following structure:
            {
                hour1: std_surface_100m_wind_speed1,
                hour2: std_surface_100m_wind_speed2,
                ...
                hourN: std_surface_100m_wind_speedN
            }
        """
        return {
            hour: np.std(list(dates.values()))
            for hour, dates in self.surface_100m_wind_speed_by_hour.items()
        }

    @cached_property
    def __process_surface_wind_data(self):
        """Process the wind speed and wind direction data to generate lists of all the wind_speeds recorded
        for a following hour of the day and also the wind direction.

        Returns
        -------
        tuple
            Tuple containing the wind speed and wind direction lists. The
            structure of the tuple is the following:
            (surface_wind_speed_by_hour, surface_wind_direction_by_hour)
        """

        wind_speed = {}
        wind_dir = {}

        for hour in self.hours:
            # The following two lines avoid the use of append, which is slow
            wind_speed[hour] = ["" for _ in range(len(self.days))]
            wind_dir[hour] = ["" for _ in range(len(self.days))]
            for index, day in enumerate(self.days):
                try:
                    vx = self.converted_surface_data[day][str(hour)][
                        "surface10mWindVelocityX"
                    ]
                    vy = self.converted_surface_data[day][str(hour)][
                        "surface10mWindVelocityY"
                    ]
                    wind_speed[hour][index] = (vx**2 + vy**2) ** 0.5

                    # Wind direction means where the wind is blowing from, 180 deg opposite from wind heading
                    direction = (180 + (np.arctan2(vy, vx) * 180 / np.pi)) % 360
                    wind_dir[hour][index] = direction
                except KeyError:
                    # Not all days have all hours stored, that is fine
                    pass

        # Remove the undesired "" values
        for hour in self.hours:
            wind_speed[hour] = [x for x in wind_speed[hour] if x != ""]
            wind_dir[hour] = [x for x in wind_dir[hour] if x != ""]

        return wind_speed, wind_dir

    @property
    def surface_wind_speed_by_hour(self):
        """A dictionary containing the wind speed at surface level for each hour
        and day in the dataset. The result is cached so that the computation is
        only done once. The units are converted to the preferred unit system.
        It flips the data dictionary to get the hour as key instead of the date.

        Returns
        -------
        dictionary
            Dictionary with surface wind speed for each hour and day. The
            dictionary has the following structure:
            {
                hour1: [wind_speed1, wind_speed2, ..., wind_speedN],
                ...
                hourN: [wind_speed1, wind_speed2, ..., wind_speedN]
            }
        """
        return self.__process_surface_wind_data[0]

    @property
    def surface_wind_direction_by_hour(self):
        """A dictionary containing the wind direction at surface level for each
        hour and day in the dataset. It flips the data dictionary to get the
        hour as key instead of the date.

        Returns
        -------
        dictionary
            Dictionary with surface wind direction for each hour and day. The
            dictionary has the following structure:
            {
                hour1: {
                    date1: wind_direction1,
                    date2: wind_direction2,
                    ...
                    dateN: wind_directionN
                },
                ...
                hourN: {
                    date1: wind_direction1,
                    date2: wind_direction2,
                    ...
                    dateN: wind_directionN
                }
            }
        """
        return self.__process_surface_wind_data[1]

    @cached_property
    def surface_wind_gust_by_hour(self):
        wind_gusts = {}
        # Iterate over all hours
        for hour in self.hours:
            values = []
            # Iterate over all days
            for dayDict in self.converted_surface_data.values():
                try:
                    # Get wind gust value for this hour
                    values += [dayDict[str(hour)]["surfaceWindGust"]]
                except KeyError:
                    # Some day does not have data for the desired hour (probably the last one)
                    # No need to worry, just average over the other days
                    pass
            wind_gusts[hour] = values
        return wind_gusts

    # Pressure level data

    @cached_property
>>>>>>> eb900d65
    def altitude_AGL_range(self):
        """The altitude range for the pressure level data. The minimum altitude
        is always 0, and the maximum altitude is the maximum altitude of the
        pressure level data, or the maximum expected altitude if it is set.
        Units are kept as they are in the original data.

        Returns
        -------
        tuple
            Tuple containing the minimum and maximum altitude. The first element
            is the minimum altitude, and the second element is the maximum.
        """
        min_altitude = 0
        if self.max_expected_altitude == None:
            max_altitudes = [
                np.max(dayDict[hour]["windSpeed"].source[-1, 0])
                for dayDict in self.original_pressure_level_data.values()
                for hour in dayDict.keys()
            ]
            max_altitude = np.min(max_altitudes)
        else:
            max_altitude = self.max_expected_altitude
        return min_altitude, max_altitude

    @cached_property
    def altitude_list(self, points=200):
        """A list of altitudes, from 0 to the maximum altitude of the pressure
        level data, or the maximum expected altitude if it is set. The list is
        cached so that the computation is only done once. Units are kept as they
        are in the original data.

        Parameters
        ----------
        points : int, optional
            Number of points to use in the list. The default is 200.

        Returns
        -------
        numpy.ndarray
            List of altitudes.
        """
        return np.linspace(*self.altitude_AGL_range, points)

    # Pressure level data - Flattened lists

    @cached_property
    def pressure_at_1000ft_list(self):
        """A list containing the pressure at 1000 feet for each hour and day
        in the dataset. The list is flattened, so that it is a 1D list with
        all the values. The result is cached so that the computation is only
        done once. It uses the converted pressure level data.
        """
        return [
            dayDict[hour]["pressure"](
                convert_units(1000, "ft", self.current_units["height_ASL"])
            )
            for dayDict in self.converted_pressure_level_data.values()
            for hour in dayDict.keys()
        ]

    @cached_property
    def pressure_at_10000ft_list(self):
        """A list containing the pressure at 10000 feet for each hour and day
        in the dataset. The list is flattened, so that it is a 1D list with
        all the values. The result is cached so that the computation is only
        done once. It uses the converted pressure level data.

        Returns
        -------
        list
            List with pressure at 10000 feet for each hour and day in the dataset.
        """
        # Pressure at 10000 feet
        return [
            dayDict[hour]["pressure"](
                convert_units(10000, "ft", self.current_units["height_ASL"])
            )
            for dayDict in self.converted_pressure_level_data.values()
            for hour in dayDict.keys()
        ]

    @cached_property
    def pressure_at_30000ft_list(self):
        """A list containing the pressure at 30000 feet for each hour and day
        in the dataset. The list is flattened, so that it is a 1D list with
        all the values. The result is cached so that the computation is only
        done once. It uses the converted pressure level data.

        Returns
        -------
        list
            List with pressure at 30000 feet for each hour and day in the dataset.
        """
        # Pressure at 30000 feet
        return [
            dayDict[hour]["pressure"](
                convert_units(30000, "ft", self.current_units["height_ASL"])
            )
            for dayDict in self.converted_pressure_level_data.values()
            for hour in dayDict.keys()
        ]

    # Pressure level data - Average profiles by hour (dictionaries)

    @cached_property
    def average_temperature_profile_by_hour(self):
        """Compute the average temperature profile for each available hour of a
        day, over all days in the dataset. The result is cached so that the
        computation is only done once. The units are converted to the preferred
        unit system.

        Returns
        -------
        dictionary
            Dictionary with average temperature profile for each hour of the day.
            The dictionary has the following structure:
            {
                hour1: [average_temperature_profile1, altitude_list1],
                hour2: [average_temperature_profile2, altitude_list2],
                ...
                hourN: [average_temperature_profileN, altitude_listN]
            }
        """

        profiles_by_hour = {}

        for hour in self.hours:
            values = []
            for dayDict in self.converted_pressure_level_data.values():
                try:
                    values += [dayDict[str(hour)]["temperature"](self.altitude_list)]
                except KeyError:
                    # Some day does not have data for the desired hour
                    # No need to worry, just average over the other days
                    pass
            average = np.mean(values, axis=0)
            profiles_by_hour[hour] = [average, self.altitude_list]
        return profiles_by_hour

    @cached_property
    def average_pressure_profile_by_hour(self):
        """Compute the average pressure profile for each available hour of a day,
        over all days in the dataset. The result is cached so that the computation
        is only done once. The units are converted to the preferred unit system.

        Returns
        -------
        dictionary
            Dictionary with average pressure profile for each hour of the day.
            The dictionary has the following structure:
            {
                hour1: [average_pressure_profile1, altitude_list1],
                hour2: [average_pressure_profile2, altitude_list2],
                ...
                hourN: [average_pressure_profileN, altitude_listN]
            }
        """

        pressures = {}

        for hour in self.hours:
            values = []
            for dayDict in self.converted_pressure_level_data.values():
                try:
                    values += [dayDict[str(hour)]["pressure"](self.altitude_list)]
                except KeyError:
                    # Some day does not have data for the desired hour
                    # No need to worry, just average over the other days
                    pass
            average_pressure_list = np.mean(values, axis=0)
            pressures[hour] = [average_pressure_list, self.altitude_list]

        return pressures

    @cached_property
    def average_wind_speed_profile_by_hour(self):
        """Compute the average wind speed profile for each available hour of a
        day, over all days in the dataset. The result is cached so that the
        computation is only done once. The units are converted to the preferred
        unit system.

        Returns
        -------
        dictionary
            Dictionary with average wind profile for each hour of the day. The
            dictionary has the following structure:
            {
                hour1: [average_wind_profile1, altitude_list1],
                hour2: [average_wind_profile2, altitude_list2],
                ...
                hourN: [average_wind_profileN, altitude_listN]
            }
        """

        wind_speed = {}

        for hour in self.hours:
            values = []
            for dayDict in self.converted_pressure_level_data.values():
                try:
                    values += [dayDict[str(hour)]["windSpeed"](self.altitude_list)]
                except KeyError:
                    # Some day does not have data for the desired hour
                    # No need to worry, just average over the other days
                    pass
            average_values = np.mean(values, axis=0)
            wind_speed[hour] = [average_values, self.altitude_list]

        return wind_speed

    @cached_property
    def average_wind_velocity_x_profile_by_hour(self):
        """Compute the average windVelocityX profile for each available hour of a
        day, over all days in the dataset. The result is cached so that the
        computation is only done once. The units are converted to the preferred
        unit system.

        Returns
        -------
        dictionary
            Dictionary with average windVelocityX profile for each hour of the
            day. The dictionary has the following structure:
            {
                hour1: [average_windVelocityX_profile1, altitude_list1],
                hour2: [average_windVelocityX_profile2, altitude_list2],
                ...
                hourN: [average_windVelocityX_profileN, altitude_listN]
            }
        """

        wind_x_values = {}

        for hour in self.hours:
            values = []
            for dayDict in self.converted_pressure_level_data.values():
                try:
                    values += [dayDict[str(hour)]["windVelocityX"](self.altitude_list)]
                except KeyError:
                    # Some day does not have data for the desired hour
                    # No need to worry, just average over the other days
                    pass
            average_values = np.mean(values, axis=0)
            wind_x_values[hour] = [average_values, self.altitude_list]

<<<<<<< HEAD
    def process_wind_heading_profile_over_average_day(self):
        """Compute the average wind velocities (both X and Y components) profile
        for each available hour of a day, over all days in the dataset.
        """
        altitude_list = np.linspace(*self.altitude_AGL_range, 100)
        average_wind_velocity_X_profile_at_given_hour = {}
        average_wind_velocity_Y_profile_at_given_hour = {}
        average_wind_heading_profile_at_given_hour = {}
        self.max_average_wind_velocity_X_at_altitude = 0
        self.max_average_wind_velocity_Y_at_altitude = 0

        hours = list(self.pressureLevelDataDict.values())[0].keys()
        for hour in hours:
            wind_velocity_X_values_for_this_hour = []
            wind_velocity_Y_values_for_this_hour = []
            for dayDict in self.pressureLevelDataDict.values():
=======
        return wind_x_values

    @cached_property
    def average_wind_velocity_y_profile_by_hour(self):
        """Compute the average windVelocityY profile for each available hour of
        a day, over all days in the dataset. The result is cached so that the
        computation is only done once. The units are converted to the preferred
        unit system.

        Returns
        -------
        dictionary
            Dictionary with average windVelocityY profile for each hour of the
            day. The dictionary has the following structure:
            {
                hour1: [average_windVelocityY_profile1, altitude_list1],
                hour2: [average_windVelocityY_profile2, altitude_list2],
                ...
                hourN: [average_windVelocityY_profileN, altitude_listN]
            }
        """

        wind_y_speed = {}

        for hour in self.hours:
            values = []
            for dayDict in self.converted_pressure_level_data.values():
>>>>>>> eb900d65
                try:
                    values += [dayDict[str(hour)]["windVelocityY"](self.altitude_list)]
                except KeyError:
                    # Some day does not have data for the desired hour
                    # No need to worry, just average over the other days
                    pass
            average_values = np.mean(values, axis=0)
            wind_y_speed[hour] = [average_values, self.altitude_list]

        return wind_y_speed

    @cached_property
    def average_wind_heading_profile_by_hour(self):
        """Compute the average wind heading profile for each available hour of a
        day, over all days in the dataset. The result is cached so that the
        computation is only done once. The units are converted to the preferred
        unit system.

        Returns
        -------
        dictionary
            Dictionary with average wind heading profile for each hour of the
            day. The dictionary has the following structure:
            {
                hour1: [average_wind_heading_profile1, altitude_list1],
                hour2: [average_wind_heading_profile2, altitude_list2],
                ...
                hourN: [average_wind_heading_profileN, altitude_listN]
            }
        """

        avg_profiles = {}

        for hour in self.hours:
            headings = [
                np.arctan2(
                    self.average_wind_velocity_x_profile_by_hour[hour][0],
                    self.average_wind_velocity_y_profile_by_hour[hour][0],
                )
                * (180 / np.pi)
                % 360,
                self.altitude_list,
            ]
            avg_profiles[hour] = headings

        return avg_profiles

<<<<<<< HEAD
    def info(self):
        """Prints out the most important data and graphs available about the
        Environment Analysis.

        Parameters
        ----------
        None

        Return
        ------
        None
        """

        self.prints.all()
        self.plots.info()
        return None

    def allInfo(self):
        """Prints out all data and graphs available.

        Parameters
        ----------
        None

        Return
        ------
        None
        """

        self.prints.all()
        self.plots.all()
=======
    # Pressure level data - Average profiles of all hours (lists)

    @cached_property
    def wind_velocity_x_profiles_list(self):
        return [
            dayDict[hour]["windVelocityX"](self.altitude_list)
            for dayDict in self.converted_pressure_level_data.values()
            for hour in dayDict.keys()
        ]

    @cached_property
    def wind_velocity_y_profiles_list(self):
        return [
            dayDict[hour]["windVelocityY"](self.altitude_list)
            for dayDict in self.converted_pressure_level_data.values()
            for hour in dayDict.keys()
        ]

    @cached_property
    def wind_speed_profiles_list(self):
        """A list containing the wind speed profile for each hour and day in the
        dataset. The list is flattened, so that it is a 1D list with all the
        values. The result is cached so that the computation is only done once.
        The units are converted to the preferred unit system.

        Returns
        -------
        list
            List with wind speed profile for each hour and day in the dataset.
        """
        return [
            dayDict[hour]["windSpeed"](self.altitude_list)
            for dayDict in self.converted_pressure_level_data.values()
            for hour in dayDict.keys()
        ]

    @cached_property
    def wind_heading_profiles_list(self):
        return [
            np.arctan2(
                dayDict[hour]["windVelocityX"](self.altitude_list),
                dayDict[hour]["windVelocityY"](self.altitude_list),
            )
            * (180 / np.pi)
            % 360
            for dayDict in self.converted_pressure_level_data.values()
            for hour in dayDict.keys()
        ]

    @cached_property
    def pressure_profiles_list(self):
        """A list containing the pressure profile for each hour and day in the
        dataset. The list is flattened, so that it is a 1D list with all the
        values. The result is cached so that the computation is only done once.
        The units are converted to the preferred unit system.

        Returns
        -------
        list
            List with pressure profile for each hour and day in the dataset.
        """
        return [
            dayDict[hour]["pressure"](self.altitude_list)
            for dayDict in self.converted_pressure_level_data.values()
            for hour in dayDict.keys()
        ]

    @cached_property
    def temperature_profiles_list(self):
        """A list containing the temperature profile for each hour and day in the
        dataset. The list is flattened, so that it is a 1D list with all the
        values. The result is cached so that the computation is only done once.
        The units are converted to the preferred unit system.

        Returns
        -------
        list
            List with temperature profile for each hour and day in the dataset.
        """
        return [
            dayDict[hour]["temperature"](self.altitude_list)
            for dayDict in self.converted_pressure_level_data.values()
            for hour in dayDict.keys()
        ]

    # Pressure level data - Maximum and minimum values

    @cached_property
    def max_average_temperature_at_altitude(self):
        """The maximum average temperature considering all the hours of the day
        and all the days available in the pressure level dataset. It uses the
        converted pressure level data. Units are converted to the preferred
        unit system.

        Returns
        -------
        float
            Maximum average temperature.
        """
        max_temp = float("-inf")
        for hour in self.average_temperature_profile_by_hour.keys():
            max_temp = max(
                max_temp,
                np.max(self.average_temperature_profile_by_hour[hour][0]),
            )
        return max_temp

    @cached_property
    def min_average_temperature_at_altitude(self):
        """The minimum average temperature considering all the hours of the day
        and all the days available in the pressure level dataset. It uses the
        converted pressure level data. Units are converted to the preferred
        unit system.

        Returns
        -------
        float
            Minimum average temperature.
        """
        min_temp = float("inf")
        for hour in self.average_temperature_profile_by_hour.keys():
            min_temp = min(
                min_temp,
                np.min(self.average_temperature_profile_by_hour[hour][0]),
            )
        return min_temp

    @cached_property
    def max_average_wind_speed_at_altitude(self):
        """The maximum average wind speed considering all the hours of the day
        and all the days available in the pressure level dataset. It uses the
        converted pressure level data. Units are converted to the preferred
        unit system. The result is cached so that the computation is only done
        once.

        Returns
        -------
        float
            Maximum average wind speed.
        """
        max_wind_speed = float("-inf")
        for hour in self.average_wind_speed_profile_by_hour.keys():
            max_wind_speed = max(
                max_wind_speed,
                np.max(self.average_wind_speed_profile_by_hour[hour][0]),
            )
        return max_wind_speed

    # Pressure level data - Average values

    @property
    def average_pressure_at_1000ft(self):
        """The average pressure at 1000 feet for all the days and hours available
        in the pressure level dataset. It uses the converted pressure level data."""
        return np.average(self.pressure_at_1000ft_list)

    @property
    def std_pressure_at_1000ft(self):
        """The standard deviation of the pressure at 1000 feet for all the days
        and hours available in the pressure level dataset. It uses the converted
        pressure level data.

        Returns
        -------
        float
            Standard deviation of the pressure at 1000 feet."""
        return np.std(self.pressure_at_1000ft_list)

    @property
    def average_pressure_at_10000ft(self):
        """The average pressure at 10000 feet for all the days and hours available
        in the pressure level dataset. It uses the converted pressure level data.

        Returns
        -------
        float
            Average pressure at 10000 feet.
        """
        return np.average(self.pressure_at_10000ft_list)

    @property
    def std_pressure_at_10000ft(self):
        """The standard deviation of the pressure at 10000 feet for all the days
        and hours available in the pressure level dataset. It uses the converted
        pressure level data.

        Returns
        -------
        float
            Standard deviation of the pressure at 10000 feet.
        """
        return np.std(self.pressure_at_10000ft_list)

    @property
    def average_pressure_at_30000ft(self):
        """The average pressure at 30000 feet for all the days and hours available
        in the pressure level dataset. It uses the converted pressure level data.

        Returns
        -------
        float
            Average pressure at 30000 feet.
        """
        return np.average(self.pressure_at_30000ft_list)

    @property
    def std_pressure_at_30000ft(self):
        """The standard deviation of the pressure at 30000 feet for all the days
        and hours available in the pressure level dataset. It uses the converted
        pressure level data.

        Returns
        -------
        float
            Standard deviation of the pressure at 30000 feet.
        """
        return np.std(self.pressure_at_30000ft_list)

    # Pressure level data - Average profiles over all days and hours

    @cached_property
    def average_wind_velocity_x_profile(self):
        wind_x_values = [
            dayDict[hour]["windVelocityX"](self.altitude_list)
            for dayDict in self.converted_pressure_level_data.values()
            for hour in dayDict.keys()
        ]
        return np.mean(wind_x_values, axis=0)

    @cached_property
    def average_wind_velocity_y_profile(self):
        wind_y_values = [
            dayDict[hour]["windVelocityY"](self.altitude_list)
            for dayDict in self.converted_pressure_level_data.values()
            for hour in dayDict.keys()
        ]
        return np.mean(wind_y_values, axis=0)

    @cached_property
    def average_wind_speed_profile(self):
        return np.mean(self.wind_speed_profiles_list, axis=0)

    @cached_property
    def average_wind_heading_profile(self):
        return (
            np.arctan2(
                self.average_wind_velocity_x_profile,
                self.average_wind_velocity_y_profile,
            )
            * (180 / np.pi)
            % 360
        )
>>>>>>> eb900d65

    @cached_property
    def average_pressure_profile(self):
        pressures = [
            dayDict[hour]["pressure"](self.altitude_list)
            for dayDict in self.converted_pressure_level_data.values()
            for hour in dayDict.keys()
        ]
        return np.mean(pressures, axis=0)

    @cached_property
    def average_temperature_profile(self):
        temperatures = [
            dayDict[hour]["temperature"](self.altitude_list)
            for dayDict in self.converted_pressure_level_data.values()
            for hour in dayDict.keys()
        ]
        return np.mean(temperatures, axis=0)

    # Plots

    def info(self):
        """Prints out the most important data and graphs available about the
        Environment Analysis.

        Parameters
        ----------
        None

        Return
        ------
        None
        """

        self.prints.all()
        self.plots.info()
        return None

    def allInfo(self):
        """Prints out all data and graphs available.

        Parameters
        ----------
        None

        Return
        ------
        None
        """

        self.prints.all()
        self.plots.all()

        return None

    def export_mean_profiles(self, filename="export_env_analysis"):
        """
        Exports the mean profiles of the weather data to a file in order to it
        be used as inputs on Environment Class by using the CustomAtmosphere
        model.

        Parameters
        ----------
        filename : str, optional
            Name of the file where to be saved, by default "EnvAnalysisDict"

        Returns
        -------
        None
        """

        flipped_temperature_dict = {}
        flipped_pressure_dict = {}
        flipped_windX_dict = {}
        flipped_windY_dict = {}

        for hour in self.average_temperature_profile_by_hour.keys():
            flipped_temperature_dict[hour] = np.column_stack(
                (
                    self.average_temperature_profile_by_hour[hour][1],
                    self.average_temperature_profile_by_hour[hour][0],
                )
            ).tolist()
            flipped_pressure_dict[hour] = np.column_stack(
                (
                    self.average_pressure_profile_by_hour[hour][1],
                    self.average_pressure_profile_by_hour[hour][0],
                )
            ).tolist()
            flipped_windX_dict[hour] = np.column_stack(
                (
                    self.average_wind_velocity_x_profile_by_hour[hour][1],
                    self.average_wind_velocity_x_profile_by_hour[hour][0],
                )
            ).tolist()
            flipped_windY_dict[hour] = np.column_stack(
                (
                    self.average_wind_velocity_y_profile_by_hour[hour][1],
                    self.average_wind_velocity_y_profile_by_hour[hour][0],
                )
            ).tolist()

        self.export_dictionary = {
            "start_date": self.start_date,
            "end_date": self.end_date,
            "start_hour": self.start_hour,
            "end_hour": self.end_hour,
            "latitude": self.latitude,
            "longitude": self.longitude,
            "elevation": self.converted_elevation,
            "timezone": self.preferred_timezone,
            "unit_system": self.unit_system,
            "surface_data_file": self.surface_data_file,
            "pressure_level_data_file": self.pressure_level_data_file,
            "atmosphericModelPressureProfile": flipped_pressure_dict,
            "atmosphericModelTemperatureProfile": flipped_temperature_dict,
            "atmosphericModelWindVelocityXProfile": flipped_windX_dict,
            "atmosphericModelWindVelocityYProfile": flipped_windY_dict,
        }

        # Convert to json
        f = open(filename + ".json", "w")

        # write json object to file
        f.write(
            json.dumps(self.export_dictionary, sort_keys=False, indent=4, default=str)
        )

        # close file
        f.close()
        print(
            "Your Environment Analysis file was saved, check it out: "
            + filename
            + ".json"
        )
        print(
            "You can use it in the future by using the customAtmosphere atmospheric model."
        )

        return None

    @classmethod
    def load(self, filename="EnvAnalysisDict"):
        """Load a previously saved Environment Analysis file.
        Example: EnvA = EnvironmentAnalysis.load("filename").

        Parameters
        ----------
        filename : str, optional
            Name of the previous saved file, by default "EnvAnalysisDict"

        Returns
        -------
        EnvironmentAnalysis object

        """
        encoded_class = open(filename).read()
        return jsonpickle.decode(encoded_class)

    def save(self, filename="EnvAnalysisDict"):
        """Save the Environment Analysis object to a file so it can be used later.

        Parameters
        ----------
        filename : str, optional
            Name of the file where to be saved, by default "EnvAnalysisDict"

        Returns
        -------
        None
        """
        encoded_class = jsonpickle.encode(self)
        file = open(filename, "w")
        file.write(encoded_class)
        file.close()
        print("Your Environment Analysis file was saved, check it out: " + filename)

        return None<|MERGE_RESOLUTION|>--- conflicted
+++ resolved
@@ -14,10 +14,6 @@
 import netCDF4
 import numpy as np
 import pytz
-<<<<<<< HEAD
-from cftime import num2pydate
-=======
->>>>>>> eb900d65
 
 from rocketpy.Environment import Environment
 from rocketpy.Function import Function
@@ -36,8 +32,6 @@
     )
 from .plots.environment_analysis_plots import _EnvironmentAnalysisPlots
 from .prints.environment_analysis_prints import _EnvironmentAnalysisPrints
-<<<<<<< HEAD
-=======
 from .tools import (
     bilinear_interpolation,
     geopotential_to_height_agl,
@@ -51,7 +45,6 @@
     from .tools import cached_property
 
 # TODO: the average_wind_speed_profile_by_hour and similar methods could be more abstract than currently are
->>>>>>> eb900d65
 
 
 class EnvironmentAnalysis:
@@ -202,40 +195,11 @@
         self.__localize_input_dates()
 
         # Convert units
-<<<<<<< HEAD
-        self.set_unit_system(unit_system)
-
-        # Initialize result variables
-        self.average_max_temperature = 0
-        self.average_min_temperature = 0
-        self.record_max_temperature = 0
-        self.record_min_temperature = 0
-        self.average_max_wind_gust = 0
-        self.maximum_wind_gust = 0
-        self.wind_gust_distribution = None
-        self.average_temperature_along_day = Function(0)
-        self.average_wind_profile = Function(0)
-        self.average_wind_profile_at_given_hour = None
-        self.average_wind_heading_profile = Function(0)
-        self.average_wind_heading_profile_at_given_hour = Function(0)
-
-        self.max_wind_speed = None
-        self.min_wind_speed = None
-        self.wind_speed_per_hour = None
-        self.wind_direction_per_hour = None
-=======
         self.__set_unit_system(unit_system)
->>>>>>> eb900d65
 
         # Initialize plots and prints object
         self.plots = _EnvironmentAnalysisPlots(self)
         self.prints = _EnvironmentAnalysisPrints(self)
-<<<<<<< HEAD
-
-        # Run calculations
-        self.process_data()
-=======
->>>>>>> eb900d65
 
         # Processing forecast
         self.forecast = None
@@ -1374,11 +1338,6 @@
         the days available in the surface level dataset. It uses the converted
         surface level data. Units are converted to the preferred unit system.
 
-<<<<<<< HEAD
-    def calculate_average_temperature_along_day(self):
-        """Computes average temperature progression throughout the
-        day, including sigma contours."""
-=======
         Returns
         -------
         float
@@ -1427,7 +1386,6 @@
     def record_min_temperature(self):
         """The overall minimum temperature considering all the days available
         in the surface level dataset. It uses the converted surface level data.
->>>>>>> eb900d65
 
         Returns
         -------
@@ -1453,11 +1411,6 @@
         available in the surface level dataset. Units are converted to the
         preferred unit system.
 
-<<<<<<< HEAD
-    def calculate_average_sustained_surface10m_wind_along_day(self):
-        """Computes average sustained wind speed progression throughout the
-        day, including sigma contours."""
-=======
         Returns
         -------
         float
@@ -1515,7 +1468,6 @@
         return np.min(self.surface_10m_wind_speed_list)
 
     # Surface level data - Average values
->>>>>>> eb900d65
 
     @property
     def average_surface_pressure(self):
@@ -1543,11 +1495,6 @@
         in the surface level dataset. It uses the converted surface level data.
         If information is not available for a certain day, the day will be ignored.
 
-<<<<<<< HEAD
-    def calculate_average_sustained_surface100m_wind_along_day(self):
-        """Computes average sustained wind speed progression throughout the
-        day, including sigma contours."""
-=======
         Returns
         -------
         float
@@ -1590,7 +1537,6 @@
             Average maximum wind gust.
         """
         return np.average(self.max_wind_gust_list)
->>>>>>> eb900d65
 
     @property
     def average_max_surface_10m_wind_speed(self):
@@ -1618,12 +1564,6 @@
         """
         return np.average(self.min_surface_10m_wind_speed_list)
 
-<<<<<<< HEAD
-    def process_wind_speed_and_direction_data_for_average_day(self):
-        """Process the wind_speed and wind_direction data to generate lists of all the wind_speeds recorded
-        for a following hour of the day and also the wind direction. Also calculates the greater and the smallest
-        wind_speed recorded
-=======
     @property
     def average_max_surface_100m_wind_speed(self):
         """The average maximum wind speed at surface+100m level considering all
@@ -1723,7 +1663,6 @@
         """The average temperature for each hour of the day. The result is cached
         so that the computation is only done once. The units are converted to
         the preferred unit system.
->>>>>>> eb900d65
 
         Returns
         -------
@@ -1772,14 +1711,6 @@
         is only done once. The units are converted to the preferred unit system.
         It flips the data dictionary to get the hour as key instead of the date.
 
-<<<<<<< HEAD
-        self.max_wind_speed = max_wind_speed
-        self.min_wind_speed = min_wind_speed
-        self.wind_speed_per_hour = windSpeed
-        self.wind_direction_per_hour = windDir
-
-    @property
-=======
         Returns
         -------
         dictionary
@@ -2053,7 +1984,6 @@
     # Pressure level data
 
     @cached_property
->>>>>>> eb900d65
     def altitude_AGL_range(self):
         """The altitude range for the pressure level data. The minimum altitude
         is always 0, and the maximum altitude is the maximum altitude of the
@@ -2298,24 +2228,6 @@
             average_values = np.mean(values, axis=0)
             wind_x_values[hour] = [average_values, self.altitude_list]
 
-<<<<<<< HEAD
-    def process_wind_heading_profile_over_average_day(self):
-        """Compute the average wind velocities (both X and Y components) profile
-        for each available hour of a day, over all days in the dataset.
-        """
-        altitude_list = np.linspace(*self.altitude_AGL_range, 100)
-        average_wind_velocity_X_profile_at_given_hour = {}
-        average_wind_velocity_Y_profile_at_given_hour = {}
-        average_wind_heading_profile_at_given_hour = {}
-        self.max_average_wind_velocity_X_at_altitude = 0
-        self.max_average_wind_velocity_Y_at_altitude = 0
-
-        hours = list(self.pressureLevelDataDict.values())[0].keys()
-        for hour in hours:
-            wind_velocity_X_values_for_this_hour = []
-            wind_velocity_Y_values_for_this_hour = []
-            for dayDict in self.pressureLevelDataDict.values():
-=======
         return wind_x_values
 
     @cached_property
@@ -2343,7 +2255,6 @@
         for hour in self.hours:
             values = []
             for dayDict in self.converted_pressure_level_data.values():
->>>>>>> eb900d65
                 try:
                     values += [dayDict[str(hour)]["windVelocityY"](self.altitude_list)]
                 except KeyError:
@@ -2391,39 +2302,6 @@
 
         return avg_profiles
 
-<<<<<<< HEAD
-    def info(self):
-        """Prints out the most important data and graphs available about the
-        Environment Analysis.
-
-        Parameters
-        ----------
-        None
-
-        Return
-        ------
-        None
-        """
-
-        self.prints.all()
-        self.plots.info()
-        return None
-
-    def allInfo(self):
-        """Prints out all data and graphs available.
-
-        Parameters
-        ----------
-        None
-
-        Return
-        ------
-        None
-        """
-
-        self.prints.all()
-        self.plots.all()
-=======
     # Pressure level data - Average profiles of all hours (lists)
 
     @cached_property
@@ -2676,7 +2554,6 @@
             * (180 / np.pi)
             % 360
         )
->>>>>>> eb900d65
 
     @cached_property
     def average_pressure_profile(self):
