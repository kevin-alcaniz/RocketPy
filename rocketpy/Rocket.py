--- conflicted
+++ resolved
@@ -22,11 +22,7 @@
     Tail,
 )
 from .Components import Components
-<<<<<<< HEAD
-from .motors import EmptyMotor
-=======
 from .motors.Motor import EmptyMotor
->>>>>>> eb900d65
 
 from .prints.rocket_prints import _RocketPrints
 from .plots.rocket_plots import _RocketPlots
@@ -434,12 +430,8 @@
         self.staticMargin.setDiscrete(
             lower=0, upper=self.motor.burnOutTime, samples=200
         )
-<<<<<<< HEAD
-        return None
-=======
         # Return self
         return self
->>>>>>> eb900d65
 
     @funcify_method("Time (s)", "Inertia I_11 (kg m²)")
     def I_11(self):
