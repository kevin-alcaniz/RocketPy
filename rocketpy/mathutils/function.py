--- conflicted
+++ resolved
@@ -2300,7 +2300,6 @@
         """
         return self.compose(other)
 
-<<<<<<< HEAD
     def __mod__(self, other):
         """Operator % as an alias for modulo operation."""
         if callable(self.source):
@@ -2318,10 +2317,7 @@
             f"'{type(self)}' and '{type(other)}'."
         )
 
-    def integral(self, a, b, numerical=False):
-=======
     def integral(self, a, b, numerical=False):  # pylint: disable=too-many-statements
->>>>>>> 3c985a0d
         """Evaluate a definite integral of a 1-D Function in the interval
         from a to b.
 
