# pylint: disable=too-many-lines
""" The mathutils/function.py is a rocketpy module totally dedicated to function
operations, including interpolation, extrapolation, integration, differentiation
and more. This is a core class of our package, and should be maintained
carefully as it may impact all the rest of the project.
"""

import warnings
from bisect import bisect_left
from collections.abc import Iterable
from copy import deepcopy
from functools import cached_property
from inspect import signature
from pathlib import Path

import matplotlib.pyplot as plt
import numpy as np
from scipy import integrate, linalg, optimize
from scipy.interpolate import (
    LinearNDInterpolator,
    NearestNDInterpolator,
    RBFInterpolator,
)

from rocketpy.tools import from_hex_decode, to_hex_encode

from ..plots.plot_helpers import show_or_save_plot

# Numpy 1.x compatibility,
# TODO: remove these lines when all dependencies support numpy>=2.0.0
if np.lib.NumpyVersion(np.__version__) >= "2.0.0b1":
    # pylint: disable=no-name-in-module
    from numpy import trapezoid  # pragma: no cover
else:
    from numpy import trapz as trapezoid  # pragma: no cover

NUMERICAL_TYPES = (float, int, complex, np.integer, np.floating)
INTERPOLATION_TYPES = {
    "linear": 0,
    "polynomial": 1,
    "akima": 2,
    "spline": 3,
    "shepard": 4,
    "rbf": 5,
}
EXTRAPOLATION_TYPES = {"zero": 0, "natural": 1, "constant": 2}


class Function:  # pylint: disable=too-many-public-methods
    """Class converts a python function or a data sequence into an object
    which can be handled more naturally, enabling easy interpolation,
    extrapolation, plotting and algebra.
    """

    # Arithmetic priority
    __array_ufunc__ = None

    def __init__(
        self,
        source,
        inputs=None,
        outputs=None,
        interpolation=None,
        extrapolation=None,
        title=None,
    ):
        """Convert source into a Function, to be used more naturally.
        Set inputs, outputs, domain dimension, interpolation and extrapolation
        method, and process the source.

        Parameters
        ----------
        source : callable, scalar, ndarray, string, or Function
            The data source to be used for the function:

            - ``Callable``: Called for evaluation with input values. Must have \
                the desired inputs as arguments and return a single output \
                value. Input order is important. Example: Python functions.
            - ``int`` or ``float``: Treated as a constant value function.
            - ``np.ndarray``: Used for interpolation. Format as [(x0, y0, z0), \
            (x1, y1, z1), ..., (xn, yn, zn)], where 'x' and 'y' are inputs, \
            and 'z' is the output.
            - ``str``: Path to a CSV file. The file is read and converted into an \
            ndarray. The file can optionally contain a single header line.
            - ``Function``: Copies the source of the provided Function object, \
            creating a new Function with adjusted inputs and outputs.

        inputs : string, sequence of strings, optional
            The name of the inputs of the function. Will be used for
            representation and graphing (axis names). 'Scalar' is default.
            If source is function, int or float and has multiple inputs,
            this parameter must be given for correct operation.
        outputs : string, sequence of strings, optional
            The name of the outputs of the function. Will be used for
            representation and graphing (axis names). Scalar is default.
        interpolation : string, optional
            Interpolation method to be used if source type is ndarray.
            For 1-D functions, linear, polynomial, akima and spline are
            supported. For N-D functions, linear, shepard and rbf are
            supported.
            Default for 1-D functions is spline and for N-D functions is
            shepard.
        extrapolation : string, optional
            Extrapolation method to be used if source type is ndarray.
            Options are 'natural', which keeps interpolation, 'constant',
            which returns the value of the function at the nearest edge of
            the domain, and 'zero', which returns zero for all points outside
            of source range.
            Multidimensional 'natural' extrapolation for 'linear' interpolation
            use a 'rbf' algorithm for smoother results.
            Default for 1-D functions is constant and for N-D functions
            is natural.
        title : string, optional
            Title to be displayed in the plots' figures. If none, the title will
            be constructed using the inputs and outputs arguments in the form
            of  "{inputs} x {outputs}".

        Returns
        -------
        None

        Notes
        -----
        (I) CSV files may include an optional single header line. If this
        header line is present and contains names for each data column, those
        names will be used to label the inputs and outputs unless specified
        otherwise by the `inputs` and `outputs` arguments.
        If the header is specified for only a few columns, it is ignored.

        Commas in a header will be interpreted as a delimiter, which may cause
        undesired input or output labeling. To avoid this, specify each input
        and output name using the `inputs` and `outputs` arguments.

        (II) Fields in CSV files may be enclosed in double quotes. If fields
        are not quoted, double quotes should not appear inside them.
        """
        # initialize parameters
        self.source = source
        self.__inputs__ = inputs
        self.__outputs__ = outputs
        self.__interpolation__ = interpolation
        self.__extrapolation__ = extrapolation
        self.title = title
        self.__img_dim__ = 1  # always 1, here for backwards compatibility

        # args must be passed from self.
        self.set_source(self.source)
        self.set_inputs(self.__inputs__)
        self.set_outputs(self.__outputs__)
        self.set_title(self.title)

    # Define all set methods
    def set_inputs(self, inputs):
        """Set the name and number of the incoming arguments of the Function.

        Parameters
        ----------
        inputs : string, sequence of strings
            The name of the parameters (inputs) of the Function.

        Returns
        -------
        self : Function
        """
        self.__inputs__ = self.__validate_inputs(inputs)
        return self

    def set_outputs(self, outputs):
        """Set the name and number of the output of the Function.

        Parameters
        ----------
        outputs : string, sequence of strings
            The name of the output of the function. Example: Distance (m).

        Returns
        -------
        self : Function
        """
        self.__outputs__ = self.__validate_outputs(outputs)
        return self

    def set_source(self, source):  # pylint: disable=too-many-statements
        """Sets the data source for the function, defining how the function
        produces output from a given input.

        Parameters
        ----------
        source : callable, scalar, ndarray, string, or Function
            The data source to be used for the function:

            - ``Callable``: Called for evaluation with input values. Must have \
                the desired inputs as arguments and return a single output \
                value. Input order is important. Example: Python functions.
            - ``int`` or ``float``: Treated as a constant value function.
            - ``np.ndarray``: Used for interpolation. Format as [(x0, y0, z0), \
            (x1, y1, z1), ..., (xn, yn, zn)], where 'x' and 'y' are inputs, \
            and 'z' is the output.
            - ``str``: Path to a CSV file. The file is read and converted into an \
            ndarray. The file can optionally contain a single header line.
            - ``Function``: Copies the source of the provided Function object, \
            creating a new Function with adjusted inputs and outputs.

        Notes
        -----
        (I) **CSV files may include an optional single header line**: \
            If this header line is present and contains names for each data \
            column, those names will be used to label the inputs and outputs \
            unless specified otherwise. If the header is specified for only a \
            few columns, it is ignored.

        (II) **Commas in a header will be interpreted as a delimiter**: \
            this may cause undesired input or output labeling. To avoid this, \
            specify each input and output name using the `inputs` and `outputs` \
            arguments.

        (III) **Fields in CSV files may be enclosed in double quotes**: \
            If fields are not quoted, double quotes should not appear inside them.

        Returns
        -------
        self : Function
            Returns the Function instance with the new source set.
        """
        source = self.__validate_source(source)

        # Handle callable source or number source
        if callable(source):
            self.get_value_opt = source
            self.__interpolation__ = None
            self.__extrapolation__ = None

            # Set arguments name and domain dimensions
            parameters = signature(source).parameters
            self.__dom_dim__ = len(parameters)
            if self.__inputs__ is None:
                self.__inputs__ = list(parameters)

        # Handle ndarray source
        else:
            # Evaluate dimension
            self.__dom_dim__ = source.shape[1] - 1
            self._domain = source[:, :-1]
            self._image = source[:, -1]

            # set x and y. If Function is 2D, also set z
            if self.__dom_dim__ == 1:
                source = source[source[:, 0].argsort()]
                self.x_array = source[:, 0]
                self.x_initial, self.x_final = self.x_array[0], self.x_array[-1]
                self.y_array = source[:, 1]
                self.y_initial, self.y_final = self.y_array[0], self.y_array[-1]
                self.get_value_opt = self.__get_value_opt_1d
            elif self.__dom_dim__ > 1:
                self.x_array = source[:, 0]
                self.x_initial, self.x_final = self.x_array[0], self.x_array[-1]
                self.y_array = source[:, 1]
                self.y_initial, self.y_final = self.y_array[0], self.y_array[-1]
                self.z_array = source[:, 2]
                self.z_initial, self.z_final = self.z_array[0], self.z_array[-1]
                self.get_value_opt = self.__get_value_opt_nd

        self.source = source
        self.set_interpolation(self.__interpolation__)
        self.set_extrapolation(self.__extrapolation__)
        return self

    @cached_property
    def min(self):
        """Get the minimum value of the Function y_array.
        Raises an error if the Function is lambda based.

        Returns
        -------
        minimum : float
        """
        return self.y_array.min()

    @cached_property
    def max(self):
        """Get the maximum value of the Function y_array.
        Raises an error if the Function is lambda based.

        Returns
        -------
        maximum : float
        """
        return self.y_array.max()

    def set_interpolation(self, method="spline"):
        """Set interpolation method and process data is method requires.

        Parameters
        ----------
        method : string, optional
            Interpolation method to be used if source type is ndarray.
            For 1-D functions, linear, polynomial, akima and spline is
            supported. For N-D functions, linear, shepard and rbf are
            supported.
            Default for 1-D functions is spline and for N-D functions is
            shepard.

        Returns
        -------
        self : Function
        """
        if not callable(self.source):
            self.__interpolation__ = self.__validate_interpolation(method)
            self.__update_interpolation_coefficients(self.__interpolation__)
            self.__set_interpolation_func()
        return self

    def __update_interpolation_coefficients(self, method):
        """Update interpolation coefficients for the given method."""
        # Spline, akima and polynomial need data processing
        # Shepard, and linear do not
        if method == "polynomial":
            self.__interpolate_polynomial__()
            self._coeffs = self.__polynomial_coefficients__
        elif method == "akima":
            self.__interpolate_akima__()
            self._coeffs = self.__akima_coefficients__
        elif method == "spline" or method is None:
            self.__interpolate_spline__()
            self._coeffs = self.__spline_coefficients__
        else:
            self._coeffs = []

    def set_extrapolation(self, method="constant"):
        """Set extrapolation behavior of data set.

        Parameters
        ----------
        extrapolation : string, optional
            Extrapolation method to be used if source type is ndarray.
            Options are 'natural', which keeps interpolation, 'constant',
            which returns the value of the function at the nearest edge of
            the domain, and 'zero', which returns zero for all points outside
            of source range.
            Multidimensional 'natural' extrapolation for 'linear' interpolation
            use a 'rbf' algorithm for smoother results.
            Default for 1-D functions is constant and for N-D functions
            is natural.

        Returns
        -------
        self : Function
            The Function object.
        """
        if not callable(self.source):
            self.__extrapolation__ = self.__validate_extrapolation(method)
            self.__set_extrapolation_func()
        return self

    def __set_interpolation_func(self):  # pylint: disable=too-many-statements
        """Defines interpolation function used by the Function. Each
        interpolation method has its own function`.
        The function is stored in the attribute _interpolation_func."""
        interpolation = INTERPOLATION_TYPES[self.__interpolation__]
        if interpolation == 0:  # linear
            if self.__dom_dim__ == 1:

                def linear_interpolation(
                    x, x_min, x_max, x_data, y_data, coeffs
                ):  # pylint: disable=unused-argument
                    x_interval = bisect_left(x_data, x)
                    x_left = x_data[x_interval - 1]
                    y_left = y_data[x_interval - 1]
                    dx = float(x_data[x_interval] - x_left)
                    dy = float(y_data[x_interval] - y_left)
                    return (x - x_left) * (dy / dx) + y_left

            else:
                interpolator = LinearNDInterpolator(self._domain, self._image)

                def linear_interpolation(
                    x, x_min, x_max, x_data, y_data, coeffs
                ):  # pylint: disable=unused-argument
                    return interpolator(x)

            self._interpolation_func = linear_interpolation

        elif interpolation == 1:  # polynomial

            def polynomial_interpolation(
                x, x_min, x_max, x_data, y_data, coeffs
            ):  # pylint: disable=unused-argument
                return np.sum(coeffs * x ** np.arange(len(coeffs)))

            self._interpolation_func = polynomial_interpolation

        elif interpolation == 2:  # akima

            def akima_interpolation(
                x, x_min, x_max, x_data, y_data, coeffs
            ):  # pylint: disable=unused-argument
                x_interval = bisect_left(x_data, x)
                x_interval = x_interval if x_interval != 0 else 1
                a = coeffs[4 * x_interval - 4 : 4 * x_interval]
                return a[3] * x**3 + a[2] * x**2 + a[1] * x + a[0]

            self._interpolation_func = akima_interpolation

        elif interpolation == 3:  # spline

            def spline_interpolation(
                x, x_min, x_max, x_data, y_data, coeffs
            ):  # pylint: disable=unused-argument
                x_interval = bisect_left(x_data, x)
                x_interval = max(x_interval, 1)
                a = coeffs[:, x_interval - 1]
                x = x - x_data[x_interval - 1]
                return a[3] * x**3 + a[2] * x**2 + a[1] * x + a[0]

            self._interpolation_func = spline_interpolation

        elif interpolation == 4:  # shepard

            # pylint: disable=unused-argument
            def shepard_interpolation(x, x_min, x_max, x_data, y_data, _):
                arg_qty, arg_dim = x.shape
                result = np.empty(arg_qty)
                x = x.reshape((arg_qty, 1, arg_dim))
                sub_matrix = x_data - x
                distances_squared = np.sum(sub_matrix**2, axis=2)

                # Remove zero distances from further calculations
                zero_distances = np.where(distances_squared == 0)
                valid_indexes = np.ones(arg_qty, dtype=bool)
                valid_indexes[zero_distances[0]] = False

                weights = distances_squared[valid_indexes] ** (-1.5)
                numerator_sum = np.sum(y_data * weights, axis=1)
                denominator_sum = np.sum(weights, axis=1)
                result[valid_indexes] = numerator_sum / denominator_sum
                result[~valid_indexes] = y_data[zero_distances[1]]

                return result

            self._interpolation_func = shepard_interpolation

        elif interpolation == 5:  # RBF

            interpolator = RBFInterpolator(self._domain, self._image, neighbors=100)

            def rbf_interpolation(
                x, x_min, x_max, x_data, y_data, coeffs
            ):  # pylint: disable=unused-argument
                return interpolator(x)

            self._interpolation_func = rbf_interpolation

    def __set_extrapolation_func(self):  # pylint: disable=too-many-statements
        """Defines extrapolation function used by the Function. Each
        extrapolation method has its own function. The function is stored in
        the attribute _extrapolation_func."""
        interpolation = INTERPOLATION_TYPES[self.__interpolation__]
        extrapolation = EXTRAPOLATION_TYPES[self.__extrapolation__]

        if extrapolation == 0:  # zero

            def zero_extrapolation(
                x, x_min, x_max, x_data, y_data, coeffs
            ):  # pylint: disable=unused-argument
                return 0

            self._extrapolation_func = zero_extrapolation
        elif extrapolation == 1:  # natural
            if interpolation == 0:  # linear

                if self.__dom_dim__ == 1:

                    def natural_extrapolation(
                        x, x_min, x_max, x_data, y_data, coeffs
                    ):  # pylint: disable=unused-argument
                        x_interval = 1 if x < x_min else -1
                        x_left = x_data[x_interval - 1]
                        y_left = y_data[x_interval - 1]
                        dx = float(x_data[x_interval] - x_left)
                        dy = float(y_data[x_interval] - y_left)
                        return (x - x_left) * (dy / dx) + y_left

                else:
                    interpolator = RBFInterpolator(
                        self._domain, self._image, neighbors=100
                    )

                    def natural_extrapolation(
                        x, x_min, x_max, x_data, y_data, coeffs
                    ):  # pylint: disable=unused-argument
                        return interpolator(x)

            elif interpolation == 1:  # polynomial

                def natural_extrapolation(
                    x, x_min, x_max, x_data, y_data, coeffs
                ):  # pylint: disable=unused-argument
                    return np.sum(coeffs * x ** np.arange(len(coeffs)))

            elif interpolation == 2:  # akima

                def natural_extrapolation(
                    x, x_min, x_max, x_data, y_data, coeffs
                ):  # pylint: disable=unused-argument
                    a = coeffs[:4] if x < x_min else coeffs[-4:]
                    return a[3] * x**3 + a[2] * x**2 + a[1] * x + a[0]

            elif interpolation == 3:  # spline

                def natural_extrapolation(
                    x, x_min, x_max, x_data, y_data, coeffs
                ):  # pylint: disable=unused-argument
                    if x < x_min:
                        a = coeffs[:, 0]
                        x = x - x_data[0]
                    else:
                        a = coeffs[:, -1]
                        x = x - x_data[-2]
                    return a[3] * x**3 + a[2] * x**2 + a[1] * x + a[0]

            elif interpolation == 4:  # shepard

                # pylint: disable=unused-argument
                def natural_extrapolation(x, x_min, x_max, x_data, y_data, _):
                    arg_qty, arg_dim = x.shape
                    result = np.empty(arg_qty)
                    x = x.reshape((arg_qty, 1, arg_dim))
                    sub_matrix = x_data - x
                    distances_squared = np.sum(sub_matrix**2, axis=2)

                    # Remove zero distances from further calculations
                    zero_distances = np.where(distances_squared == 0)
                    valid_indexes = np.ones(arg_qty, dtype=bool)
                    valid_indexes[zero_distances[0]] = False

                    weights = distances_squared[valid_indexes] ** (-1.5)
                    numerator_sum = np.sum(y_data * weights, axis=1)
                    denominator_sum = np.sum(weights, axis=1)
                    result[valid_indexes] = numerator_sum / denominator_sum
                    result[~valid_indexes] = y_data[zero_distances[1]]

                    return result

            elif interpolation == 5:  # RBF

                interpolator = RBFInterpolator(self._domain, self._image, neighbors=100)

                def natural_extrapolation(
                    x, x_min, x_max, x_data, y_data, coeffs
                ):  # pylint: disable=unused-argument
                    return interpolator(x)

            self._extrapolation_func = natural_extrapolation
        elif extrapolation == 2:  # constant

            if self.__dom_dim__ == 1:

                def constant_extrapolation(
                    x, x_min, x_max, x_data, y_data, coeffs
                ):  # pylint: disable=unused-argument
                    return y_data[0] if x < x_min else y_data[-1]

            else:

                extrapolator = NearestNDInterpolator(self._domain, self._image)

                def constant_extrapolation(x, x_min, x_max, x_data, y_data, coeffs):
                    # pylint: disable=unused-argument
                    return extrapolator(x)

            self._extrapolation_func = constant_extrapolation

    def set_get_value_opt(self):
        """Defines a method that evaluates interpolations.

        Returns
        -------
        self : Function
        """
        if callable(self.source):
            self.get_value_opt = self.source
        elif self.__dom_dim__ == 1:
            self.get_value_opt = self.__get_value_opt_1d
        elif self.__dom_dim__ > 1:
            self.get_value_opt = self.__get_value_opt_nd
        return self

    def __get_value_opt_1d(self, x):
        """Evaluate the Function at a single point x. This method is used
        when the Function is 1-D.

        Parameters
        ----------
        x : scalar
            Value where the Function is to be evaluated.

        Returns
        -------
        y : scalar
            Value of the Function at the specified point.
        """
        # Retrieve general info
        x_data = self.x_array
        y_data = self.y_array
        x_min, x_max = self.x_initial, self.x_final
        coeffs = self._coeffs
        if x_min <= x <= x_max:
            y = self._interpolation_func(x, x_min, x_max, x_data, y_data, coeffs)
        else:
            y = self._extrapolation_func(x, x_min, x_max, x_data, y_data, coeffs)
        return y

    def __get_value_opt_nd(self, *args):
        """Evaluate the Function in a vectorized fashion for N-D domains.

        Parameters
        ----------
        args : tuple
            Values where the Function is to be evaluated.

        Returns
        -------
        result : scalar, ndarray
            Value of the Function at the specified points.
        """
        args = np.column_stack(args)
        arg_qty = len(args)
        result = np.empty(arg_qty)

        min_domain = self._domain.T.min(axis=1)
        max_domain = self._domain.T.max(axis=1)

        lower, upper = args < min_domain, args > max_domain
        extrap = np.logical_or(lower.any(axis=1), upper.any(axis=1))

        if extrap.any():
            result[extrap] = self._extrapolation_func(
                args[extrap], min_domain, max_domain, self._domain, self._image, None
            )
        if (~extrap).any():
            result[~extrap] = self._interpolation_func(
                args[~extrap], min_domain, max_domain, self._domain, self._image, None
            )

        if arg_qty == 1:
            return float(result[0])

        return result

    def set_discrete(
        self,
        lower=0,
        upper=10,
        samples=200,
        interpolation="spline",
        extrapolation="constant",
        one_by_one=True,
        mutate_self=True,
    ):
        """This method discretizes a 1-D or 2-D Function by evaluating it at
        certain points (sampling range) and storing the results in a list,
        which is converted into a Function and then returned. By default, the
        original Function object is replaced by the new one, which can be
        changed by the attribute `mutate_self`.

        This method is specially useful to change a dataset sampling or to
        convert a Function defined by a callable into a list based Function.

        Parameters
        ----------
        lower : scalar, optional
            Value where sampling range will start. Default is 0.
        upper : scalar, optional
            Value where sampling range will end. Default is 10.
        samples : int, optional
            Number of samples to be taken from inside range. Default is 200.
        interpolation : string
            Interpolation method to be used if source type is ndarray.
            For 1-D functions, linear, polynomial, akima and spline are
            supported. For N-D functions, linear, shepard and rbf are
            supported.
            Default for 1-D functions is spline and for N-D functions is
            shepard.
        extrapolation : string, optional
            Extrapolation method to be used if source type is ndarray.
            Options are 'natural', which keeps interpolation, 'constant',
            which returns the value of the function at the nearest edge of
            the domain, and 'zero', which returns zero for all points outside
            of source range. Default for 1-D functions is constant and for
            N-D functions is natural.
        one_by_one : boolean, optional
            If True, evaluate Function in each sample point separately. If
            False, evaluates Function in vectorized form. Default is True.
        mutate_self : boolean, optional
            If True, the original Function object source will be replaced by
            the new one. If False, the original Function object source will
            remain unchanged, and the new one is simply returned.
            Default is True.

        Returns
        -------
        self : Function

        Notes
        -----
        1. This method performs by default in place replacement of the original
        Function object source. This can be changed by the attribute `mutate_self`.

        2. Currently, this method only supports 1-D and 2-D Functions.
        """
        func = deepcopy(self) if not mutate_self else self

        if func.__dom_dim__ == 1:
            xs = np.linspace(lower, upper, samples)
            ys = func.get_value(xs.tolist()) if one_by_one else func.get_value(xs)
            func.__interpolation__ = interpolation
            func.__extrapolation__ = extrapolation
            func.set_source(np.column_stack((xs, ys)))
        elif func.__dom_dim__ == 2:
            lower = 2 * [lower] if isinstance(lower, NUMERICAL_TYPES) else lower
            upper = 2 * [upper] if isinstance(upper, NUMERICAL_TYPES) else upper
            sam = 2 * [samples] if isinstance(samples, NUMERICAL_TYPES) else samples
            # Create nodes to evaluate function
            xs = np.linspace(lower[0], upper[0], sam[0])
            ys = np.linspace(lower[1], upper[1], sam[1])
            xs, ys = np.array(np.meshgrid(xs, ys)).reshape(2, xs.size * ys.size)
            # Evaluate function at all mesh nodes and convert it to matrix
            zs = np.array(func.get_value(xs, ys))
            func.set_source(np.concatenate(([xs], [ys], [zs])).transpose())
            func.__interpolation__ = "shepard"
            func.__extrapolation__ = "natural"
        else:
            raise ValueError(
                "Discretization is only supported for 1-D and 2-D Functions."
            )
        return func

    def set_discrete_based_on_model(
        self, model_function, one_by_one=True, keep_self=True, mutate_self=True
    ):
        """This method transforms the domain of a 1-D or 2-D Function instance
        into a list of discrete points based on the domain of a model Function
        instance. It does so by retrieving the domain, domain name,
        interpolation method and extrapolation method of the model Function
        instance. It then evaluates the original Function instance in all
        points of the retrieved domain to generate the list of discrete points
        that will be used for interpolation when this Function is called.

        By default, the original Function object is replaced by the new one,
        which can be changed by the attribute `mutate_self`.

        Parameters
        ----------
        model_function : Function
            Function object that will be used to define the sampling points,
            interpolation method and extrapolation method.
            Must be a Function whose source attribute is a list (i.e. a list
            based Function instance). Must have the same domain dimension as the
            Function to be discretized.
        one_by_one : boolean, optional
            If True, evaluate Function in each sample point separately. If
            False, evaluates Function in vectorized form. Default is True.
        keep_self : boolean, optional
            If True, the original Function interpolation and extrapolation
            methods will be kept. If False, those are substituted by the ones
            from the model Function. Default is True.
        mutate_self : boolean, optional
            If True, the original Function object source will be replaced by
            the new one. If False, the original Function object source will
            remain unchanged, and the new one is simply returned.

        Returns
        -------
        self : Function

        See also
        --------
        Function.set_discrete

        Examples
        --------
        This method is particularly useful when algebraic operations are carried
        out using Function instances defined by different discretized domains
        (same range, but different mesh size). Once an algebraic operation is
        done, it will not directly be applied between the list of discrete
        points of the two Function instances. Instead, the result will be a
        Function instance defined by a callable that calls both Function
        instances and performs the operation. This makes the evaluation of the
        resulting Function inefficient, due to extra function calling overhead
        and multiple interpolations being carried out.

        >>> from rocketpy import Function
        >>> f = Function([(0, 0), (1, 1), (2, 4), (3, 9), (4, 16)])
        >>> g = Function([(0, 0), (2, 2), (4, 4)])
        >>> h = f * g
        >>> type(h.source)
        <class 'function'>

        Therefore, it is good practice to make sure both Function instances are
        defined by the same domain, i.e. by the same list of mesh points. This
        way, the algebraic operation will be carried out directly between the
        lists of discrete points, generating a new Function instance defined by
        this result. When it is evaluated, there are no extra function calling
        overheads neither multiple interpolations.

        >>> g.set_discrete_based_on_model(f)
        'Function from R1 to R1 : (Scalar) → (Scalar)'
        >>> h = f * g
        >>> h.source
        array([[ 0.,  0.],
               [ 1.,  1.],
               [ 2.,  8.],
               [ 3., 27.],
               [ 4., 64.]])

        Notes
        -----
        1. This method performs by default in place replacement of the original
        Function object source. This can be changed by the attribute `mutate_self`.

        2. This method is similar to set_discrete, but it uses the domain of a
        model Function to define the domain of the new Function instance.

        3. Currently, this method only supports 1-D and 2-D Functions.
        """
        if not isinstance(model_function.source, np.ndarray):
            raise TypeError("model_function must be a list based Function.")
        if model_function.__dom_dim__ != self.__dom_dim__:
            raise ValueError("model_function must have the same domain dimension.")

        func = deepcopy(self) if not mutate_self else self

        if func.__dom_dim__ == 1:
            xs = model_function.source[:, 0]
            ys = func.get_value(xs.tolist()) if one_by_one else func.get_value(xs)
            func.set_source(np.concatenate(([xs], [ys])).transpose())
        elif func.__dom_dim__ == 2:
            # Create nodes to evaluate function
            xs = model_function.source[:, 0]
            ys = model_function.source[:, 1]
            # Evaluate function at all mesh nodes and convert it to matrix
            zs = np.array(func.get_value(xs, ys))
            func.set_source(np.concatenate(([xs], [ys], [zs])).transpose())
        else:
            raise ValueError(
                "Discretization is only supported for 1-D and 2-D Functions."
            )

        interp = (
            func.__interpolation__ if keep_self else model_function.__interpolation__
        )
        extrap = (
            func.__extrapolation__ if keep_self else model_function.__extrapolation__
        )

        func.set_interpolation(interp)
        func.set_extrapolation(extrap)

        return func

    def reset(
        self,
        inputs=None,
        outputs=None,
        interpolation=None,
        extrapolation=None,
        title=None,
    ):
        """This method allows the user to reset the inputs, outputs,
        interpolation and extrapolation settings of a Function object, all at
        once, without having to call each of the corresponding methods.

        Parameters
        ----------
        inputs : string, sequence of strings, optional
            List of input variable names. If None, the original inputs are kept.
            See Function.set_inputs for more information.
        outputs : string, sequence of strings, optional
            List of output variable names. If None, the original outputs are
            kept. See Function.set_outputs for more information.
        interpolation : string, optional
            Interpolation method to be used if source type is ndarray.
            See Function.set_interpolation for more information.
        extrapolation : string, optional
            Extrapolation method to be used if source type is ndarray.
            See Function.set_extrapolation for more information.

        Examples
        --------
        A simple use case is to reset the inputs and outputs of a Function
        object that has been defined by algebraic manipulation of other Function
        objects.

        >>> from rocketpy import Function
        >>> v = Function(lambda t: (9.8*t**2)/2, inputs='t', outputs='v')
        >>> mass = 10 # Mass
        >>> kinetic_energy = mass * v**2 / 2
        >>> v.get_inputs(), v.get_outputs()
        (['t'], ['v'])
        >>> kinetic_energy
        'Function from R1 to R1 : (x) → (Scalar)'
        >>> kinetic_energy.reset(inputs='t', outputs='Kinetic Energy');
        'Function from R1 to R1 : (t) → (Kinetic Energy)'

        Returns
        -------
        self : Function
        """
        if inputs is not None:
            self.set_inputs(inputs)
        if outputs is not None:
            self.set_outputs(outputs)
        if interpolation is not None and interpolation != self.__interpolation__:
            self.set_interpolation(interpolation)
        if extrapolation is not None and extrapolation != self.__extrapolation__:
            self.set_extrapolation(extrapolation)

        self.set_title(title)

        return self

    # Define all get methods
    def get_inputs(self):
        "Return tuple of inputs of the function."
        return self.__inputs__

    def get_outputs(self):
        "Return tuple of outputs of the function."
        return self.__outputs__

    def get_source(self):
        "Return source list or function of the Function."
        return self.source

    def get_image_dim(self):
        "Return int describing dimension of the image space of the function."
        return self.__img_dim__

    def get_domain_dim(self):
        "Return int describing dimension of the domain space of the function."
        return self.__dom_dim__

    def get_interpolation_method(self):
        "Return string describing interpolation method used."
        return self.__interpolation__

    def get_extrapolation_method(self):
        "Return string describing extrapolation method used."
        return self.__extrapolation__

    def get_value(self, *args):
        """This method returns the value of the Function at the specified
        point. See Function.get_value_opt for a faster, but limited,
        implementation.

        Parameters
        ----------
        args : scalar, list
            Value where the Function is to be evaluated. If the Function is
            1-D, only one argument is expected, which may be an int, a float
            or a list of ints or floats, in which case the Function will be
            evaluated at all points in the list and a list of floats will be
            returned. If the function is N-D, N arguments must be given, each
            one being an scalar or list.

        Returns
        -------
        ans : scalar, list
            Value of the Function at the specified point(s).

        Examples
        --------
        >>> from rocketpy import Function

        Testing with callable source (1 dimension):

        >>> f = Function(lambda x: x**2)
        >>> f.get_value(2)
        4
        >>> f.get_value(2.5)
        6.25
        >>> f.get_value([1, 2, 3])
        [1, 4, 9]
        >>> f.get_value([1, 2.5, 4.0])
        [1, 6.25, 16.0]

        Testing with callable source (2 dimensions):

        >>> f2 = Function(lambda x, y: x**2 + y**2)
        >>> f2.get_value(1, 2)
        5
        >>> f2.get_value([1, 2, 3], [1, 2, 3])
        [2, 8, 18]
        >>> f2.get_value([5], [5])
        [50]

        Testing with ndarray source (1 dimension):

        >>> f3 = Function(
        ...    [(0, 0), (1, 1), (1.5, 2.25), (2, 4), (2.5, 6.25), (3, 9), (4, 16)]
        ... )
        >>> f3.get_value(2)
        np.float64(4.0)
        >>> f3.get_value(2.5)
        np.float64(6.25)
        >>> f3.get_value([1, 2, 3])
        [np.float64(1.0), np.float64(4.0), np.float64(9.0)]
        >>> f3.get_value([1, 2.5, 4.0])
        [np.float64(1.0), np.float64(6.25), np.float64(16.0)]

        Testing with ndarray source (2 dimensions):

        >>> f4 = Function(
        ...    [(0, 0, 0), (1, 1, 1), (1, 2, 2), (2, 4, 8), (3, 9, 27)]
        ... )
        >>> f4.get_value(1, 1)
        1.0
        >>> f4.get_value(2, 4)
        8.0
        >>> abs(f4.get_value(1, 1.5) - 1.5) < 1e-2  # the interpolation is not perfect
        True
        >>> f4.get_value(3, 9)
        27.0
        """
        if len(args) != self.__dom_dim__:
            raise ValueError(
                f"This Function takes {self.__dom_dim__} arguments, {len(args)} given."
            )

        # Return value for Function of function type
        if callable(self.source):
            # if the function is 1-D:
            if self.__dom_dim__ == 1:
                # if the args is a simple number (int or float)
                if isinstance(args[0], NUMERICAL_TYPES):
                    return self.source(args[0])
                # if the arguments are iterable, we map and return a list
                if isinstance(args[0], Iterable):
                    return list(map(self.source, args[0]))

            # if the function is n-D:
            else:
                # if each arg is a simple number (int or float)
                if all(isinstance(arg, NUMERICAL_TYPES) for arg in args):
                    return self.source(*args)
                # if each arg is iterable, we map and return a list
                if all(isinstance(arg, Iterable) for arg in args):
                    return [self.source(*arg) for arg in zip(*args)]

        elif self.__dom_dim__ > 1:  # deals with nd functions
            return self.get_value_opt(*args)

        # Returns value for other interpolation type
        else:  # interpolation is "polynomial", "spline", "akima" or "linear"
            if isinstance(args[0], NUMERICAL_TYPES):
                args = [list(args)]

        x = list(args[0])
        x = list(map(self.get_value_opt, x))
        if isinstance(args[0], np.ndarray):
            return np.array(x)
        else:
            return x if len(x) > 1 else x[0]

    def __getitem__(self, args):
        """Returns item of the Function source. If the source is not an array,
        an error will result.

        Parameters
        ----------
        args : int, float
            Index of the item to be retrieved.

        Returns
        -------
        self.source[args] : float, array
            Item specified from Function.source.
        """
        return self.source[args]

    def __len__(self):
        """Returns length of the Function source. If the source is not an
        array, an error will result.

        Returns
        -------
        len(self.source) : int
            Length of Function.source.
        """
        return len(self.source)

    def __bool__(self):
        """Returns true if self exists. This is to avoid getting into __len__
        method in boolean statements.

        Returns
        -------
        bool : bool
            Always True.
        """
        return True

    # Define all conversion methods
    def to_frequency_domain(self, lower, upper, sampling_frequency, remove_dc=True):
        """Performs the conversion of the Function to the Frequency Domain and
        returns the result. This is done by taking the Fourier transform of the
        Function. The resulting frequency domain is symmetric, i.e., the
        negative frequencies are included as well.

        Parameters
        ----------
        lower : float
            Lower bound of the time range.
        upper : float
            Upper bound of the time range.
        sampling_frequency : float
            Sampling frequency at which to perform the Fourier transform.
        remove_dc : bool, optional
            If True, the DC component is removed from the Fourier transform.

        Returns
        -------
        Function
            The Function in the frequency domain.

        Examples
        --------
        >>> from rocketpy import Function
        >>> import numpy as np
        >>> main_frequency = 10 # Hz
        >>> time = np.linspace(0, 10, 1000)
        >>> signal = np.sin(2 * np.pi * main_frequency * time)
        >>> time_domain = Function(np.array([time, signal]).T)
        >>> frequency_domain = time_domain.to_frequency_domain(
        ...     lower=0, upper=10, sampling_frequency=100
        ... )
        >>> peak_frequencies_index = np.where(frequency_domain[:, 1] > 0.001)
        >>> peak_frequencies = frequency_domain[peak_frequencies_index, 0]
        >>> print(peak_frequencies)
        [[-10.  10.]]
        """
        # Get the time domain data
        sampling_time_step = 1.0 / sampling_frequency
        sampling_range = np.arange(lower, upper, sampling_time_step)
        number_of_samples = len(sampling_range)
        sampled_points = self(sampling_range)
        if remove_dc:
            sampled_points -= np.mean(sampled_points)
        fourier_amplitude = np.abs(np.fft.fft(sampled_points) / (number_of_samples / 2))
        fourier_frequencies = np.fft.fftfreq(number_of_samples, sampling_time_step)
        return Function(
            source=np.array([fourier_frequencies, fourier_amplitude]).T,
            inputs="Frequency (Hz)",
            outputs="Amplitude",
            interpolation="linear",
            extrapolation="zero",
        )

    def short_time_fft(
        self,
        lower,
        upper,
        sampling_frequency,
        window_size,
        step_size,
        remove_dc=True,
        only_positive=True,
    ):
        r"""
        Performs the Short-Time Fourier Transform (STFT) of the Function and
        returns the result. The STFT is computed by applying the Fourier
        transform to overlapping windows of the Function.

        Parameters
        ----------
        lower : float
            Lower bound of the time range.
        upper : float
            Upper bound of the time range.
        sampling_frequency : float
            Sampling frequency at which to perform the Fourier transform.
        window_size : float
            Size of the window for the STFT, in seconds.
        step_size : float
            Step size for the window, in seconds.
        remove_dc : bool, optional
            If True, the DC component is removed from each window before
            computing the Fourier transform.
        only_positive: bool, optional
            If True, only the positive frequencies are returned.

        Returns
        -------
        list[Function]
            A list of Functions, each representing the STFT of a window.

        Examples
        --------

        >>> import numpy as np
        >>> import matplotlib.pyplot as plt
        >>> from rocketpy import Function

        Generate a signal with varying frequency:

        >>> T_x, N = 1 / 20 , 1000  # 20 Hz sampling rate for 50 s signal
        >>> t_x = np.arange(N) * T_x  # time indexes for signal
        >>> f_i = 1 * np.arctan((t_x - t_x[N // 2]) / 2) + 5 # varying frequency
        >>> signal = np.sin(2 * np.pi * np.cumsum(f_i) * T_x)  # the signal

        Create the Function object and perform the STFT:

        >>> time_domain = Function(np.array([t_x, signal]).T)
        >>> stft_result = time_domain.short_time_fft(
        ...     lower=0,
        ...     upper=50,
        ...     sampling_frequency=95,
        ...     window_size=2,
        ...     step_size=0.5,
        ... )

        Plot the spectrogram:

        >>> Sx = np.abs([window[:, 1] for window in stft_result])
        >>> t_lo, t_hi = t_x[0], t_x[-1]
        >>> fig1, ax1 = plt.subplots(figsize=(10, 6))
        >>> im1 = ax1.imshow(
        ...     Sx.T,
        ...     origin='lower',
        ...     aspect='auto',
        ...     extent=[t_lo, t_hi, 0, 50],
        ...     cmap='viridis'
        ... )
        >>> _ = ax1.set_title(rf"STFT (2$\,s$ Gaussian window, $\sigma_t=0.4\,$s)")
        >>> _ = ax1.set(
        ...     xlabel=f"Time $t$ in seconds",
        ...     ylabel=f"Freq. $f$ in Hz)",
        ...     xlim=(t_lo, t_hi)
        ... )
        >>> _ = ax1.plot(t_x, f_i, 'r--', alpha=.5, label='$f_i(t)$')
        >>> _ = fig1.colorbar(im1, label="Magnitude $|S_x(t, f)|$")
        >>> # Shade areas where window slices stick out to the side
        >>> for t0_, t1_ in [(t_lo, 1), (49, t_hi)]:
        ...     _ = ax1.axvspan(t0_, t1_, color='w', linewidth=0, alpha=.2)
        >>> # Mark signal borders with vertical line
        >>> for t_ in [t_lo, t_hi]:
        ...     _ = ax1.axvline(t_, color='y', linestyle='--', alpha=0.5)
        >>> # Add legend and finalize plot
        >>> _ = ax1.legend()
        >>> fig1.tight_layout()
        >>> # plt.show() # uncomment to show the plot

        References
        ----------
        Example adapted from the SciPy documentation:
        https://docs.scipy.org/doc/scipy/reference/generated/scipy.signal.ShortTimeFFT.html
        """
        # Get the time domain data
        sampling_time_step = 1.0 / sampling_frequency
        sampling_range = np.arange(lower, upper, sampling_time_step)
        sampled_points = self(sampling_range)
        samples_per_window = int(window_size * sampling_frequency)
        samples_skipped_per_step = int(step_size * sampling_frequency)
        stft_results = []

        max_start = len(sampled_points) - samples_per_window + 1

        for start in range(0, max_start, samples_skipped_per_step):
            windowed_samples = sampled_points[start : start + samples_per_window]
            if remove_dc:
                windowed_samples -= np.mean(windowed_samples)
            fourier_amplitude = np.abs(
                np.fft.fft(windowed_samples) / (samples_per_window / 2)
            )
            fourier_frequencies = np.fft.fftfreq(samples_per_window, sampling_time_step)

            # Filter to keep only positive frequencies if specified
            if only_positive:
                positive_indices = fourier_frequencies > 0
                fourier_frequencies = fourier_frequencies[positive_indices]
                fourier_amplitude = fourier_amplitude[positive_indices]

            stft_results.append(
                Function(
                    source=np.array([fourier_frequencies, fourier_amplitude]).T,
                    inputs="Frequency (Hz)",
                    outputs="Amplitude",
                    interpolation="linear",
                    extrapolation="zero",
                )
            )

        return stft_results

    def low_pass_filter(self, alpha, file_path=None):
        """Implements a low pass filter with a moving average filter. This does
        not mutate the original Function object, but returns a new one with the
        filtered source. The filtered source is also saved to a CSV file if a
        file path is given.

        Parameters
        ----------
        alpha : float
            Attenuation coefficient, 0 <= alpha <= 1
            For a given dataset, the larger alpha is, the more closely the
            filtered function returned will match the function the smaller
            alpha is, the smoother the filtered function returned will be
            (but with a phase shift)
        file_path : string, optional
            File path or file name of the CSV to save. Don't save any CSV if
            if no argument is passed. Initiated to None.

        Returns
        -------
        Function
            The function with the incoming source filtered
        """
        filtered_signal = np.zeros_like(self.source)
        filtered_signal[0] = self.source[0]

        for i in range(1, len(self.source)):
            # for each point of our dataset, we apply a exponential smoothing
            filtered_signal[i] = (
                alpha * self.source[i] + (1 - alpha) * filtered_signal[i - 1]
            )

        if isinstance(file_path, str):
            self.savetxt(file_path)

        return Function(
            source=filtered_signal,
            inputs=self.__inputs__,
            outputs=self.__outputs__,
            interpolation=self.__interpolation__,
            extrapolation=self.__extrapolation__,
            title=self.title,
        )

    def remove_outliers_iqr(self, threshold=1.5):
        """Remove outliers from the Function source using the interquartile
        range method. The Function should have an array-like source.

        Parameters
        ----------
        threshold : float, optional
            Threshold for the interquartile range method. Default is 1.5.

        Returns
        -------
        Function
            The Function with the outliers removed.

        References
        ----------
        [1] https://en.wikipedia.org/wiki/Outlier#Tukey's_fences
        """

        if callable(self.source):
            raise TypeError(
                "Cannot remove outliers if the source is a callable object."
                + " The Function.source should be array-like."
            )

        x = self.x_array
        y = self.y_array
        y_q1 = np.percentile(y, 25)
        y_q3 = np.percentile(y, 75)
        y_iqr = y_q3 - y_q1
        y_lower = y_q1 - threshold * y_iqr
        y_upper = y_q3 + threshold * y_iqr

        y_filtered = y[(y >= y_lower) & (y <= y_upper)]
        x_filtered = x[(y >= y_lower) & (y <= y_upper)]

        return Function(
            source=np.column_stack((x_filtered, y_filtered)),
            inputs=self.__inputs__,
            outputs=self.__outputs__,
            interpolation=self.__interpolation__,
            extrapolation=self.__extrapolation__,
            title=self.title,
        )

    # Define all presentation methods
    def __call__(self, *args, filename=None):
        """Plot the Function if no argument is given. If an
        argument is given, return the value of the function at the desired
        point.

        Parameters
        ----------
        args : scalar, list, optional
            Value where the Function is to be evaluated. If the Function is
            1-D, only one argument is expected, which may be an int, a float
            or a list of ints or floats, in which case the Function will be
            evaluated at all points in the list and a list of floats will be
            returned. If the function is N-D, N arguments must be given, each
            one being an scalar or list.
        filename : str | None, optional
            The path the plot should be saved to. By default None, in which case
            the plot will be shown instead of saved. Supported file endings are:
            eps, jpg, jpeg, pdf, pgf, png, ps, raw, rgba, svg, svgz, tif, tiff
            and webp (these are the formats supported by matplotlib).

        Returns
        -------
        ans : None, scalar, list
        """
        if len(args) == 0:
            return self.plot(filename=filename)
        else:
            return self.get_value(*args)

    def __str__(self):
        "Return a string representation of the Function"
        return str(
            "Function from R"
            + str(self.__dom_dim__)
            + " to R"
            + str(self.__img_dim__)
            + " : ("
            + ", ".join(self.__inputs__)
            + ") → ("
            + ", ".join(self.__outputs__)
            + ")"
        )

    def __repr__(self):
        "Return a string representation of the Function"
        return repr(
            "Function from R"
            + str(self.__dom_dim__)
            + " to R"
            + str(self.__img_dim__)
            + " : ("
            + ", ".join(self.__inputs__)
            + ") → ("
            + ", ".join(self.__outputs__)
            + ")"
        )

    def set_title(self, title):
        """Used to define the title of the Function object.

        Parameters
        ----------
        title : str
            Title to be assigned to the Function.
        """
        if title:
            self.title = title
        else:
            if self.__dom_dim__ == 1:
                self.title = (
                    self.__outputs__[0].title() + " x " + self.__inputs__[0].title()
                )
            elif self.__dom_dim__ == 2:
                self.title = (
                    self.__outputs__[0].title()
                    + " x "
                    + self.__inputs__[0].title()
                    + " x "
                    + self.__inputs__[1].title()
                )

    def plot(self, *args, **kwargs):
        """Call Function.plot_1d if Function is 1-Dimensional or call
        Function.plot_2d if Function is 2-Dimensional and forward arguments
        and key-word arguments."""
        if isinstance(self, list):
            # Extract filename from kwargs
            filename = kwargs.get("filename", None)

            # Compare multiple plots
            Function.compare_plots(self, filename)
        else:
            if self.__dom_dim__ == 1:
                self.plot_1d(*args, **kwargs)
            elif self.__dom_dim__ == 2:
                self.plot_2d(*args, **kwargs)
            else:
                print("Error: Only functions with 1D or 2D domains can be plotted.")

    def plot1D(self, *args, **kwargs):  # pragma: no cover
        """Deprecated method, use Function.plot_1d instead."""
        warnings.warn(
            "The `Function.plot1D` method is set to be deprecated and fully "
            + "removed in rocketpy v2.0.0, use `Function.plot_1d` instead. "
            + "This method is calling `Function.plot_1d`.",
            DeprecationWarning,
        )
        return self.plot_1d(*args, **kwargs)

    def plot_1d(  # pylint: disable=too-many-statements
        self,
        lower=None,
        upper=None,
        samples=1000,
        force_data=False,
        force_points=False,
        return_object=False,
        equal_axis=False,
        *,
        filename=None,
    ):
        """Plot 1-Dimensional Function, from a lower limit to an upper limit,
        by sampling the Function several times in the interval. The title of
        the graph is given by the name of the axes, which are taken from
        the Function`s input and output names.

        Parameters
        ----------
        lower : scalar, optional
            The lower limit of the interval in which the function is to be
            plotted. The default value for function type Functions is 0. By
            contrast, if the Function is given by a dataset, the default
            value is the start of the dataset.
        upper : scalar, optional
            The upper limit of the interval in which the function is to be
            plotted. The default value for function type Functions is 10. By
            contrast, if the Function is given by a dataset, the default
            value is the end of the dataset.
        samples : int, optional
            The number of samples in which the function will be evaluated for
            plotting it, which draws lines between each evaluated point.
            The default value is 1000.
        force_data : Boolean, optional
            If Function is given by an interpolated dataset, setting force_data
            to True will plot all points, as a scatter, in the dataset.
            Default value is False.
        force_points : Boolean, optional
            Setting force_points to True will plot all points, as a scatter, in
            which the Function was evaluated in the dataset. Default value is
            False.
        filename : str | None, optional
            The path the plot should be saved to. By default None, in which case
            the plot will be shown instead of saved. Supported file endings are:
            eps, jpg, jpeg, pdf, pgf, png, ps, raw, rgba, svg, svgz, tif, tiff
            and webp (these are the formats supported by matplotlib).

        Returns
        -------
        None
        """
        # Define a mesh and y values at mesh nodes for plotting
        fig = plt.figure()
        ax = fig.axes
        if callable(self.source):
            # Determine boundaries
            lower = 0 if lower is None else lower
            upper = 10 if upper is None else upper
        else:
            # Determine boundaries
            x_data = self.x_array
            x_min, x_max = self.x_initial, self.x_final
            lower = x_min if lower is None else lower
            upper = x_max if upper is None else upper
            # Plot data points if force_data = True
            too_low = x_min >= lower
            too_high = x_max <= upper
            lo_ind = 0 if too_low else np.where(x_data >= lower)[0][0]
            up_ind = len(x_data) - 1 if too_high else np.where(x_data <= upper)[0][0]
            points = self.source[lo_ind : (up_ind + 1), :].T.tolist()
            if force_data:
                plt.scatter(points[0], points[1], marker="o")
        # Calculate function at mesh nodes
        x = np.linspace(lower, upper, samples)
        y = self.get_value(x.tolist())
        # Plots function
        if force_points:
            plt.scatter(x, y, marker="o")
        if equal_axis:
            plt.axis("equal")
        plt.plot(x, y)
        # Turn on grid and set title and axis
        plt.grid(True)
        plt.title(self.title)
        plt.xlabel(self.__inputs__[0].title())
        plt.ylabel(self.__outputs__[0].title())
        show_or_save_plot(filename)
        if return_object:
            return fig, ax

    def plot2D(self, *args, **kwargs):  # pragma: no cover
        """Deprecated method, use Function.plot_2d instead."""
        warnings.warn(
            "The `Function.plot2D` method is set to be deprecated and fully "
            + "removed in rocketpy v2.0.0, use `Function.plot_2d` instead. "
            + "This method is calling `Function.plot_2d`.",
            DeprecationWarning,
        )
        return self.plot_2d(*args, **kwargs)

    def plot_2d(  # pylint: disable=too-many-statements
        self,
        lower=None,
        upper=None,
        samples=None,
        force_data=True,
        disp_type="surface",
        alpha=0.6,
        cmap="viridis",
        *,
        filename=None,
    ):
        """Plot 2-Dimensional Function, from a lower limit to an upper limit,
        by sampling the Function several times in the interval. The title of
        the graph is given by the name of the axis, which are taken from
        the Function`s inputs and output names.

        Parameters
        ----------
        lower : scalar, array of int or float, optional
            The lower limits of the interval in which the function is to be
            plotted, which can be an int or float, which is repeated for both
            axis, or an array specifying the limit for each axis. The default
            value for function type Functions is 0. By contrast, if the
            Function is given by a dataset, the default value is the start of
            the dataset for each axis.
        upper : scalar, array of int or float, optional
            The upper limits of the interval in which the function is to be
            plotted, which can be an int or float, which is repeated for both
            axis, or an array specifying the limit for each axis. The default
            value for function type Functions is 0. By contrast, if the
            Function is given by a dataset, the default value is the end of
            the dataset for each axis.
        samples : int, array of int, optional
            The number of samples in which the function will be evaluated for
            plotting it, which draws lines between each evaluated point.
            The default value is 30 for each axis.
        force_data : Boolean, optional
            If Function is given by an interpolated dataset, setting force_data
            to True will plot all points, as a scatter, in the dataset.
            Default value is False.
        disp_type : string, optional
            Display type of plotted graph, which can be surface, wireframe,
            contour, or contourf. Default value is surface.
        alpha : float, optional
            Transparency of plotted graph, which can be a value between 0 and
            1. Default value is 0.6.
        cmap : string, optional
            Colormap of plotted graph, which can be any of the color maps
            available in matplotlib. Default value is viridis.
        filename : str | None, optional
            The path the plot should be saved to. By default None, in which case
            the plot will be shown instead of saved. Supported file endings are:
            eps, jpg, jpeg, pdf, pgf, png, ps, raw, rgba, svg, svgz, tif, tiff
            and webp (these are the formats supported by matplotlib).

        Returns
        -------
        None
        """
        if samples is None:
            samples = [30, 30]
        # Prepare plot
        figure = plt.figure()
        axes = figure.add_subplot(111, projection="3d")
        # Define a mesh and f values at mesh nodes for plotting
        if callable(self.source):
            # Determine boundaries
            lower = [0, 0] if lower is None else lower
            lower = 2 * [lower] if isinstance(lower, NUMERICAL_TYPES) else lower
            upper = [10, 10] if upper is None else upper
            upper = 2 * [upper] if isinstance(upper, NUMERICAL_TYPES) else upper
        else:
            # Determine boundaries
            x_data = self.x_array
            y_data = self.y_array
            x_min, x_max = x_data.min(), x_data.max()
            y_min, y_max = y_data.min(), y_data.max()
            lower = [x_min, y_min] if lower is None else lower
            lower = 2 * [lower] if isinstance(lower, NUMERICAL_TYPES) else lower
            upper = [x_max, y_max] if upper is None else upper
            upper = 2 * [upper] if isinstance(upper, NUMERICAL_TYPES) else upper
            # Plot data points if force_data = True
            if force_data:
                axes.scatter(x_data, y_data, self.source[:, -1])
        # Create nodes to evaluate function
        x = np.linspace(lower[0], upper[0], samples[0])
        y = np.linspace(lower[1], upper[1], samples[1])
        mesh_x, mesh_y = np.meshgrid(x, y)

        # Evaluate function at all mesh nodes and convert it to matrix
        z = np.array(self.get_value(mesh_x.flatten(), mesh_y.flatten())).reshape(
            mesh_x.shape
        )
        z_min, z_max = z.min(), z.max()
        color_map = plt.colormaps[cmap]

        # Plot function
        if disp_type == "surface":
            surf = axes.plot_surface(
                mesh_x,
                mesh_y,
                z,
                rstride=1,
                cstride=1,
                cmap=color_map,
                linewidth=0,
                alpha=alpha,
                vmin=z_min,
                vmax=z_max,
            )
            figure.colorbar(surf)
        elif disp_type == "wireframe":
            axes.plot_wireframe(mesh_x, mesh_y, z, rstride=1, cstride=1)
        elif disp_type == "contour":
            figure.clf()
            contour_set = plt.contour(mesh_x, mesh_y, z)
            plt.clabel(contour_set, inline=1, fontsize=10)
        elif disp_type == "contourf":
            figure.clf()
            contour_set = plt.contour(mesh_x, mesh_y, z)
            plt.contourf(mesh_x, mesh_y, z)
            plt.clabel(contour_set, inline=1, fontsize=10)
        plt.title(self.title)
        axes.set_xlabel(self.__inputs__[0].title())
        axes.set_ylabel(self.__inputs__[1].title())
        axes.set_zlabel(self.__outputs__[0].title())
        show_or_save_plot(filename)

    @staticmethod
    def compare_plots(  # pylint: disable=too-many-statements
        plot_list,
        lower=None,
        upper=None,
        samples=1000,
        title="",
        xlabel="",
        ylabel="",
        force_data=False,
        force_points=False,
        return_object=False,
        show=True,
        *,
        filename=None,
    ):
        """Plots N 1-Dimensional Functions in the same plot, from a lower
        limit to an upper limit, by sampling the Functions several times in
        the interval.

        Parameters
        ----------
        plot_list : list[Tuple[Function,str]]
            List of Functions or list of tuples in the format (Function,
            label), where label is a string which will be displayed in the
            legend.
        lower : float, optional
            This represents the lower limit of the interval for plotting the
            Functions. If the Functions are defined by a dataset, the smallest
            value from the dataset is used. If no value is provided (None), and
            the Functions are of Function type, 0 is used as the default.
        upper : float, optional
            This represents the upper limit of the interval for plotting the
            Functions. If the Functions are defined by a dataset, the largest
            value from the dataset is used. If no value is provided (None), and
            the Functions are of Function type, 10 is used as the default.
        samples : int, optional
            The number of samples in which the functions will be evaluated for
            plotting it, which draws lines between each evaluated point.
            The default value is 1000.
        title : str, optional
            Title of the plot. Default value is an empty string.
        xlabel : str, optional
            X-axis label. Default value is an empty string.
        ylabel : str, optional
            Y-axis label. Default value is an empty string.
        force_data : bool, optional
            If Function is given by an interpolated dataset, setting force_data
            to True will plot all points, as a scatter, in the dataset.
            Default value is False.
        force_points : bool, optional
            Setting force_points to True will plot all points, as a scatter, in
            which the Function was evaluated to plot it. Default value is
            False.
        return_object : bool, optional
            If True, returns the figure and axis objects. Default value is
            False.
        show : bool, optional
            If True, shows the plot. Default value is True.
        filename : str | None, optional
            The path the plot should be saved to. By default None, in which case
            the plot will be shown instead of saved. Supported file endings are:
            eps, jpg, jpeg, pdf, pgf, png, ps, raw, rgba, svg, svgz, tif, tiff
            and webp (these are the formats supported by matplotlib).

        Returns
        -------
        None
        """
        no_range_specified = lower is None and upper is None
        # Convert to list of tuples if list of Function was given
        plots = []
        for plot in plot_list:
            if isinstance(plot, (tuple, list)):
                plots.append(plot)
            else:
                plots.append((plot, ""))

        # Create plot figure
        fig, ax = plt.subplots()

        # Define a mesh and y values at mesh nodes for plotting
        if lower is None:
            lower = 0
            for plot in plots:
                if not callable(plot[0].source):
                    # Determine boundaries
                    x_min = plot[0].source[0, 0]
                    lower = x_min if x_min < lower else lower
        if upper is None:
            upper = 10
            for plot in plots:
                if not callable(plot[0].source):
                    # Determine boundaries
                    x_max = plot[0].source[-1, 0]
                    upper = x_max if x_max > upper else upper
        x = np.linspace(lower, upper, samples)

        # Iterate to plot all plots
        for plot in plots:
            # Deal with discrete data sets when no range is given
            if no_range_specified and not callable(plot[0].source):
                ax.plot(plot[0][:, 0], plot[0][:, 1], label=plot[1])
                if force_points:
                    ax.scatter(plot[0][:, 0], plot[0][:, 1], marker="o")
            else:
                # Calculate function at mesh nodes
                y = plot[0].get_value(x.tolist())
                # Plots function
                ax.plot(x, y, label=plot[1])
                if force_points:
                    ax.scatter(x, y, marker="o")

        # Plot data points if specified
        if force_data:
            for plot in plots:
                if not callable(plot[0].source):
                    x_data = plot[0].source[:, 0]
                    x_min, x_max = x_data[0], x_data[-1]
                    too_low = x_min >= lower
                    too_high = x_max <= upper
                    lo_ind = 0 if too_low else np.where(x_data >= lower)[0][0]
                    up_ind = (
                        len(x_data) - 1 if too_high else np.where(x_data <= upper)[0][0]
                    )
                    points = plot[0].source[lo_ind : (up_ind + 1), :].T.tolist()
                    ax.scatter(points[0], points[1], marker="o")

        # Setup legend
        if any(plot[1] for plot in plots):
            ax.legend(loc="best", shadow=True)

        # Turn on grid and set title and axis
        plt.grid(True)
        plt.title(title)
        plt.xlabel(xlabel)
        plt.ylabel(ylabel)

        if show:
            show_or_save_plot(filename)

        if return_object:
            return fig, ax

    # Define all interpolation methods
    def __interpolate_polynomial__(self):
        """Calculate polynomial coefficients that fit the data exactly."""
        # Find the degree of the polynomial interpolation
        degree = self.source.shape[0] - 1
        # Get x and y values for all supplied points.
        x = self.x_array
        y = self.y_array
        # Check if interpolation requires large numbers
        if np.amax(x) ** degree > 1e308:
            warnings.warn(
                "Polynomial interpolation of too many points can't be done."
                " Once the degree is too high, numbers get too large."
                " The process becomes inefficient. Using spline instead."
            )
            return self.set_interpolation("spline")
        # Create coefficient matrix1
        sys_coeffs = np.zeros((degree + 1, degree + 1))
        for i in range(degree + 1):
            sys_coeffs[:, i] = x**i
        # Solve the system and store the resultant coefficients
        self.__polynomial_coefficients__ = np.linalg.solve(sys_coeffs, y)

    def __interpolate_spline__(self):
        """Calculate natural spline coefficients that fit the data exactly."""
        # Get x and y values for all supplied points
        x, y = self.x_array, self.y_array
        m_dim = len(x)
        h = np.diff(x)
        # Initialize the matrix
        banded_matrix = np.zeros((3, m_dim))
        banded_matrix[1, 0] = banded_matrix[1, m_dim - 1] = 1
        # Construct the Ab banded matrix and B vector
        vector_b = [0]
        banded_matrix[2, :-2] = h[:-1]
        banded_matrix[1, 1:-1] = 2 * (h[:-1] + h[1:])
        banded_matrix[0, 2:] = h[1:]
        vector_b.extend(3 * ((y[2:] - y[1:-1]) / h[1:] - (y[1:-1] - y[:-2]) / h[:-1]))
        vector_b.append(0)
        # Solve the system for c coefficients
        c = linalg.solve_banded(
            (1, 1), banded_matrix, vector_b, overwrite_ab=True, overwrite_b=True
        )
        # Calculate other coefficients
        b = (y[1:] - y[:-1]) / h - h * (2 * c[:-1] + c[1:]) / 3
        d = (c[1:] - c[:-1]) / (3 * h)
        # Store coefficients
        self.__spline_coefficients__ = np.vstack([y[:-1], b, c[:-1], d])

    def __interpolate_akima__(self):
        """Calculate akima spline coefficients that fit the data exactly"""
        # Get x and y values for all supplied points
        x, y = self.x_array, self.y_array
        # Estimate derivatives at each point
        d = [0] * len(x)
        d[0] = (y[1] - y[0]) / (x[1] - x[0])
        d[-1] = (y[-1] - y[-2]) / (x[-1] - x[-2])
        for i in range(1, len(x) - 1):
            w1, w2 = (x[i] - x[i - 1]), (x[i + 1] - x[i])
            d1, d2 = ((y[i] - y[i - 1]) / w1), ((y[i + 1] - y[i]) / w2)
            d[i] = (w1 * d2 + w2 * d1) / (w1 + w2)
        # Calculate coefficients for each interval with system already solved
        coeffs = [0] * 4 * (len(x) - 1)
        for i in range(len(x) - 1):
            xl, xr = x[i], x[i + 1]
            yl, yr = y[i], y[i + 1]
            dl, dr = d[i], d[i + 1]
            matrix = np.array(
                [
                    [1, xl, xl**2, xl**3],
                    [1, xr, xr**2, xr**3],
                    [0, 1, 2 * xl, 3 * xl**2],
                    [0, 1, 2 * xr, 3 * xr**2],
                ]
            )
            result = np.array([yl, yr, dl, dr]).T
            coeffs[4 * i : 4 * i + 4] = np.linalg.solve(matrix, result)
        self.__akima_coefficients__ = coeffs

    def __neg__(self):
        """Negates the Function object. The result has the same effect as
        multiplying the Function by -1.

        Returns
        -------
        Function
            The negated Function object.
        """
        if isinstance(self.source, np.ndarray):
            neg_source = np.column_stack((self.x_array, -self.y_array))
            return Function(
                neg_source,
                self.__inputs__,
                self.__outputs__,
                self.__interpolation__,
                self.__extrapolation__,
            )
        else:
            return Function(
                lambda x: -self.source(x),
                self.__inputs__,
                self.__outputs__,
                self.__interpolation__,
                self.__extrapolation__,
            )

    def __ge__(self, other):
        """Greater than or equal to comparison operator. It can be used to
        compare a Function object with a scalar or another Function object.
        This has the same effect as comparing numpy arrays.

        Note that it only works for Functions if at least one of them is
        defined by a set of points so that the bounds of the domain can be
        set.
        If both are defined by a set of points, they must have the same
        discretization.

        Parameters
        ----------
        other : scalar or Function

        Returns
        -------
        numpy.ndarray of bool
            The result of the comparison one by one.
        """
        other_is_function = isinstance(other, Function)

        if isinstance(self.source, np.ndarray):
            if other_is_function:
                try:
                    return self.y_array >= other.y_array
                except AttributeError:
                    # Other is lambda based Function
                    return self.y_array >= other(self.x_array)
                except ValueError as exc:
                    raise ValueError(
                        "Comparison not supported between instances of the "
                        "Function class with different domain discretization."
                    ) from exc
            else:
                # Other is not a Function
                try:
                    return self.y_array >= other
                except TypeError as exc:
                    raise TypeError(
                        "Comparison not supported between instances of "
                        f"'Function' and '{type(other)}'."
                    ) from exc
        else:
            # self is lambda based Function
            if other_is_function:
                try:
                    return self(other.x_array) >= other.y_array
                except AttributeError as exc:
                    raise TypeError(
                        "Comparison not supported between two instances of "
                        "the Function class with callable sources."
                    ) from exc

    def __le__(self, other):
        """Less than or equal to comparison operator. It can be used to
        compare a Function object with a scalar or another Function object.
        This has the same effect as comparing numpy arrays.

        Note that it only works for Functions if at least one of them is
        defined by a set of points so that the bounds of the domain can be
        set.
        If both are defined by a set of points, they must have the same
        discretization.

        Parameters
        ----------
        other : scalar or Function

        Returns
        -------
        numpy.ndarray of bool
            The result of the comparison one by one.
        """
        other_is_function = isinstance(other, Function)

        if isinstance(self.source, np.ndarray):
            if other_is_function:
                try:
                    return self.y_array <= other.y_array
                except AttributeError:
                    # Other is lambda based Function
                    return self.y_array <= other(self.x_array)
                except ValueError as exc:
                    raise ValueError(
                        "Operands should have the same discretization."
                    ) from exc
            else:
                # Other is not a Function
                try:
                    return self.y_array <= other
                except TypeError as exc:
                    raise TypeError(
                        "Comparison not supported between instances of "
                        f"'Function' and '{type(other)}'."
                    ) from exc
        else:
            # self is lambda based Function
            if other_is_function:
                try:
                    return self(other.x_array) <= other.y_array
                except AttributeError as exc:
                    raise TypeError(
                        "Comparison not supported between two instances of "
                        "the Function class with callable sources."
                    ) from exc

    def __gt__(self, other):
        """Greater than comparison operator. It can be used to compare a
        Function object with a scalar or another Function object. This has
        the same effect as comparing numpy arrays.

        Note that it only works for Functions if at least one of them is
        defined by a set of points so that the bounds of the domain can be
        set.
        If both are defined by a set of points, they must have the same
        discretization.

        Parameters
        ----------
        other : scalar or Function

        Returns
        -------
        numpy.ndarray of bool
            The result of the comparison one by one.
        """
        return ~self.__le__(other)

    def __lt__(self, other):
        """Less than comparison operator. It can be used to compare a
        Function object with a scalar or another Function object. This has
        the same effect as comparing numpy arrays.

        Note that it only works for Functions if at least one of them is
        defined by a set of points so that the bounds of the domain can be
        set.
        If both are defined by a set of points, they must have the same
        discretization.

        Parameters
        ----------
        other : scalar or Function

        Returns
        -------
        numpy.ndarray of bool
            The result of the comparison one by one.
        """
        return ~self.__ge__(other)

    # Define all possible algebraic operations
    def __add__(self, other):  # pylint: disable=too-many-statements
        """Sums a Function object and 'other', returns a new Function
        object which gives the result of the sum. Only implemented for
        1D domains.

        Parameters
        ----------
        other : Function, int, float, callable
            What self will be added to. If other and self are Function
            objects which are based on a list of points, have the exact same
            domain (are defined in the same grid points) and have the same
            dimension, then a special implementation is used.
            This implementation is faster, however behavior between grid
            points is only interpolated, not calculated as it would be;
            the resultant Function has the same interpolation as self.

        Returns
        -------
        result : Function
            A Function object which gives the result of self(x)+other(x).
        """
        # If other is Function try...
        try:
            # Check if Function objects source is array or callable
            # Check if Function objects have the same domain discretization
            if (
                isinstance(other.source, np.ndarray)
                and isinstance(self.source, np.ndarray)
                and self.__dom_dim__ == other.__dom_dim__
                and np.array_equal(self.x_array, other.x_array)
            ):
                # Operate on grid values
                ys = self.y_array + other.y_array
                xs = self.x_array
                source = np.concatenate(([xs], [ys])).transpose()
                # Retrieve inputs, outputs and interpolation
                inputs = self.__inputs__[:]
                outputs = self.__outputs__[0] + " + " + other.__outputs__[0]
                outputs = "(" + outputs + ")"
                interpolation = self.__interpolation__
                extrapolation = self.__extrapolation__
                # Create new Function object
                return Function(source, inputs, outputs, interpolation, extrapolation)
            else:
                return Function(lambda x: (self.get_value_opt(x) + other(x)))
        # If other is Float except...
        except AttributeError:
            if isinstance(other, NUMERICAL_TYPES) or self.__is_single_element_array(
                other
            ):
                # Check if Function object source is array or callable
                if isinstance(self.source, np.ndarray):
                    # Operate on grid values
                    ys = self.y_array + other
                    xs = self.x_array
                    source = np.concatenate(([xs], [ys])).transpose()
                    # Retrieve inputs, outputs and interpolation
                    inputs = self.__inputs__[:]
                    outputs = self.__outputs__[0] + " + " + str(other)
                    outputs = "(" + outputs + ")"
                    interpolation = self.__interpolation__
                    extrapolation = self.__extrapolation__
                    # Create new Function object
                    return Function(
                        source, inputs, outputs, interpolation, extrapolation
                    )
                else:
                    return Function(lambda x: (self.get_value_opt(x) + other))
            # Or if it is just a callable
            elif callable(other):
                return Function(lambda x: (self.get_value_opt(x) + other(x)))

    def __radd__(self, other):
        """Sums 'other' and a Function object and returns a new Function
        object which gives the result of the sum. Only implemented for
        1D domains.

        Parameters
        ----------
        other : int, float, callable
            What self will be added to.

        Returns
        -------
        result : Function
            A Function object which gives the result of other(x)/+self(x).
        """
        return self + other

    def __sub__(self, other):
        """Subtracts from a Function object and returns a new Function object
        which gives the result of the subtraction. Only implemented for 1D
        domains.

        Parameters
        ----------
        other : Function, int, float, callable
            What self will be subtracted by. If other and self are Function
            objects which are based on a list of points, have the exact same
            domain (are defined in the same grid points) and have the same
            dimension, then a special implementation is used.
            This implementation is faster, however behavior between grid
            points is only interpolated, not calculated as it would be;
            the resultant Function has the same interpolation as self.

        Returns
        -------
        result : Function
            A Function object which gives the result of self(x)-other(x).
        """
        try:
            return self + (-other)
        except TypeError:
            return Function(lambda x: (self.get_value_opt(x) - other(x)))

    def __rsub__(self, other):
        """Subtracts a Function object from 'other' and returns a new Function
        object which gives the result of the subtraction. Only implemented for
        1D domains.

        Parameters
        ----------
        other : int, float, callable
            What self will subtract from.

        Returns
        -------
        result : Function
            A Function object which gives the result of other(x)-self(x).
        """
        return other + (-self)

    def __mul__(self, other):
        """Multiplies a Function object and returns a new Function object
        which gives the result of the multiplication. Only implemented for 1D
        domains.

        Parameters
        ----------
        other : Function, int, float, callable
            What self will be multiplied by. If other and self are Function
            objects which are based on a list of points, have the exact same
            domain (are defined in the same grid points) and have the same
            dimension, then a special implementation is used.
            This implementation is faster, however behavior between grid
            points is only interpolated, not calculated as it would be;
            the resultant Function has the same interpolation as self.

        Returns
        -------
        result : Function
            A Function object which gives the result of self(x)*other(x).
        """
        self_source_is_array = isinstance(self.source, np.ndarray)
        other_source_is_array = (
            isinstance(other.source, np.ndarray)
            if isinstance(other, Function)
            else False
        )
        inputs = self.__inputs__[:]
        interp = self.__interpolation__
        extrap = self.__extrapolation__

        if (
            self_source_is_array
            and other_source_is_array
            and np.array_equal(self.x_array, other.x_array)
        ):
            source = np.column_stack((self.x_array, self.y_array * other.y_array))
            outputs = f"({self.__outputs__[0]}*{other.__outputs__[0]})"
            return Function(source, inputs, outputs, interp, extrap)
        elif isinstance(other, NUMERICAL_TYPES) or self.__is_single_element_array(
            other
        ):
            if not self_source_is_array:
                return Function(lambda x: (self.get_value_opt(x) * other), inputs)
            source = np.column_stack((self.x_array, np.multiply(self.y_array, other)))
            outputs = f"({self.__outputs__[0]}*{other})"
            return Function(
                source,
                inputs,
                outputs,
                interp,
                extrap,
            )
        elif callable(other):
            return Function(lambda x: (self.get_value_opt(x) * other(x)), inputs)
        else:
            raise TypeError("Unsupported type for multiplication")

    def __rmul__(self, other):
        """Multiplies 'other' by a Function object and returns a new Function
        object which gives the result of the multiplication. Only implemented for
        1D domains.

        Parameters
        ----------
        other : int, float, callable
            What self will be multiplied by.

        Returns
        -------
        result : Function
            A Function object which gives the result of other(x)*self(x).
        """
        return self * other

    def __truediv__(self, other):  # pylint: disable=too-many-statements
        """Divides a Function object and returns a new Function object
        which gives the result of the division. Only implemented for 1D
        domains.

        Parameters
        ----------
        other : Function, int, float, callable
            What self will be divided by. If other and self are Function
            objects which are based on a list of points, have the exact same
            domain (are defined in the same grid points) and have the same
            dimension, then a special implementation is used.
            This implementation is faster, however behavior between grid
            points is only interpolated, not calculated as it would be;
            the resultant Function has the same interpolation as self.

        Returns
        -------
        result : Function
            A Function object which gives the result of self(x)/other(x).
        """
        # If other is Function try...
        try:
            # Check if Function objects source is array or callable
            # Check if Function objects have the same domain discretization
            if (
                isinstance(other.source, np.ndarray)
                and isinstance(self.source, np.ndarray)
                and self.__dom_dim__ == other.__dom_dim__
                and np.array_equal(self.x_array, other.x_array)
            ):
                # operate on grid values
                with np.errstate(divide="ignore", invalid="ignore"):
                    ys = self.source[:, 1] / other.source[:, 1]
                    ys = np.nan_to_num(ys)
                xs = self.source[:, 0]
                source = np.concatenate(([xs], [ys])).transpose()
                # retrieve inputs, outputs and interpolation
                inputs = self.__inputs__[:]
                outputs = self.__outputs__[0] + "/" + other.__outputs__[0]
                outputs = "(" + outputs + ")"
                interpolation = self.__interpolation__
                extrapolation = self.__extrapolation__
                # Create new Function object
                return Function(source, inputs, outputs, interpolation, extrapolation)
            else:
                return Function(lambda x: (self.get_value_opt(x) / other(x)))
        # If other is Float except...
        except AttributeError:
            if isinstance(other, NUMERICAL_TYPES) or self.__is_single_element_array(
                other
            ):
                # Check if Function object source is array or callable
                if isinstance(self.source, np.ndarray):
                    # Operate on grid values
                    ys = self.y_array / other
                    xs = self.x_array
                    source = np.concatenate(([xs], [ys])).transpose()
                    # Retrieve inputs, outputs and interpolation
                    inputs = self.__inputs__[:]
                    outputs = self.__outputs__[0] + "/" + str(other)
                    outputs = "(" + outputs + ")"
                    interpolation = self.__interpolation__
                    extrapolation = self.__extrapolation__
                    # Create new Function object
                    return Function(
                        source, inputs, outputs, interpolation, extrapolation
                    )
                else:
                    return Function(lambda x: (self.get_value_opt(x) / other))
            # Or if it is just a callable
            elif callable(other):
                return Function(lambda x: (self.get_value_opt(x) / other(x)))

    def __rtruediv__(self, other):
        """Divides 'other' by a Function object and returns a new Function
        object which gives the result of the division. Only implemented for
        1D domains.

        Parameters
        ----------
        other : int, float, callable
            What self will divide.

        Returns
        -------
        result : Function
            A Function object which gives the result of other(x)/self(x).
        """
        # Check if Function object source is array and other is float
        if isinstance(other, NUMERICAL_TYPES) or self.__is_single_element_array(other):
            if isinstance(self.source, np.ndarray):
                # Operate on grid values
                ys = other / self.y_array
                xs = self.x_array
                source = np.concatenate(([xs], [ys])).transpose()
                # Retrieve inputs, outputs and interpolation
                inputs = self.__inputs__[:]
                outputs = str(other) + "/" + self.__outputs__[0]
                outputs = "(" + outputs + ")"
                interpolation = self.__interpolation__
                extrapolation = self.__extrapolation__
                # Create new Function object
                return Function(source, inputs, outputs, interpolation, extrapolation)
            else:
                return Function(lambda x: (other / self.get_value_opt(x)))
        # Or if it is just a callable
        elif callable(other):
            return Function(lambda x: (other(x) / self.get_value_opt(x)))

    def __pow__(self, other):  # pylint: disable=too-many-statements
        """Raises a Function object to the power of 'other' and
        returns a new Function object which gives the result. Only
        implemented for 1D domains.

        Parameters
        ----------
        other : Function, int, float, callable
            What self will be raised to. If other and self are Function
            objects which are based on a list of points, have the exact same
            domain (are defined in the same grid points) and have the same
            dimension, then a special implementation is used.
            This implementation is faster, however behavior between grid
            points is only interpolated, not calculated as it would be;
            the resultant Function has the same interpolation as self.

        Returns
        -------
        result : Function
            A Function object which gives the result of self(x)**other(x).
        """
        # If other is Function try...
        try:
            # Check if Function objects source is array or callable
            # Check if Function objects have the same domain discretization
            if (
                isinstance(other.source, np.ndarray)
                and isinstance(self.source, np.ndarray)
                and self.__dom_dim__ == other.__dom_dim__
                and np.any(self.x_array - other.x_array) is False
                and np.array_equal(self.x_array, other.x_array)
            ):
                # Operate on grid values
                ys = self.y_array**other.y_array
                xs = self.x_array
                source = np.concatenate(([xs], [ys])).transpose()
                # Retrieve inputs, outputs and interpolation
                inputs = self.__inputs__[:]
                outputs = self.__outputs__[0] + "**" + other.__outputs__[0]
                outputs = "(" + outputs + ")"
                interpolation = self.__interpolation__
                extrapolation = self.__extrapolation__
                # Create new Function object
                return Function(source, inputs, outputs, interpolation, extrapolation)
            else:
                return Function(lambda x: (self.get_value_opt(x) ** other(x)))
        # If other is Float except...
        except AttributeError:
            if isinstance(other, NUMERICAL_TYPES) or self.__is_single_element_array(
                other
            ):
                # Check if Function object source is array or callable
                if isinstance(self.source, np.ndarray):
                    # Operate on grid values
                    ys = self.y_array**other
                    xs = self.x_array
                    source = np.concatenate(([xs], [ys])).transpose()
                    # Retrieve inputs, outputs and interpolation
                    inputs = self.__inputs__[:]
                    outputs = self.__outputs__[0] + "**" + str(other)
                    outputs = "(" + outputs + ")"
                    interpolation = self.__interpolation__
                    extrapolation = self.__extrapolation__
                    # Create new Function object
                    return Function(
                        source, inputs, outputs, interpolation, extrapolation
                    )
                else:
                    return Function(lambda x: (self.get_value_opt(x) ** other))
            # Or if it is just a callable
            elif callable(other):
                return Function(lambda x: (self.get_value_opt(x) ** other(x)))

    def __rpow__(self, other):
        """Raises 'other' to the power of a Function object and returns
        a new Function object which gives the result. Only implemented
        for 1D domains.

        Parameters
        ----------
        other : int, float, callable
            The object that will be exponentiated by the function.

        Returns
        -------
        result : Function
            A Function object which gives the result of other(x)**self(x).
        """
        # Check if Function object source is array and other is float
        if isinstance(other, NUMERICAL_TYPES) or self.__is_single_element_array(other):
            if isinstance(self.source, np.ndarray):
                # Operate on grid values
                ys = other**self.y_array
                xs = self.x_array
                source = np.concatenate(([xs], [ys])).transpose()
                # Retrieve inputs, outputs and interpolation
                inputs = self.__inputs__[:]
                outputs = str(other) + "**" + self.__outputs__[0]
                outputs = "(" + outputs + ")"
                interpolation = self.__interpolation__
                extrapolation = self.__extrapolation__
                # Create new Function object
                return Function(source, inputs, outputs, interpolation, extrapolation)
            else:
                return Function(lambda x: (other ** self.get_value_opt(x)))
        # Or if it is just a callable
        elif callable(other):
            return Function(lambda x: (other(x) ** self.get_value_opt(x)))

    def __matmul__(self, other):
        """Operator @ as an alias for composition. Therefore, this
        method is a shorthand for Function.compose(other).

        Parameters
        ----------
        other : Function
            Function object to be composed with self.

        Returns
        -------
        result : Function
            A Function object which gives the result of self(other(x)).

        See Also
        --------
        Function.compose
        """
        return self.compose(other)

    def __mod__(self, other):
        """Operator % as an alias for modulo operation."""
        if callable(self.source):
            return Function(lambda x: self.source(x) % other)
        elif isinstance(self.source, np.ndarray) and isinstance(other, NUMERICAL_TYPES):
            return Function(
                np.column_stack((self.x_array, self.y_array % other)),
                self.__inputs__,
                self.__outputs__,
                self.__interpolation__,
                self.__extrapolation__,
            )
        raise NotImplementedError(
            "Modulo operation not implemented for operands of type "
            f"'{type(self)}' and '{type(other)}'."
        )

    def integral(self, a, b, numerical=False):  # pylint: disable=too-many-statements
        """Evaluate a definite integral of a 1-D Function in the interval
        from a to b.

        Parameters
        ----------
        a : float
            Lower limit of integration.
        b : float
            Upper limit of integration.
        numerical : bool
            If True, forces the definite integral to be evaluated numerically.
            The current numerical method used is scipy.integrate.quad.
            If False, try to calculate using interpolation information.
            Currently, only available for spline and linear interpolation. If
            unavailable, calculate numerically anyways.

        Returns
        -------
        ans : float
            Evaluated integral.
        """
        # Guarantee a < b
        integration_sign = np.sign(b - a)
        if integration_sign == -1:
            a, b = b, a
        # Different implementations depending on interpolation
        if self.__interpolation__ == "spline" and numerical is False:
            x_data = self.x_array
            y_data = self.y_array
            coeffs = self.__spline_coefficients__
            ans = 0
            # Check to see if interval starts before point data
            if a < x_data[0]:
                if self.__extrapolation__ == "constant":
                    ans += y_data[0] * (min(x_data[0], b) - a)
                elif self.__extrapolation__ == "natural":
                    c = coeffs[:, 0]
                    sub_b = a - x_data[0]
                    sub_a = min(b, x_data[0]) - x_data[0]
                    ans += (
                        (c[3] * sub_a**4) / 4
                        + (c[2] * sub_a**3 / 3)
                        + (c[1] * sub_a**2 / 2)
                        + c[0] * sub_a
                    )
                    ans -= (
                        (c[3] * sub_b**4) / 4
                        + (c[2] * sub_b**3 / 3)
                        + (c[1] * sub_b**2 / 2)
                        + c[0] * sub_b
                    )
                else:
                    # self.__extrapolation__ = 'zero'
                    pass

            # Integrate in subintervals between xs of given data up to b
            i = max(np.searchsorted(x_data, a, side="left") - 1, 0)
            while i < len(x_data) - 1 and x_data[i] < b:
                if x_data[i] <= a <= x_data[i + 1] and x_data[i] <= b <= x_data[i + 1]:
                    sub_a = a - x_data[i]
                    sub_b = b - x_data[i]
                elif x_data[i] <= a <= x_data[i + 1]:
                    sub_a = a - x_data[i]
                    sub_b = x_data[i + 1] - x_data[i]
                elif b <= x_data[i + 1]:
                    sub_a = 0
                    sub_b = b - x_data[i]
                else:
                    sub_a = 0
                    sub_b = x_data[i + 1] - x_data[i]
                c = coeffs[:, i]
                ans += (
                    (c[3] * sub_b**4) / 4
                    + (c[2] * sub_b**3 / 3)
                    + (c[1] * sub_b**2 / 2)
                    + c[0] * sub_b
                )
                ans -= (
                    (c[3] * sub_a**4) / 4
                    + (c[2] * sub_a**3 / 3)
                    + (c[1] * sub_a**2 / 2)
                    + c[0] * sub_a
                )
                i += 1
            # Check to see if interval ends after point data
            if b > x_data[-1]:
                if self.__extrapolation__ == "constant":
                    ans += y_data[-1] * (b - max(x_data[-1], a))
                elif self.__extrapolation__ == "natural":
                    c = coeffs[:, -1]
                    sub_a = max(x_data[-1], a) - x_data[-2]
                    sub_b = b - x_data[-2]
                    ans -= (
                        (c[3] * sub_a**4) / 4
                        + (c[2] * sub_a**3 / 3)
                        + (c[1] * sub_a**2 / 2)
                        + c[0] * sub_a
                    )
                    ans += (
                        (c[3] * sub_b**4) / 4
                        + (c[2] * sub_b**3 / 3)
                        + (c[1] * sub_b**2 / 2)
                        + c[0] * sub_b
                    )
                else:
                    # self.__extrapolation__ = 'zero'
                    pass
        elif self.__interpolation__ == "linear" and numerical is False:
            # Integrate from a to b using np.trapezoid
            x_data = self.x_array
            y_data = self.y_array
            # Get data in interval
            x_integration_data = x_data[(x_data >= a) & (x_data <= b)]
            y_integration_data = y_data[(x_data >= a) & (x_data <= b)]
            # Add integration limits to data
            if self.__extrapolation__ == "zero":
                if a >= x_data[0]:
                    x_integration_data = np.concatenate(([a], x_integration_data))
                    y_integration_data = np.concatenate(([self(a)], y_integration_data))
                if b <= x_data[-1]:
                    x_integration_data = np.concatenate((x_integration_data, [b]))
                    y_integration_data = np.concatenate((y_integration_data, [self(b)]))
            else:
                x_integration_data = np.concatenate(([a], x_integration_data))
                y_integration_data = np.concatenate(([self(a)], y_integration_data))
                x_integration_data = np.concatenate((x_integration_data, [b]))
                y_integration_data = np.concatenate((y_integration_data, [self(b)]))
            ans = trapezoid(y_integration_data, x_integration_data)
        else:
            # Integrate numerically
            ans, _ = integrate.quad(self, a, b, epsabs=1e-4, epsrel=1e-3, limit=1000)
        return integration_sign * ans

    def differentiate(self, x, dx=1e-6, order=1):
        """Differentiate a Function object at a given point.

        Parameters
        ----------
        x : float
            Point at which to differentiate.
        dx : float
            Step size to use for numerical differentiation.
        order : int
            Order of differentiation.

        Returns
        -------
        ans : float
            Evaluated derivative.
        """
        if order == 1:
            return (self.get_value_opt(x + dx) - self.get_value_opt(x - dx)) / (2 * dx)
        elif order == 2:
            return (
                self.get_value_opt(x + dx)
                - 2 * self.get_value_opt(x)
                + self.get_value_opt(x - dx)
            ) / dx**2

    def differentiate_complex_step(self, x, dx=1e-200, order=1):
        """Differentiate a Function object at a given point using the complex
        step method. This method can be faster than ``Function.differentiate``
        since it requires only one evaluation of the function. However, the
        evaluated function must accept complex numbers as input.

        Parameters
        ----------
        x : float
            Point at which to differentiate.
        dx : float, optional
            Step size to use for numerical differentiation, by default 1e-200.
        order : int, optional
            Order of differentiation, by default 1. Right now, only first order
            derivative is supported.

        Returns
        -------
        float
            The real part of the derivative of the function at the given point.

        References
        ----------
        [1] https://mdolab.engin.umich.edu/wiki/guide-complex-step-derivative-approximation
        """
        if order == 1:
            return float(self.get_value_opt(x + dx * 1j).imag / dx)
        else:  # pragma: no cover
            raise NotImplementedError(
                "Only 1st order derivatives are supported yet. Set order=1."
            )

    def identity_function(self):
        """Returns a Function object that correspond to the identity mapping,
        i.e. f(x) = x.
        If the Function object is defined on an array, the identity Function
        follows the same discretization, and has linear interpolation and
        extrapolation.
        If the Function is defined by a lambda, the identity Function is the
        identity map 'lambda x: x'.

        Returns
        -------
        result : Function
            A Function object that corresponds to the identity mapping.
        """

        # Check if Function object source is array
        if isinstance(self.source, np.ndarray):
            return Function(
                np.column_stack((self.x_array, self.x_array)),
                inputs=self.__inputs__,
                outputs=f"identity of {self.__outputs__}",
                interpolation="linear",
                extrapolation="natural",
            )
        else:
            return Function(
                lambda x: x,
                inputs=self.__inputs__,
                outputs=f"identity of {self.__outputs__}",
            )

    def derivative_function(self):
        """Returns a Function object which gives the derivative of the Function object.

        Returns
        -------
        result : Function
            A Function object which gives the derivative of self.
        """
        # Check if Function object source is array
        if isinstance(self.source, np.ndarray):
            # Operate on grid values
            ys = np.diff(self.y_array) / np.diff(self.x_array)
            xs = self.source[:-1, 0] + np.diff(self.x_array) / 2
            source = np.column_stack((xs, ys))
            # Retrieve inputs, outputs and interpolation
            inputs = self.__inputs__[:]
            outputs = f"d({self.__outputs__[0]})/d({inputs[0]})"
        else:

            def source_function(x):
                return self.differentiate(x)

            source = source_function
            inputs = self.__inputs__[:]
            outputs = f"d({self.__outputs__[0]})/d({inputs[0]})"

        # Create new Function object
        return Function(
            source, inputs, outputs, self.__interpolation__, self.__extrapolation__
        )

    def integral_function(self, lower=None, upper=None, datapoints=100):
        """Returns a Function object representing the integral of the Function
        object.

        Parameters
        ----------
        lower : scalar, optional
            The lower limit of the interval in which the function is to be
            evaluated at. If the Function is given by a dataset, the default
            value is the start of the dataset.
        upper : scalar, optional
            The upper limit of the interval in which the function is to be
            evaluated at. If the Function is given by a dataset, the default
            value is the end of the dataset.
        datapoints : int, optional
            The number of points in which the integral will be evaluated for
            plotting it, which draws lines between each evaluated point.
            The default value is 100.

        Returns
        -------
        result : Function
            The integral of the Function object.
        """
        if isinstance(self.source, np.ndarray):
            lower = self.source[0, 0] if lower is None else lower
            upper = self.source[-1, 0] if upper is None else upper
            x_data = np.linspace(lower, upper, datapoints)
            y_data = np.zeros(datapoints)
            for i in range(datapoints):
                y_data[i] = self.integral(lower, x_data[i])
            return Function(
                np.column_stack((x_data, y_data)),
                inputs=self.__inputs__,
                outputs=[o + " Integral" for o in self.__outputs__],
            )
        else:
            lower = 0 if lower is None else lower
            return Function(
                lambda x: self.integral(lower, x),
                inputs=self.__inputs__,
                outputs=[o + " Integral" for o in self.__outputs__],
            )

    def isbijective(self):
        """Checks whether the Function is bijective. Only applicable to
        Functions whose source is a list of points, raises an error otherwise.

        Returns
        -------
        result : bool
            True if the Function is bijective, False otherwise.
        """
        if isinstance(self.source, np.ndarray):
            x_data_distinct = set(self.x_array)
            y_data_distinct = set(self.y_array)
            distinct_map = set(zip(x_data_distinct, y_data_distinct))
            return len(distinct_map) == len(x_data_distinct) == len(y_data_distinct)
        else:
            raise TypeError(
                "`isbijective()` method only supports Functions whose "
                "source is an array."
            )

    def is_strictly_bijective(self):
        """Checks whether the Function is "strictly" bijective.
        Only applicable to Functions whose source is a list of points,
        raises an error otherwise.

        Notes
        -----
        By "strictly" bijective, this implementation considers the
        list-of-points-defined Function bijective between each consecutive pair
        of points. Therefore, the Function may be flagged as not bijective even
        if the mapping between the set of points which define the Function is
        bijective.

        Returns
        -------
        result : bool
            True if the Function is "strictly" bijective, False otherwise.

        Examples
        --------
        >>> f = Function([[0, 0], [1, 1], [2, 4]])
        >>> f.isbijective() == True
        True
        >>> f.is_strictly_bijective() == True
        np.True_

        >>> f = Function([[-1, 1], [0, 0], [1, 1], [2, 4]])
        >>> f.isbijective()
        False
        >>> f.is_strictly_bijective()
        np.False_

        A Function which is not "strictly" bijective, but is bijective, can be
        constructed as x^2 defined at -1, 0 and 2.

        >>> f = Function([[-1, 1], [0, 0], [2, 4]])
        >>> f.isbijective()
        True
        >>> f.is_strictly_bijective()
        np.False_
        """
        if isinstance(self.source, np.ndarray):
            # Assuming domain is sorted, range must also be
            y_data = self.y_array
            # Both ascending and descending order means Function is bijective
            y_data_diff = np.diff(y_data)
            return np.all(y_data_diff >= 0) or np.all(y_data_diff <= 0)
        else:
            raise TypeError(
                "`is_strictly_bijective()` method only supports Functions "
                "whose source is an array."
            )

    def inverse_function(self, approx_func=None, tol=1e-4):
        """
        Returns the inverse of the Function. The inverse function of F is a
        function that undoes the operation of F. The inverse of F exists if
        and only if F is bijective. Makes the domain the range and the range
        the domain.

        If the Function is given by a list of points, the method
        `is_strictly_bijective()` is called and an error is raised if the
        Function is not bijective.
        If the Function is given by a function, its bijection is not
        checked and may lead to inaccuracies outside of its bijective region.

        Parameters
        ----------
        approx_func : callable, optional
            A function that approximates the inverse of the Function. This
            function is used to find the starting guesses for the inverse
            root finding algorithm. This is better used when the inverse
            in complex but has a simple approximation or when the root
            finding algorithm performs poorly due to default start point.
            The default is None in which case the starting point is zero.

        tol : float, optional
            The tolerance for the inverse root finding algorithm. The default
            is 1e-4.

        Returns
        -------
        result : Function
            A Function whose domain and range have been inverted.
        """
        if isinstance(self.source, np.ndarray):
            if self.is_strictly_bijective():
                # Swap the columns
                source = np.flip(self.source, axis=1)
            else:
                raise ValueError(
                    "Function is not bijective, so it does not have an inverse."
                )
        else:
            if approx_func is not None:

                def source_function(x):
                    return self.find_input(x, start=approx_func(x), tol=tol)

            else:

                def source_function(x):
                    return self.find_input(x, start=0, tol=tol)

            source = source_function
        return Function(
            source,
            inputs=self.__outputs__,
            outputs=self.__inputs__,
            interpolation=self.__interpolation__,
            extrapolation=self.__extrapolation__,
        )

    def find_input(self, val, start, tol=1e-4):
        """
        Finds the optimal input for a given output.

        Parameters
        ----------
        val : int, float
            The value of the output.
        start : int, float
            Initial guess of the output.
        tol : int, float
            Tolerance for termination.

        Returns
        -------
        result : ndarray
            The value of the input which gives the output closest to val.
        """
        return optimize.root(
            lambda x: self.get_value(x)[0] - val,
            start,
            tol=tol,
        ).x[0]

    def average(self, lower, upper):
        """
        Returns the average of the function.

        Parameters
        ----------
        lower : float
            Lower point of the region that the average will be calculated at.
        upper : float
            Upper point of the region that the average will be calculated at.

        Returns
        -------
        result : float
            The average of the function.
        """
        return self.integral(lower, upper) / (upper - lower)

    def average_function(self, lower=None):
        """
        Returns a Function object representing the average of the Function
        object.

        Parameters
        ----------
        lower : float
            Lower limit of the new domain. Only required if the Function's
            source is a callable instead of a list of points.

        Returns
        -------
        result : Function
            The average of the Function object.
        """
        if isinstance(self.source, np.ndarray):
            if lower is None:
                lower = self.source[0, 0]
            upper = self.source[-1, 0]
            x_data = np.linspace(lower, upper, 100)
            y_data = np.zeros(100)
            y_data[0] = self.source[:, 1][0]
            for i in range(1, 100):
                y_data[i] = self.average(lower, x_data[i])
            return Function(
                np.concatenate(([x_data], [y_data])).transpose(),
                inputs=self.__inputs__,
                outputs=[o + " Average" for o in self.__outputs__],
            )
        else:
            lower = 0 if lower is None else lower
            return Function(
                lambda x: self.average(lower, x),
                inputs=self.__inputs__,
                outputs=[o + " Average" for o in self.__outputs__],
            )

    def compose(self, func, extrapolate=False):
        """
        Returns a Function object which is the result of inputting a function
        into a function (i.e. f(g(x))). The domain will become the domain of
        the input function and the range will become the range of the original
        function.

        Parameters
        ----------
        func : Function
            The function to be inputted into the function.

        extrapolate : bool, optional
            Whether or not to extrapolate the function if the input function's
            range is outside of the original function's domain. The default is
            False.

        Returns
        -------
        result : Function
            The result of inputting the function into the function.
        """
        # Check if the input is a function
        if not isinstance(func, Function):  # pragma: no cover
            raise TypeError("Input must be a Function object.")

        if isinstance(self.source, np.ndarray) and isinstance(func.source, np.ndarray):
            # Perform bounds check for composition
            if not extrapolate:  # pragma: no cover
                if func.min < self.x_initial or func.max > self.x_final:
                    raise ValueError(
                        f"Input Function image {func.min, func.max} must be within "
                        f"the domain of the Function {self.x_initial, self.x_final}."
                    )

            return Function(
                np.concatenate(([func.x_array], [self(func.y_array)])).T,
                inputs=func.__inputs__,
                outputs=self.__outputs__,
                interpolation=self.__interpolation__,
                extrapolation=self.__extrapolation__,
            )
        else:
            return Function(
                lambda x: self(func(x)),
                inputs=func.__inputs__,
                outputs=self.__outputs__,
                interpolation=self.__interpolation__,
                extrapolation=self.__extrapolation__,
            )

    def savetxt(
        self,
        filename,
        lower=None,
        upper=None,
        samples=None,
        fmt="%.6f",
        delimiter=",",
        newline="\n",
        encoding=None,
    ):
        r"""Save a Function object to a text file. The first line is the header
        with inputs and outputs. The following lines are the data. The text file
        can have any extension, but it is recommended to use .csv or .txt.

        Parameters
        ----------
        filename : str
            The name of the file to be saved, with the extension.
        lower : float or int, optional
            The lower bound of the range for which data is to be generated.
            This is required if the source is a callable function.
        upper : float or int, optional
            The upper bound of the range for which data is to be generated.
            This is required if the source is a callable function.
        samples : int, optional
            The number of sample points to generate within the specified range.
            This is required if the source is a callable function.
        fmt : str, optional
            The format string for each line of the file, by default "%.6f".
        delimiter : str, optional
            The string used to separate values, by default ",".
        newline : str, optional
            The string used to separate lines in the file, by default "\n".
        encoding : str, optional
            The encoding to be used for the file, by default None (which means
            using the system default encoding).

        Raises
        ------
        ValueError
            Raised if `lower`, `upper`, and `samples` are not provided when
            the source is a callable function. These parameters are necessary
            to generate the data points for saving.
        """
        # create the header
        header_line = delimiter.join(self.__inputs__ + self.__outputs__)

        # create the datapoints
        if callable(self.source):
            if lower is None or upper is None or samples is None:  # pragma: no cover
                raise ValueError(
                    "If the source is a callable, lower, upper and samples"
                    + " must be provided."
                )
            # Generate the data points using the callable
            x = np.linspace(lower, upper, samples)
            data_points = np.column_stack((x, self(x)))
        else:
            # If the source is already an array, use it as is
            data_points = self.source

            if lower and upper and samples:
                data_points = self.set_discrete(
                    lower, upper, samples, mutate_self=False
                ).source

        # export to a file
        with open(filename, "w", encoding=encoding) as file:
            file.write(header_line + newline)
            np.savetxt(file, data_points, fmt=fmt, delimiter=delimiter, newline=newline)

    @staticmethod
    def __is_single_element_array(var):
        return isinstance(var, np.ndarray) and var.size == 1

    # Input validators
    def __validate_source(self, source):  # pylint: disable=too-many-statements
        """Used to validate the source parameter for creating a Function object.

        Parameters
        ----------
        source : np.ndarray, callable, str, Path, Function, list
            The source data of the Function object. This can be a numpy array,
            a callable function, a string or Path object to a csv or txt file,
            a Function object, or a list of numbers.

        Returns
        -------
        np.ndarray, callable
            The validated source parameter.

        Raises
        ------
        ValueError
            If the source is not a valid type or if the source is not a 2D array
            or a callable function.
        """
        if isinstance(source, Function):
            return source.get_source()

        if isinstance(source, (str, Path)):
            # Read csv or txt files and create a numpy array
            try:
                source = np.loadtxt(source, delimiter=",", dtype=np.float64)
            except ValueError:
                with open(source, "r") as file:
                    header, *data = file.read().splitlines()

                header = [label.strip("'").strip('"') for label in header.split(",")]
                source = np.loadtxt(data, delimiter=",", dtype=np.float64)

                if len(source[0]) == len(header):
                    if self.__inputs__ is None:
                        self.__inputs__ = header[:-1]
                    if self.__outputs__ is None:
                        self.__outputs__ = [header[-1]]
            except Exception as e:  # pragma: no cover
                raise ValueError(
                    "Could not read the csv or txt file to create Function source."
                ) from e

        if isinstance(source, (list, np.ndarray)):
            # Triggers an error if source is not a list of numbers
            source = np.array(source, dtype=np.float64)

            # Checks if 2D array
            if len(source.shape) != 2:
                raise ValueError(
                    "Source must be a 2D array in the form [[x1, x2 ..., xn, y], ...]."
                )

            source_len, source_dim = source.shape
            if not source_len == 1:  # do not check for one point Functions
                if source_len < source_dim:
                    raise ValueError(
                        "Too few data points to define a domain. The number of rows "
                        "must be greater than or equal to the number of columns."
                    )

            return source

        if isinstance(source, NUMERICAL_TYPES):
            # Convert number source into vectorized lambda function
            temp = 1 * source

            def source_function(_):
                return temp

            return source_function

        # If source is a callable function
        return source

    def __validate_inputs(self, inputs):
        """Used to validate the inputs parameter for creating a Function object.
        It sets a default value if it is not provided.

        Parameters
        ----------
        inputs : list of str, None
            The name(s) of the input variable(s). If None, defaults to "Scalar".

        Returns
        -------
        list
            The validated inputs parameter.
        """
        if self.__dom_dim__ == 1:
            if inputs is None:
                return ["Scalar"]
            if isinstance(inputs, str):
                return [inputs]
            if isinstance(inputs, (list, tuple)):
                if len(inputs) == 1:
                    return inputs
            # pragma: no cover
            raise ValueError(
                "Inputs must be a string or a list of strings with "
                "the length of the domain dimension."
            )
        if self.__dom_dim__ > 1:
            if inputs is None:
                return [f"Input {i + 1}" for i in range(self.__dom_dim__)]
            if isinstance(inputs, list):
                if len(inputs) == self.__dom_dim__ and all(
                    isinstance(i, str) for i in inputs
                ):
                    return inputs
            # pragma: no cover
            raise ValueError(
                "Inputs must be a list of strings with "
                "the length of the domain dimension."
            )

    def __validate_outputs(self, outputs):
        """Used to validate the outputs parameter for creating a Function object.
        It sets a default value if it is not provided.

        Parameters
        ----------
        outputs : str, list of str, None
            The name of the output variables. If None, defaults to "Scalar".

        Returns
        -------
        list
            The validated outputs parameter.
        """
        if outputs is None:
            return ["Scalar"]
        if isinstance(outputs, str):
            return [outputs]
        if isinstance(outputs, (list, tuple)):
            if len(outputs) > 1:
                raise ValueError(
                    "Output must either be a string or a list of strings with "
                    + f"one item. It currently has dimension ({len(outputs)})."
                )
            return outputs

    def __validate_interpolation(self, interpolation):
        if self.__dom_dim__ == 1:
            # possible interpolation values: linear, polynomial, akima and spline
            if interpolation is None:
                interpolation = "spline"
            elif interpolation.lower() not in [
                "spline",
                "linear",
                "polynomial",
                "akima",
            ]:
                warnings.warn(
                    "Interpolation method set to 'spline' because the "
                    f"{interpolation} method is not supported."
                )
                interpolation = "spline"
        ## multiple dimensions
        elif self.__dom_dim__ > 1:
            if interpolation is None:
                interpolation = "shepard"
            if interpolation.lower() not in ["shepard", "linear", "rbf"]:
                warnings.warn(
                    (
                        "Interpolation method set to 'shepard'. The methods "
                        "'linear', 'shepard' and 'rbf' are supported for "
                        "multiple dimensions."
                    ),
                )
                interpolation = "shepard"
        return interpolation

    def __validate_extrapolation(self, extrapolation):
        if self.__dom_dim__ == 1:
            if extrapolation is None:
                extrapolation = "constant"
            elif extrapolation.lower() not in ["constant", "natural", "zero"]:
                warnings.warn(
                    "Extrapolation method set to 'constant' because the "
                    f"{extrapolation} method is not supported."
                )
                extrapolation = "constant"

        ## multiple dimensions
        elif self.__dom_dim__ > 1:
            if extrapolation is None:
                extrapolation = "natural"
            if extrapolation.lower() not in ["constant", "natural", "zero"]:
                warnings.warn(
                    "Extrapolation method set to 'natural' because the "
                    f"{extrapolation} method is not supported."
                )
                extrapolation = "natural"
        return extrapolation

    def to_dict(self, include_outputs=False):  # pylint: disable=unused-argument
        """Serializes the Function instance to a dictionary.

<<<<<<< HEAD
=======
        Returns
        -------
        dict
            A dictionary containing the Function's attributes.
        """
        source = self.source

        if callable(source):
            source = to_hex_encode(source)

        return {
            "source": source,
            "title": self.title,
            "inputs": self.__inputs__,
            "outputs": self.__outputs__,
            "interpolation": self.__interpolation__,
            "extrapolation": self.__extrapolation__,
        }

    @classmethod
    def from_dict(cls, func_dict):
        """Creates a Function instance from a dictionary.

        Parameters
        ----------
        func_dict
            The JSON like Function dictionary.
        """
        source = func_dict["source"]
        if func_dict["interpolation"] is None and func_dict["extrapolation"] is None:
            source = from_hex_decode(source)

        return cls(
            source=source,
            interpolation=func_dict["interpolation"],
            extrapolation=func_dict["extrapolation"],
            inputs=func_dict["inputs"],
            outputs=func_dict["outputs"],
            title=func_dict["title"],
        )


>>>>>>> 78645903
def funcify_method(*args, **kwargs):  # pylint: disable=too-many-statements
    """Decorator factory to wrap methods as Function objects and save them as
    cached properties.

    Parameters
    ----------
    *args : list
        Positional arguments to be passed to rocketpy.Function.
    **kwargs : dict
        Keyword arguments to be passed to rocketpy.Function.

    Returns
    -------
    decorator : function
        Decorator function to wrap callables as Function objects.

    Examples
    --------
    There are 3 types of methods that this decorator supports:

    1. Method which returns a valid rocketpy.Function source argument.

    >>> from rocketpy.mathutils import funcify_method
    >>> class Example():
    ...     @funcify_method(inputs=['x'], outputs=['y'])
    ...     def f(self):
    ...         return lambda x: x**2
    >>> example = Example()
    >>> example.f
    'Function from R1 to R1 : (x) → (y)'

    Normal algebra can be performed afterwards:

    >>> g = 2*example.f + 3
    >>> g(2)
    11

    2. Method which returns a rocketpy.Function instance. An interesting use is
    to reset input and output names after algebraic operations.

    >>> class Example():
    ...     @funcify_method(inputs=['x'], outputs=['x**3'])
    ...     def cube(self):
    ...         f = Function(lambda x: x**2)
    ...         g = Function(lambda x: x**5)
    ...         return g / f
    >>> example = Example()
    >>> example.cube
    'Function from R1 to R1 : (x) → (x**3)'

    3. Method which is itself a valid rocketpy.Function source argument.

    >>> class Example():
    ...     @funcify_method('x', 'f(x)')
    ...     def f(self, x):
    ...         return x**2
    >>> example = Example()
    >>> example.f
    'Function from R1 to R1 : (x) → (f(x))'

    In order to reset the cache, just delete de attribute from the instance:

    >>> del example.f

    Once it is requested again, it will be re-created as a new Function object:

    >>> example.f
    'Function from R1 to R1 : (x) → (f(x))'
    """
    func = None
    if len(args) == 1 and callable(args[0]):
        func = args[0]
        args = []

    class funcify_method_decorator:
        """Decorator class to transform a cached property that is being defined
        inside a class to a Function object. This improves readability of the
        code since it will not require the user to directly invoke the Function
        class.
        """

        # pylint: disable=C0103,R0903
        def __init__(self, func):
            self.func = func
            self.attrname = None
            self.__doc__ = func.__doc__

        def __set_name__(self, owner, name):
            self.attrname = name

        def __get__(self, instance, owner=None):
            if instance is None:
                return self
            cache = instance.__dict__
            try:
                # If cache is ready, return it
                val = cache[self.attrname]
            except KeyError:
                # If cache is not ready, create it
                try:
                    # Handle methods which return Function instances
                    val = self.func(instance).reset(*args, **kwargs)
                except AttributeError:
                    # Handle methods which return a valid source
                    source = self.func(instance)
                    val = Function(source, *args, **kwargs)
                except TypeError:
                    # Handle methods which are the source themselves
                    def source_function(*_):
                        return self.func(instance, *_)

                    source = source_function
                    val = Function(source, *args, **kwargs)
                # pylint: disable=W0201
                val.__doc__ = self.__doc__
                val.__cached__ = True
                cache[self.attrname] = val
            return val

    if func:
        return funcify_method_decorator(func)
    else:
        return funcify_method_decorator


def reset_funcified_methods(instance):
    """Resets all the funcified methods of the instance. It does so by
    deleting the current Functions, which will make the interpreter redefine
    them when they are called. This is useful when the instance has changed
    and the methods need to be recalculated.

    Parameters
    ----------
    instance : object
        The instance of the class whose funcified methods will be recalculated.
        The class must have a mutable __dict__ attribute.

    Return
    ------
    None
    """
    for key in list(instance.__dict__):
        if hasattr(instance.__dict__[key], "__cached__"):
            instance.__dict__.pop(key)


if __name__ == "__main__":  # pragma: no cover
    import doctest

    results = doctest.testmod()
    if results.failed < 1:
        print(f"All the {results.attempted} tests passed!")
    else:
        print(f"{results.failed} out of {results.attempted} tests failed.")<|MERGE_RESOLUTION|>--- conflicted
+++ resolved
@@ -3425,8 +3425,6 @@
     def to_dict(self, include_outputs=False):  # pylint: disable=unused-argument
         """Serializes the Function instance to a dictionary.
 
-<<<<<<< HEAD
-=======
         Returns
         -------
         dict
@@ -3469,7 +3467,6 @@
         )
 
 
->>>>>>> 78645903
 def funcify_method(*args, **kwargs):  # pylint: disable=too-many-statements
     """Decorator factory to wrap methods as Function objects and save them as
     cached properties.
