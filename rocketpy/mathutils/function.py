--- conflicted
+++ resolved
@@ -607,11 +607,7 @@
         return y
 
     def __get_value_opt_nd(self, *args):
-<<<<<<< HEAD
-        """Evaluate the Function in a vectorized fashion for ND domains.
-=======
         """Evaluate the Function in a vectorized fashion for N-D domains.
->>>>>>> dd1ba39d
 
         Parameters
         ----------
@@ -3357,21 +3353,12 @@
         elif self.__dom_dim__ > 1:
             if interpolation is None:
                 interpolation = "shepard"
-<<<<<<< HEAD
-            if interpolation not in ["shepard", "linear", "rbf"]:
-                warnings.warn(
-                    (
-                        "Interpolation method set to 'shepard'. The methods "
-                        "'linear' and 'shepard' are supported for multiple "
-                        "dimensions."
-=======
             if interpolation.lower() not in ["shepard", "linear", "rbf"]:
                 warnings.warn(
                     (
                         "Interpolation method set to 'shepard'. The methods "
                         "'linear', 'shepard' and 'rbf' are supported for "
                         "multiple dimensions."
->>>>>>> dd1ba39d
                     ),
                 )
                 interpolation = "shepard"
@@ -3392,16 +3379,7 @@
         elif self.__dom_dim__ > 1:
             if extrapolation is None:
                 extrapolation = "natural"
-<<<<<<< HEAD
-            if extrapolation == "natural" and self.__interpolation__ == "linear":
-                warnings.warn(
-                    "Extrapolation 'natural' is not supported for multidimensional "
-                    "linear interpolation. 'rbf' will be used to extrapolate."
-                )
-            elif extrapolation not in ["constant", "natural", "zero"]:
-=======
             if extrapolation.lower() not in ["constant", "natural", "zero"]:
->>>>>>> dd1ba39d
                 warnings.warn(
                     "Extrapolation method set to 'natural' because the "
                     f"{extrapolation} method is not supported."
