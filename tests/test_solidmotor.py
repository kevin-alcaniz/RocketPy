from unittest.mock import patch
import os

import numpy as np
import pytest

from rocketpy import Function, SolidMotor

burn_time = 3.9
grain_number = 5
grain_separation = 5 / 1000
grain_density = 1815
grain_outer_radius = 33 / 1000
grain_initial_inner_radius = 15 / 1000
grain_initial_height = 120 / 1000
nozzle_radius = 33 / 1000
throat_radius = 11 / 1000
grain_vol = 0.12 * (np.pi * (0.033**2 - 0.015**2))
grain_mass = grain_vol * 1815 * 5


def test_initialize_motor_asserts_dynamic_values(cesaroni_m1670):
    grain_vol = grain_initial_height * (
        np.pi * (grain_outer_radius**2 - grain_initial_inner_radius**2)
    )
    grain_mass = grain_vol * grain_density

    assert abs(cesaroni_m1670.max_thrust - 2200.0) < 1e-9
    assert abs(cesaroni_m1670.max_thrust_time - 0.15) < 1e-9
    assert abs(cesaroni_m1670.burn_time[1] - burn_time) < 1e-9
    assert (
        abs(cesaroni_m1670.total_impulse - cesaroni_m1670.thrust.integral(0, burn_time))
        < 1e-9
    )
    assert (
        cesaroni_m1670.average_thrust
        - cesaroni_m1670.thrust.integral(0, burn_time) / burn_time
    ) < 1e-9
    assert abs(cesaroni_m1670.grain_initial_volume - grain_vol) < 1e-9
    assert abs(cesaroni_m1670.grain_initial_mass - grain_mass) < 1e-9
    assert (
        abs(cesaroni_m1670.propellant_initial_mass - grain_number * grain_mass) < 1e-9
    )
    assert (
        abs(
            cesaroni_m1670.exhaust_velocity(0)
            - cesaroni_m1670.thrust.integral(0, burn_time) / (grain_number * grain_mass)
        )
        < 1e-9
    )


def test_grain_geometry_progression_asserts_extreme_values(cesaroni_m1670):
    assert np.allclose(
        cesaroni_m1670.grain_inner_radius.get_source()[-1][-1],
        cesaroni_m1670.grain_outer_radius,
    )
    assert (
        cesaroni_m1670.grain_inner_radius.get_source()[0][-1]
        < cesaroni_m1670.grain_inner_radius.get_source()[-1][-1]
    )
    assert (
        cesaroni_m1670.grain_height.get_source()[0][-1]
        > cesaroni_m1670.grain_height.get_source()[-1][-1]
    )


def test_mass_curve_asserts_extreme_values(cesaroni_m1670):
    grain_vol = grain_initial_height * (
        np.pi * (grain_outer_radius**2 - grain_initial_inner_radius**2)
    )
    grain_mass = grain_vol * grain_density

    assert np.allclose(cesaroni_m1670.propellant_mass.get_source()[-1][-1], 0)
    assert np.allclose(
        cesaroni_m1670.propellant_mass.get_source()[0][-1], grain_number * grain_mass
    )


def test_burn_area_asserts_extreme_values(cesaroni_m1670):
    initial_burn_area = (
        2
        * np.pi
        * (
            grain_outer_radius**2
            - grain_initial_inner_radius**2
            + grain_initial_inner_radius * grain_initial_height
        )
        * grain_number
    )
    final_burn_area = (
        2
        * np.pi
        * (
            cesaroni_m1670.grain_inner_radius.get_source()[-1][-1]
            * cesaroni_m1670.grain_height.get_source()[-1][-1]
        )
        * grain_number
    )

    assert np.allclose(cesaroni_m1670.burn_area.get_source()[0][-1], initial_burn_area)
    assert np.allclose(
        cesaroni_m1670.burn_area.get_source()[-1][-1], final_burn_area, atol=1e-6
    )


<<<<<<< HEAD
def test_reshape_thrust_curve_asserts_resultant_thrust_curve_correct():
    example_motor = SolidMotor(
        thrust_source="tests/fixtures/motor/Cesaroni_M1670_shifted.eng",
        burn_time=burn_time,
        dry_mass=1.815,
        dry_inertia=(0.125, 0.125, 0.002),
        center_of_dry_mass_position=0.317,
        nozzle_position=0,
        grain_number=grain_number,
        grain_density=grain_density,
        nozzle_radius=nozzle_radius,
        throat_radius=throat_radius,
        grain_separation=grain_separation,
        grain_outer_radius=grain_outer_radius,
        grain_initial_height=grain_initial_height,
        grains_center_of_mass_position=0.397,
        grain_initial_inner_radius=grain_initial_inner_radius,
        interpolation_method="linear",
        coordinate_system_orientation="nozzle_to_combustion_chamber",
        reshape_thrust_curve=(5, 3000),
=======
def test_evaluate_inertia_11_asserts_extreme_values(cesaroni_m1670):
    grain_vol = grain_initial_height * (
        np.pi * (grain_outer_radius**2 - grain_initial_inner_radius**2)
    )
    grain_mass = grain_vol * grain_density

    grainInertia_11_initial = grain_mass * (
        (1 / 4) * (grain_outer_radius**2 + grain_initial_inner_radius**2)
        + (1 / 12) * grain_initial_height**2
    )

    initial_value = (grain_number - 1) / 2
    d = np.linspace(-initial_value, initial_value, grain_number)
    d = d * (grain_initial_height + grain_separation)

    inertia_11_initial = grain_number * grainInertia_11_initial + grain_mass * np.sum(
        d**2
    )

    # not passing because I_33 is not discrete anymore
    assert np.allclose(
        cesaroni_m1670.propellant_I_11.get_source()[0][-1],
        inertia_11_initial,
        atol=0.01,
    )
    assert np.allclose(
        cesaroni_m1670.propellant_I_11.get_source()[-1][-1], 0, atol=1e-6
    )


def test_evaluate_inertia_33_asserts_extreme_values(cesaroni_m1670):
    grain_vol = grain_initial_height * (
        np.pi * (grain_outer_radius**2 - grain_initial_inner_radius**2)
    )
    grain_mass = grain_vol * grain_density

    grain_I_33_initial = (
        grain_mass
        * (1 / 2.0)
        * (grain_initial_inner_radius**2 + grain_outer_radius**2)
    )

    # not passing because I_33 is not discrete anymore
    assert np.allclose(
        cesaroni_m1670.propellant_I_33.get_source()[0][-1],
        grain_I_33_initial,
        atol=0.01,
    )
    assert np.allclose(
        cesaroni_m1670.propellant_I_33.get_source()[-1][-1], 0, atol=1e-6
    )


def tests_import_eng_asserts_read_values_correctly(cesaroni_m1670):
    """Tests the import_eng method. It checks whether the import operation
    extracts the values correctly.

    Parameters
    ----------
    cesaroni_m1670_shifted : rocketpy.SolidMotor
        The SolidMotor object to be used in the tests.
    """
    comments, description, data_points = cesaroni_m1670.import_eng(
        "tests/fixtures/motor/Cesaroni_M1670.eng"
    )

    assert comments == [";this motor is COTS", ";3.9 burnTime", ";"]
    assert description == ["M1670-BS", "75", "757", "0", "3.101", "5.231", "CTI"]
    assert data_points == [
        [0, 0],
        [0.055, 100.0],
        [0.092, 1500.0],
        [0.1, 2000.0],
        [0.15, 2200.0],
        [0.2, 1800.0],
        [0.5, 1950.0],
        [1.0, 2034.0],
        [1.5, 2000.0],
        [2.0, 1900.0],
        [2.5, 1760.0],
        [2.9, 1700.0],
        [3.0, 1650.0],
        [3.3, 530.0],
        [3.4, 350.0],
        [3.9, 0.0],
    ]


def tests_export_eng_asserts_exported_values_correct(cesaroni_m1670):
    """Tests the export_eng method. It checks whether the exported values
    of the thrust curve still match data_points.

    Parameters
    ----------
    cesaroni_m1670_shifted : rocketpy.SolidMotor
        The SolidMotor object to be used in the tests.
    """

    cesaroni_m1670.export_eng(
        file_name="tests/cesaroni_m1670.eng", motor_name="test_motor"
    )
    comments, description, data_points = cesaroni_m1670.import_eng(
        "tests/cesaroni_m1670.eng"
    )
    os.remove("tests/cesaroni_m1670.eng")

    assert comments == []
    assert description == [
        "test_motor",
        "{:3.1f}".format(2000 * grain_outer_radius),
        "{:3.1f}".format(1000 * 5 * (0.12 + 0.005)),
        "0",
        "{:2.3}".format(grain_mass),
        "{:2.3}".format(grain_mass),
        "RocketPy",
    ]

    assert data_points == [
        [0, 0],
        [0.055, 100.0],
        [0.092, 1500.0],
        [0.1, 2000.0],
        [0.15, 2200.0],
        [0.2, 1800.0],
        [0.5, 1950.0],
        [1.0, 2034.0],
        [1.5, 2000.0],
        [2.0, 1900.0],
        [2.5, 1760.0],
        [2.9, 1700.0],
        [3.0, 1650.0],
        [3.3, 530.0],
        [3.4, 350.0],
        [3.9, 0.0],
    ]


@pytest.mark.parametrize("tuple_parametric", [(5, 3000)])
def test_reshape_thrust_curve_asserts_resultant_thrust_curve_correct(
    cesaroni_m1670_shifted, tuple_parametric, linear_func
):
    """Tests the reshape_thrust_curve. It checks whether the resultant
    thrust curve is correct when the user passes a certain tuple to the
    reshape_thrust_curve attribute. Also checking for the correct return
    data type.

    Parameters
    ----------
    cesaroni_m1670_shifted : rocketpy.SolidMotor
        The SolidMotor object to be used in the tests.
    tuple_parametric : tuple
        Tuple passed to the reshape_thrust_curve method.
    """

    assert isinstance(
        cesaroni_m1670_shifted.reshape_thrust_curve(linear_func, 1, 3000), Function
>>>>>>> e5ddebab
    )
    thrust_reshaped = cesaroni_m1670_shifted.thrust.get_source()

    assert thrust_reshaped[1][0] == 0.155 * (tuple_parametric[0] / 4)
    assert thrust_reshaped[-1][0] == tuple_parametric[0]

    assert thrust_reshaped[1][1] == 100 * (tuple_parametric[1] / 7539.1875)
    assert thrust_reshaped[7][1] == 2034 * (tuple_parametric[1] / 7539.1875)<|MERGE_RESOLUTION|>--- conflicted
+++ resolved
@@ -104,165 +104,6 @@
     )
 
 
-<<<<<<< HEAD
-def test_reshape_thrust_curve_asserts_resultant_thrust_curve_correct():
-    example_motor = SolidMotor(
-        thrust_source="tests/fixtures/motor/Cesaroni_M1670_shifted.eng",
-        burn_time=burn_time,
-        dry_mass=1.815,
-        dry_inertia=(0.125, 0.125, 0.002),
-        center_of_dry_mass_position=0.317,
-        nozzle_position=0,
-        grain_number=grain_number,
-        grain_density=grain_density,
-        nozzle_radius=nozzle_radius,
-        throat_radius=throat_radius,
-        grain_separation=grain_separation,
-        grain_outer_radius=grain_outer_radius,
-        grain_initial_height=grain_initial_height,
-        grains_center_of_mass_position=0.397,
-        grain_initial_inner_radius=grain_initial_inner_radius,
-        interpolation_method="linear",
-        coordinate_system_orientation="nozzle_to_combustion_chamber",
-        reshape_thrust_curve=(5, 3000),
-=======
-def test_evaluate_inertia_11_asserts_extreme_values(cesaroni_m1670):
-    grain_vol = grain_initial_height * (
-        np.pi * (grain_outer_radius**2 - grain_initial_inner_radius**2)
-    )
-    grain_mass = grain_vol * grain_density
-
-    grainInertia_11_initial = grain_mass * (
-        (1 / 4) * (grain_outer_radius**2 + grain_initial_inner_radius**2)
-        + (1 / 12) * grain_initial_height**2
-    )
-
-    initial_value = (grain_number - 1) / 2
-    d = np.linspace(-initial_value, initial_value, grain_number)
-    d = d * (grain_initial_height + grain_separation)
-
-    inertia_11_initial = grain_number * grainInertia_11_initial + grain_mass * np.sum(
-        d**2
-    )
-
-    # not passing because I_33 is not discrete anymore
-    assert np.allclose(
-        cesaroni_m1670.propellant_I_11.get_source()[0][-1],
-        inertia_11_initial,
-        atol=0.01,
-    )
-    assert np.allclose(
-        cesaroni_m1670.propellant_I_11.get_source()[-1][-1], 0, atol=1e-6
-    )
-
-
-def test_evaluate_inertia_33_asserts_extreme_values(cesaroni_m1670):
-    grain_vol = grain_initial_height * (
-        np.pi * (grain_outer_radius**2 - grain_initial_inner_radius**2)
-    )
-    grain_mass = grain_vol * grain_density
-
-    grain_I_33_initial = (
-        grain_mass
-        * (1 / 2.0)
-        * (grain_initial_inner_radius**2 + grain_outer_radius**2)
-    )
-
-    # not passing because I_33 is not discrete anymore
-    assert np.allclose(
-        cesaroni_m1670.propellant_I_33.get_source()[0][-1],
-        grain_I_33_initial,
-        atol=0.01,
-    )
-    assert np.allclose(
-        cesaroni_m1670.propellant_I_33.get_source()[-1][-1], 0, atol=1e-6
-    )
-
-
-def tests_import_eng_asserts_read_values_correctly(cesaroni_m1670):
-    """Tests the import_eng method. It checks whether the import operation
-    extracts the values correctly.
-
-    Parameters
-    ----------
-    cesaroni_m1670_shifted : rocketpy.SolidMotor
-        The SolidMotor object to be used in the tests.
-    """
-    comments, description, data_points = cesaroni_m1670.import_eng(
-        "tests/fixtures/motor/Cesaroni_M1670.eng"
-    )
-
-    assert comments == [";this motor is COTS", ";3.9 burnTime", ";"]
-    assert description == ["M1670-BS", "75", "757", "0", "3.101", "5.231", "CTI"]
-    assert data_points == [
-        [0, 0],
-        [0.055, 100.0],
-        [0.092, 1500.0],
-        [0.1, 2000.0],
-        [0.15, 2200.0],
-        [0.2, 1800.0],
-        [0.5, 1950.0],
-        [1.0, 2034.0],
-        [1.5, 2000.0],
-        [2.0, 1900.0],
-        [2.5, 1760.0],
-        [2.9, 1700.0],
-        [3.0, 1650.0],
-        [3.3, 530.0],
-        [3.4, 350.0],
-        [3.9, 0.0],
-    ]
-
-
-def tests_export_eng_asserts_exported_values_correct(cesaroni_m1670):
-    """Tests the export_eng method. It checks whether the exported values
-    of the thrust curve still match data_points.
-
-    Parameters
-    ----------
-    cesaroni_m1670_shifted : rocketpy.SolidMotor
-        The SolidMotor object to be used in the tests.
-    """
-
-    cesaroni_m1670.export_eng(
-        file_name="tests/cesaroni_m1670.eng", motor_name="test_motor"
-    )
-    comments, description, data_points = cesaroni_m1670.import_eng(
-        "tests/cesaroni_m1670.eng"
-    )
-    os.remove("tests/cesaroni_m1670.eng")
-
-    assert comments == []
-    assert description == [
-        "test_motor",
-        "{:3.1f}".format(2000 * grain_outer_radius),
-        "{:3.1f}".format(1000 * 5 * (0.12 + 0.005)),
-        "0",
-        "{:2.3}".format(grain_mass),
-        "{:2.3}".format(grain_mass),
-        "RocketPy",
-    ]
-
-    assert data_points == [
-        [0, 0],
-        [0.055, 100.0],
-        [0.092, 1500.0],
-        [0.1, 2000.0],
-        [0.15, 2200.0],
-        [0.2, 1800.0],
-        [0.5, 1950.0],
-        [1.0, 2034.0],
-        [1.5, 2000.0],
-        [2.0, 1900.0],
-        [2.5, 1760.0],
-        [2.9, 1700.0],
-        [3.0, 1650.0],
-        [3.3, 530.0],
-        [3.4, 350.0],
-        [3.9, 0.0],
-    ]
-
-
 @pytest.mark.parametrize("tuple_parametric", [(5, 3000)])
 def test_reshape_thrust_curve_asserts_resultant_thrust_curve_correct(
     cesaroni_m1670_shifted, tuple_parametric, linear_func
@@ -282,7 +123,6 @@
 
     assert isinstance(
         cesaroni_m1670_shifted.reshape_thrust_curve(linear_func, 1, 3000), Function
->>>>>>> e5ddebab
     )
     thrust_reshaped = cesaroni_m1670_shifted.thrust.get_source()
 
