--- conflicted
+++ resolved
@@ -242,9 +242,6 @@
     func = Function(source=source, inputs=["x", "y"], outputs=["z"])
 
     # Assert plot
-<<<<<<< HEAD
-    assert func.plot() == None
-=======
     assert func.plot() == None
 
 
@@ -265,5 +262,4 @@
     source = [(1, 0, 0), (0, 1, 0), (0, 0, 1)]
     func = Function(source=source, inputs=["x", "y"], outputs=["z"])
     z = func(x, y)
-    assert np.isclose(z, z_expected, atol=1e-8).all()
->>>>>>> 10ceccbe
+    assert np.isclose(z, z_expected, atol=1e-8).all()