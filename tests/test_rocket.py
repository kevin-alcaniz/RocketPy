--- conflicted
+++ resolved
@@ -13,10 +13,6 @@
     # Check if all_info and static_method methods are working properly
     assert test_rocket.all_info() == None or not abs(static_margin - 2.05) < 0.01
 
-<<<<<<< HEAD
-    static_margin = test_rocket.stabilityMargin(time=0, mach=0)
-=======
->>>>>>> 1606bbd0
 
 @patch("matplotlib.pyplot.show")
 def test_aero_surfaces_infos(
@@ -84,11 +80,7 @@
     rocket_tail_to_nose.aerodynamic_surfaces.add(calisto_nose_cone, 1.160)
     rocket_tail_to_nose.aerodynamic_surfaces.add(calisto_trapezoidal_fins, -1.168)
 
-<<<<<<< HEAD
-    static_margin_tail_to_nose = rocket_tail_to_nose.stabilityMargin(0, 0)
-=======
     static_margin_tail_to_nose = rocket_tail_to_nose.static_margin(0)
->>>>>>> 1606bbd0
 
     rocket_nose_to_tail = Rocket(
         radius=0.0635,
@@ -105,11 +97,7 @@
     rocket_nose_to_tail.aerodynamic_surfaces.add(calisto_nose_cone, -1.160)
     rocket_nose_to_tail.aerodynamic_surfaces.add(calisto_trapezoidal_fins, 1.168)
 
-<<<<<<< HEAD
-    static_margin_nose_to_tail = rocket_nose_to_tail.stabilityMargin(0, 0)
-=======
     static_margin_nose_to_tail = rocket_nose_to_tail.static_margin(0)
->>>>>>> 1606bbd0
 
     assert (
         rocket_tail_to_nose.all_info() == None
@@ -125,60 +113,8 @@
     fin_set = test_rocket.add_elliptical_fins(
         4, span=0.100, root_chord=0.120, position=-1.168
     )
-<<<<<<< HEAD
-
-    test_rocket.addMotor(test_motor, position=-1.255)
-
-    test_rocket.setRailButtons(0.2, -0.5)
-
-    NoseCone = test_rocket.addNose(
-        length=0.55829, kind="vonKarman", position=1.278, name="NoseCone"
-    )
-    FinSet = test_rocket.addEllipticalFins(
-        4, span=0.100, rootChord=0.120, position=-1.04956
-    )
-    Tail = test_rocket.addTail(
-        topRadius=0.0635, bottomRadius=0.0435, length=0.060, position=-1.194656
-    )
-
-    def drogueTrigger(p, h, y):
-        # p = pressure
-        # y = [x, y, z, vx, vy, vz, e0, e1, e2, e3, w1, w2, w3]
-        # activate drogue when vz < 0 m/s.
-        return True if y[5] < 0 else False
-
-    def mainTrigger(p, h, y):
-        # p = pressure
-        # y = [x, y, z, vx, vy, vz, e0, e1, e2, e3, w1, w2, w3]
-        # activate main when vz < 0 m/s and z < 800 m.
-        return True if y[5] < 0 and h < 800 else False
-
-    Main = test_rocket.addParachute(
-        "Main",
-        CdS=10.0,
-        trigger=mainTrigger,
-        samplingRate=105,
-        lag=1.5,
-        noise=(0, 8.3, 0.5),
-    )
-
-    Drogue = test_rocket.addParachute(
-        "Drogue",
-        CdS=1.0,
-        trigger=drogueTrigger,
-        samplingRate=105,
-        lag=1.5,
-        noise=(0, 8.3, 0.5),
-    )
-
-    static_margin = test_rocket.stabilityMargin(time=0, mach=0)
-
-    assert test_rocket.allInfo() == None or not abs(static_margin - 2.30) < 0.01
-    assert FinSet.draw() == None
-=======
     static_margin = test_rocket.static_margin(0)
     assert test_rocket.all_info() == None or not abs(static_margin - 2.30) < 0.01
->>>>>>> 1606bbd0
 
 
 @patch("matplotlib.pyplot.show")
@@ -216,35 +152,17 @@
     calisto.parachutes.append(calisto_main_chute)
     calisto.parachutes.append(calisto_drogue_chute)
 
-<<<<<<< HEAD
-    static_margin = test_rocket.stabilityMargin(time=0, mach=0)
-=======
     static_margin = test_rocket.static_margin(0)
->>>>>>> 1606bbd0
 
     assert test_rocket.all_info() == None or not abs(static_margin - 2.03) < 0.01
 
 
-<<<<<<< HEAD
-def test_evaluate_static_margin_assert_cp_equals_cm(kg, m, dimensionless_rocket):
-    rocket = dimensionless_rocket
-    rocket.evaluateCenterOfPressure()
-=======
 def test_evaluate_static_margin_assert_cp_equals_cm(dimensionless_calisto):
     rocket = dimensionless_calisto
     rocket.evaluate_static_margin()
->>>>>>> 1606bbd0
 
     burn_time = rocket.motor.burn_time
 
-<<<<<<< HEAD
-    assert rocket.centerOfMass(0) / (2 * rocket.radius) == rocket.stabilityMargin(0, 0)
-    assert pytest.approx(
-        rocket.centerOfMass(burnOutTime) / (2 * rocket.radius), 1e-12
-    ) == pytest.approx(rocket.stabilityMargin(time=burnOutTime, mach=0), 1e-12)
-    assert rocket.totalLiftCoeffDer(0) == 0
-    assert rocket.centerOfPressure(0) == 0
-=======
     assert pytest.approx(
         rocket.center_of_mass(0) / (2 * rocket.radius), 1e-8
     ) == pytest.approx(rocket.static_margin(0), 1e-8)
@@ -253,7 +171,6 @@
     ) == pytest.approx(rocket.static_margin(burn_time[1]), 1e-8)
     assert pytest.approx(rocket.total_lift_coeff_der, 1e-8) == pytest.approx(0, 1e-8)
     assert pytest.approx(rocket.cp_position, 1e-8) == pytest.approx(0, 1e-8)
->>>>>>> 1606bbd0
 
 
 @pytest.mark.parametrize(
@@ -265,32 +182,6 @@
     cpz = (1.160) - k * 0.55829  # Relative to the center of dry mass
     clalpha = 2
 
-<<<<<<< HEAD
-    static_margin_initial = (rocket.centerOfMass(0) - cpz) / (2 * rocket.radius)
-    assert static_margin_initial == pytest.approx(rocket.stabilityMargin(0, 0), 1e-12)
-
-    static_margin_final = (rocket.centerOfMass(np.inf) - cpz) / (2 * rocket.radius)
-    assert static_margin_final == pytest.approx(
-        rocket.stabilityMargin(time=np.inf, mach=0), 1e-12
-    )
-
-    assert clalpha == pytest.approx(rocket.totalLiftCoeffDer(0), 1e-12)
-    assert rocket.centerOfPressure(0) == pytest.approx(cpz, 1e-12)
-
-    dimensionless_rocket.addNose(length=0.55829 * m, kind=type, position=1.278 * m)
-    assert pytest.approx(
-        dimensionless_rocket.stabilityMargin(0, 0), 1e-12
-    ) == pytest.approx(rocket.stabilityMargin(0, 0), 1e-12)
-    assert pytest.approx(
-        dimensionless_rocket.stabilityMargin(time=np.inf, mach=0), 1e-12
-    ) == pytest.approx(rocket.stabilityMargin(time=np.inf, mach=0), 1e-12)
-    assert pytest.approx(
-        dimensionless_rocket.totalLiftCoeffDer(0), 1e-12
-    ) == pytest.approx(rocket.totalLiftCoeffDer(0), 1e-12)
-    assert pytest.approx(
-        dimensionless_rocket.centerOfPressure(0) / m, 1e-12
-    ) == pytest.approx(rocket.centerOfPressure(0), 1e-12)
-=======
     static_margin_initial = (calisto.center_of_mass(0) - cpz) / (2 * calisto.radius)
     assert static_margin_initial == pytest.approx(calisto.static_margin(0), 1e-8)
 
@@ -313,7 +204,6 @@
     assert pytest.approx(dimensionless_calisto.cp_position / m, 1e-8) == pytest.approx(
         calisto.cp_position, 1e-8
     )
->>>>>>> 1606bbd0
 
 
 def test_add_tail_assert_cp_cm_plus_tail(calisto, dimensionless_calisto, m):
@@ -329,17 +219,6 @@
         1 + (1 - (0.0635 / 0.0435)) / (1 - (0.0635 / 0.0435) ** 2)
     )
 
-<<<<<<< HEAD
-    static_margin_initial = (rocket.centerOfMass(0) - cpz) / (2 * rocket.radius)
-    assert static_margin_initial == pytest.approx(rocket.stabilityMargin(0, 0), 1e-12)
-
-    static_margin_final = (rocket.centerOfMass(np.inf) - cpz) / (2 * rocket.radius)
-    assert static_margin_final == pytest.approx(
-        rocket.stabilityMargin(time=np.inf, mach=0), 1e-12
-    )
-    assert np.abs(clalpha) == pytest.approx(np.abs(rocket.totalLiftCoeffDer(0)), 1e-8)
-    assert rocket.centerOfPressure(0) == cpz
-=======
     static_margin_initial = (calisto.center_of_mass(0) - cpz) / (2 * calisto.radius)
     assert static_margin_initial == pytest.approx(calisto.static_margin(0), 1e-8)
 
@@ -347,7 +226,6 @@
     assert static_margin_final == pytest.approx(calisto.static_margin(np.inf), 1e-8)
     assert np.abs(clalpha) == pytest.approx(np.abs(calisto.total_lift_coeff_der), 1e-8)
     assert calisto.cp_position == cpz
->>>>>>> 1606bbd0
 
     dimensionless_calisto.add_tail(
         top_radius=0.0635 * m,
@@ -355,20 +233,6 @@
         length=0.060 * m,
         position=(-1.313) * m,
     )
-<<<<<<< HEAD
-    assert pytest.approx(
-        dimensionless_rocket.stabilityMargin(0, 0), 1e-12
-    ) == pytest.approx(rocket.stabilityMargin(0, 0), 1e-12)
-    assert pytest.approx(
-        dimensionless_rocket.stabilityMargin(time=np.inf, mach=0), 1e-12
-    ) == pytest.approx(rocket.stabilityMargin(time=np.inf, mach=0), 1e-12)
-    assert pytest.approx(
-        dimensionless_rocket.totalLiftCoeffDer(0), 1e-12
-    ) == pytest.approx(rocket.totalLiftCoeffDer(0), 1e-12)
-    assert pytest.approx(
-        dimensionless_rocket.centerOfPressure(0) / m, 1e-12
-    ) == pytest.approx(rocket.centerOfPressure(0), 1e-12)
-=======
     assert pytest.approx(dimensionless_calisto.static_margin(0), 1e-8) == pytest.approx(
         calisto.static_margin(0), 1e-8
     )
@@ -381,7 +245,6 @@
     assert pytest.approx(dimensionless_calisto.cp_position / m, 1e-8) == pytest.approx(
         calisto.cp_position, 1e-8
     )
->>>>>>> 1606bbd0
 
 
 @pytest.mark.parametrize(
@@ -417,13 +280,7 @@
     assert cl_alpha == pytest.approx(expected_clalpha, 0.01)
 
     # Check rocket's center of pressure (just double checking)
-<<<<<<< HEAD
-    assert translate - rocket.centerOfPressure(0) == pytest.approx(
-        expected_cpz_cm, 0.01
-    )
-=======
     assert translate - calisto.cp_position == pytest.approx(expected_cpz_cm, 0.01)
->>>>>>> 1606bbd0
 
 
 @pytest.mark.parametrize(
@@ -463,13 +320,7 @@
     assert cl_alpha == pytest.approx(expected_clalpha, 0.01)
 
     # Check rocket's center of pressure (just double checking)
-<<<<<<< HEAD
-    assert translate - rocket.centerOfPressure(0) == pytest.approx(
-        expected_cpz_cm, 0.01
-    )
-=======
     assert translate - calisto.cp_position == pytest.approx(expected_cpz_cm, 0.01)
->>>>>>> 1606bbd0
 
     assert isinstance(calisto.aerodynamic_surfaces[0].component, NoseCone)
 
@@ -498,18 +349,6 @@
     )
     clalpha *= 1 + calisto.radius / (0.1 + calisto.radius)
 
-<<<<<<< HEAD
-    static_margin_initial = (rocket.centerOfMass(0) - cpz) / (2 * rocket.radius)
-    assert static_margin_initial == pytest.approx(rocket.stabilityMargin(0, 0), 1e-12)
-
-    static_margin_final = (rocket.centerOfMass(np.inf) - cpz) / (2 * rocket.radius)
-    assert static_margin_final == pytest.approx(
-        rocket.stabilityMargin(time=np.inf, mach=0), 1e-12
-    )
-
-    assert np.abs(clalpha) == pytest.approx(np.abs(rocket.totalLiftCoeffDer(0)), 1e-12)
-    assert rocket.centerOfPressure(0) == pytest.approx(cpz, 1e-12)
-=======
     static_margin_initial = (calisto.center_of_mass(0) - cpz) / (2 * calisto.radius)
     assert static_margin_initial == pytest.approx(calisto.static_margin(0), 1e-8)
 
@@ -518,7 +357,6 @@
 
     assert np.abs(clalpha) == pytest.approx(np.abs(calisto.total_lift_coeff_der), 1e-8)
     assert calisto.cp_position == pytest.approx(cpz, 1e-8)
->>>>>>> 1606bbd0
 
     dimensionless_calisto.add_trapezoidal_fins(
         4,
@@ -527,20 +365,6 @@
         tip_chord=0.040 * m,
         position=(-1.168) * m,
     )
-<<<<<<< HEAD
-    assert pytest.approx(
-        dimensionless_rocket.stabilityMargin(0, 0), 1e-12
-    ) == pytest.approx(rocket.stabilityMargin(0, 0), 1e-12)
-    assert pytest.approx(
-        dimensionless_rocket.stabilityMargin(time=np.inf, mach=0), 1e-12
-    ) == pytest.approx(rocket.stabilityMargin(time=np.inf, mach=0), 1e-12)
-    assert pytest.approx(
-        dimensionless_rocket.totalLiftCoeffDer(0), 1e-12
-    ) == pytest.approx(rocket.totalLiftCoeffDer(0), 1e-12)
-    assert pytest.approx(
-        dimensionless_rocket.centerOfPressure(0) / m, 1e-12
-    ) == pytest.approx(rocket.centerOfPressure(0), 1e-12)
-=======
     assert pytest.approx(dimensionless_calisto.static_margin(0), 1e-8) == pytest.approx(
         calisto.static_margin(0), 1e-8
     )
@@ -553,7 +377,6 @@
     assert pytest.approx(dimensionless_calisto.cp_position / m, 1e-8) == pytest.approx(
         calisto.cp_position, 1e-8
     )
->>>>>>> 1606bbd0
 
 
 def test_add_cm_eccentricity_assert_properties_set(calisto):
