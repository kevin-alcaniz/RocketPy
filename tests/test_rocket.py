--- conflicted
+++ resolved
@@ -7,87 +7,12 @@
 
 
 @patch("matplotlib.pyplot.show")
-<<<<<<< HEAD
-def test_rocket(mock_show):
-    test_motor = SolidMotor(
-        thrustSource="data/motors/Cesaroni_M1670.eng",
-        burnOutTime=3.9,
-        grainNumber=5,
-        grainSeparation=5 / 1000,
-        grainDensity=1815,
-        grainOuterRadius=33 / 1000,
-        grainInitialInnerRadius=15 / 1000,
-        grainInitialHeight=120 / 1000,
-        nozzleRadius=33 / 1000,
-        throatRadius=11 / 1000,
-        interpolationMethod="linear",
-        grainsCenterOfMassPosition=0.39796,
-        nozzlePosition=0,
-        coordinateSystemOrientation="nozzleToCombustionChamber",
-    )
-
-    test_rocket = Rocket(
-        radius=127 / 2000,
-        mass=19.197 - 2.956,
-        inertiaI=6.60,
-        inertiaZ=0.0351,
-        powerOffDrag="data/calisto/powerOffDragCurve.csv",
-        powerOnDrag="data/calisto/powerOnDragCurve.csv",
-        centerOfDryMassPosition=0,
-        coordinateSystemOrientation="tailToNose",
-    )
-
-    test_rocket.addMotor(test_motor, position=-1.255)
-
-    test_rocket.setRailButtons(0.2, -0.5)
-
-    NoseCone = test_rocket.addNose(
-        length=0.55829, kind="vonKarman", position=1.278, name="NoseCone"
-    )
-    FinSet = test_rocket.addTrapezoidalFins(
-        4, span=0.100, rootChord=0.120, tipChord=0.040, position=-1.04956
-    )
-    Tail = test_rocket.addTail(
-        topRadius=0.0635, bottomRadius=0.0435, length=0.060, position=-1.194656
-    )
-
-    def drogueTrigger(p, y):
-        # p = pressure
-        # y = [x, y, z, vx, vy, vz, e0, e1, e2, e3, w1, w2, w3]
-        # activate drogue when vz < 0 m/s.
-        return True if y[5] < 0 else False
-
-    def mainTrigger(p, y):
-        # p = pressure
-        # y = [x, y, z, vx, vy, vz, e0, e1, e2, e3, w1, w2, w3]
-        # activate main when vz < 0 m/s and z < 800 m.
-        return True if y[5] < 0 and y[2] < 800 else False
-
-    Main = test_rocket.addParachute(
-        "Main",
-        CdS=10.0,
-        trigger=mainTrigger,
-        samplingRate=105,
-        lag=1.5,
-        noise=(0, 8.3, 0.5),
-    )
-
-    Drogue = test_rocket.addParachute(
-        "Drogue",
-        CdS=1.0,
-        trigger=drogueTrigger,
-        samplingRate=105,
-        lag=1.5,
-        noise=(0, 8.3, 0.5),
-    )
-=======
 def test_rocket(mock_show, calisto_robust):
     test_rocket = calisto_robust
     static_margin = test_rocket.static_margin(0)
     # Check if all_info and static_method methods are working properly
     assert test_rocket.all_info() == None or not abs(static_margin - 2.05) < 0.01
 
->>>>>>> 46725b96
 
 @patch("matplotlib.pyplot.show")
 def test_aero_surfaces_infos(
@@ -100,41 +25,6 @@
 
 
 @patch("matplotlib.pyplot.show")
-<<<<<<< HEAD
-def test_coordinate_system_orientation(mock_show):
-    motor_nozzleToCombustionChamber = SolidMotor(
-        thrustSource="data/motors/Cesaroni_M1670.eng",
-        burnOutTime=3.9,
-        grainNumber=5,
-        grainSeparation=5 / 1000,
-        grainDensity=1815,
-        grainOuterRadius=33 / 1000,
-        grainInitialInnerRadius=15 / 1000,
-        grainInitialHeight=120 / 1000,
-        nozzleRadius=33 / 1000,
-        throatRadius=11 / 1000,
-        interpolationMethod="linear",
-        grainsCenterOfMassPosition=0.39796,
-        nozzlePosition=0,
-        coordinateSystemOrientation="nozzleToCombustionChamber",
-    )
-
-    motor_combustionChamberToNozzle = SolidMotor(
-        thrustSource="data/motors/Cesaroni_M1670.eng",
-        burnOutTime=3.9,
-        grainNumber=5,
-        grainSeparation=5 / 1000,
-        grainDensity=1815,
-        grainOuterRadius=33 / 1000,
-        grainInitialInnerRadius=15 / 1000,
-        grainInitialHeight=120 / 1000,
-        nozzleRadius=33 / 1000,
-        throatRadius=11 / 1000,
-        interpolationMethod="linear",
-        grainsCenterOfMassPosition=-0.39796,
-        nozzlePosition=0,
-        coordinateSystemOrientation="combustionChamberToNozzle",
-=======
 def test_coordinate_system_orientation(
     mock_show, calisto_nose_cone, cesaroni_m1670, calisto_trapezoidal_fins
 ):
@@ -173,7 +63,6 @@
         grain_initial_inner_radius=15 / 1000,
         interpolation_method="linear",
         coordinate_system_orientation="combustion_chamber_to_nozzle",
->>>>>>> 46725b96
     )
 
     rocket_tail_to_nose = Rocket(
@@ -218,116 +107,17 @@
 
 
 @patch("matplotlib.pyplot.show")
-<<<<<<< HEAD
-def test_elliptical_fins(mock_show):
-    test_motor = SolidMotor(
-        thrustSource="data/motors/Cesaroni_M1670.eng",
-        burnOutTime=3.9,
-        grainNumber=5,
-        grainSeparation=5 / 1000,
-        grainDensity=1815,
-        grainOuterRadius=33 / 1000,
-        grainInitialInnerRadius=15 / 1000,
-        grainInitialHeight=120 / 1000,
-        nozzleRadius=33 / 1000,
-        throatRadius=11 / 1000,
-        interpolationMethod="linear",
-        grainsCenterOfMassPosition=0.39796,
-        nozzlePosition=0,
-        coordinateSystemOrientation="nozzleToCombustionChamber",
-    )
-
-    test_rocket = Rocket(
-        radius=127 / 2000,
-        mass=19.197 - 2.956,
-        inertiaI=6.60,
-        inertiaZ=0.0351,
-        powerOffDrag="data/calisto/powerOffDragCurve.csv",
-        powerOnDrag="data/calisto/powerOnDragCurve.csv",
-        centerOfDryMassPosition=0,
-        coordinateSystemOrientation="tailToNose",
-    )
-
-    test_rocket.addMotor(test_motor, position=-1.255)
-
-    test_rocket.setRailButtons(0.2, -0.5)
-
-    NoseCone = test_rocket.addNose(
-        length=0.55829, kind="vonKarman", position=1.278, name="NoseCone"
-    )
-    FinSet = test_rocket.addEllipticalFins(
-        4, span=0.100, rootChord=0.120, position=-1.04956
-    )
-    Tail = test_rocket.addTail(
-        topRadius=0.0635, bottomRadius=0.0435, length=0.060, position=-1.194656
-    )
-
-    def drogueTrigger(p, y):
-        # p = pressure
-        # y = [x, y, z, vx, vy, vz, e0, e1, e2, e3, w1, w2, w3]
-        # activate drogue when vz < 0 m/s.
-        return True if y[5] < 0 else False
-
-    def mainTrigger(p, y):
-        # p = pressure
-        # y = [x, y, z, vx, vy, vz, e0, e1, e2, e3, w1, w2, w3]
-        # activate main when vz < 0 m/s and z < 800 m.
-        return True if y[5] < 0 and y[2] < 800 else False
-
-    Main = test_rocket.addParachute(
-        "Main",
-        CdS=10.0,
-        trigger=mainTrigger,
-        samplingRate=105,
-        lag=1.5,
-        noise=(0, 8.3, 0.5),
-=======
 def test_elliptical_fins(mock_show, calisto_robust, calisto_trapezoidal_fins):
     test_rocket = calisto_robust
     calisto_robust.aerodynamic_surfaces.remove(calisto_trapezoidal_fins)
     fin_set = test_rocket.add_elliptical_fins(
         4, span=0.100, root_chord=0.120, position=-1.168
->>>>>>> 46725b96
     )
     static_margin = test_rocket.static_margin(0)
     assert test_rocket.all_info() == None or not abs(static_margin - 2.30) < 0.01
 
 
 @patch("matplotlib.pyplot.show")
-<<<<<<< HEAD
-def test_airfoil(mock_show):
-    test_motor = SolidMotor(
-        thrustSource="data/motors/Cesaroni_M1670.eng",
-        burnOutTime=3.9,
-        grainNumber=5,
-        grainSeparation=5 / 1000,
-        grainDensity=1815,
-        grainOuterRadius=33 / 1000,
-        grainInitialInnerRadius=15 / 1000,
-        grainInitialHeight=120 / 1000,
-        nozzleRadius=33 / 1000,
-        throatRadius=11 / 1000,
-        interpolationMethod="linear",
-        grainsCenterOfMassPosition=0.39796,
-        nozzlePosition=0,
-        coordinateSystemOrientation="nozzleToCombustionChamber",
-    )
-
-    test_rocket = Rocket(
-        radius=127 / 2000,
-        mass=19.197 - 2.956,
-        inertiaI=6.60,
-        inertiaZ=0.0351,
-        powerOffDrag="data/calisto/powerOffDragCurve.csv",
-        powerOnDrag="data/calisto/powerOnDragCurve.csv",
-        centerOfDryMassPosition=0,
-        coordinateSystemOrientation="tailToNose",
-    )
-
-    test_rocket.addMotor(test_motor, position=-1.255)
-
-    test_rocket.setRailButtons(0.2, -0.5)
-=======
 def test_airfoil(
     mock_show,
     calisto,
@@ -340,7 +130,6 @@
     test_rocket.set_rail_buttons(0.082, -0.618)
     calisto.aerodynamic_surfaces.add(calisto_nose_cone, 1.160)
     calisto.aerodynamic_surfaces.add(calisto_tail, -1.313)
->>>>>>> 46725b96
 
     fin_set_NACA = test_rocket.add_trapezoidal_fins(
         2,
@@ -360,44 +149,8 @@
         airfoil=("tests/fixtures/airfoils/e473-10e6-degrees.csv", "degrees"),
         name="E473",
     )
-<<<<<<< HEAD
-    Tail = test_rocket.addTail(
-        topRadius=0.0635, bottomRadius=0.0435, length=0.060, position=-1.194656
-    )
-
-    def drogueTrigger(p, y):
-        # p = pressure
-        # y = [x, y, z, vx, vy, vz, e0, e1, e2, e3, w1, w2, w3]
-        # activate drogue when vz < 0 m/s.
-        return True if y[5] < 0 else False
-
-    def mainTrigger(p, y):
-        # p = pressure
-        # y = [x, y, z, vx, vy, vz, e0, e1, e2, e3, w1, w2, w3]
-        # activate main when vz < 0 m/s and z < 800 m.
-        return True if y[5] < 0 and y[2] < 800 else False
-
-    Main = test_rocket.addParachute(
-        "Main",
-        CdS=10.0,
-        trigger=mainTrigger,
-        samplingRate=105,
-        lag=1.5,
-        noise=(0, 8.3, 0.5),
-    )
-
-    Drogue = test_rocket.addParachute(
-        "Drogue",
-        CdS=1.0,
-        trigger=drogueTrigger,
-        samplingRate=105,
-        lag=1.5,
-        noise=(0, 8.3, 0.5),
-    )
-=======
     calisto.parachutes.append(calisto_main_chute)
     calisto.parachutes.append(calisto_drogue_chute)
->>>>>>> 46725b96
 
     static_margin = test_rocket.static_margin(0)
 
