from unittest.mock import patch

import numpy as np
import pytest

from rocketpy import Rocket, SolidMotor
from rocketpy.AeroSurface import NoseCone


@patch("matplotlib.pyplot.show")
def test_rocket(mock_show):
    test_motor = SolidMotor(
        thrustSource="data/motors/Cesaroni_M1670.eng",
        burn_time=3.9,
        grainNumber=5,
        grainSeparation=5 / 1000,
        grainDensity=1815,
        grainOuterRadius=33 / 1000,
        grainInitialInnerRadius=15 / 1000,
        grainInitialHeight=120 / 1000,
        nozzleRadius=33 / 1000,
        throatRadius=11 / 1000,
        interpolationMethod="linear",
        grainsCenterOfMassPosition=0.39796,
        nozzlePosition=0,
        coordinateSystemOrientation="nozzleToCombustionChamber",
    )

    test_rocket = Rocket(
        radius=127 / 2000,
        mass=19.197 - 2.956,
        inertia=(6.60, 6.60, 0.0351),
        powerOffDrag="data/calisto/powerOffDragCurve.csv",
        powerOnDrag="data/calisto/powerOnDragCurve.csv",
        centerOfDryMassPosition=0,
        coordinateSystemOrientation="tailToNose",
    )

    test_rocket.addMotor(test_motor, position=-1.255)

    test_rocket.setRailButtons([0.2, -0.5])

    NoseCone = test_rocket.addNose(
        length=0.55829, kind="vonKarman", position=1.278, name="NoseCone"
    )
    FinSet = test_rocket.addTrapezoidalFins(
        4, span=0.100, rootChord=0.120, tipChord=0.040, position=-1.04956
    )
    Tail = test_rocket.addTail(
        topRadius=0.0635, bottomRadius=0.0435, length=0.060, position=-1.194656
    )

    def drogueTrigger(p, h, y):
        # p = pressure
        # y = [x, y, z, vx, vy, vz, e0, e1, e2, e3, w1, w2, w3]
        # activate drogue when vz < 0 m/s.
        return True if y[5] < 0 else False

    def mainTrigger(p, h, y):
        # p = pressure
        # y = [x, y, z, vx, vy, vz, e0, e1, e2, e3, w1, w2, w3]
        # activate main when vz < 0 m/s and z < 800 m.
        return True if y[5] < 0 and h < 800 else False

    Main = test_rocket.addParachute(
        "Main",
        CdS=10.0,
        trigger=mainTrigger,
        samplingRate=105,
        lag=1.5,
        noise=(0, 8.3, 0.5),
    )

    Drogue = test_rocket.addParachute(
        "Drogue",
        CdS=1.0,
        trigger=drogueTrigger,
        samplingRate=105,
        lag=1.5,
        noise=(0, 8.3, 0.5),
    )

    static_margin = test_rocket.staticMargin(0)

    # Check if allInfo and static_method methods are working properly
    assert test_rocket.allInfo() == None or not abs(static_margin - 2.05) < 0.01
    # Check if NoseCone allInfo() is working properly
    assert NoseCone.allInfo() == None
    # Check if FinSet allInfo() is working properly
    assert FinSet.allInfo() == None
    # Check if Tail allInfo() is working properly
    assert Tail.allInfo() == None
    # Check if draw method is working properly
    assert FinSet.draw() == None


@patch("matplotlib.pyplot.show")
def test_coordinate_system_orientation(mock_show):
    motor_nozzleToCombustionChamber = SolidMotor(
        thrustSource="data/motors/Cesaroni_M1670.eng",
        burn_time=3.9,
        grainNumber=5,
        grainSeparation=5 / 1000,
        grainDensity=1815,
        grainOuterRadius=33 / 1000,
        grainInitialInnerRadius=15 / 1000,
        grainInitialHeight=120 / 1000,
        nozzleRadius=33 / 1000,
        throatRadius=11 / 1000,
        interpolationMethod="linear",
        grainsCenterOfMassPosition=0.39796,
        nozzlePosition=0,
        coordinateSystemOrientation="nozzleToCombustionChamber",
    )

    motor_combustionChamberToNozzle = SolidMotor(
        thrustSource="data/motors/Cesaroni_M1670.eng",
        burn_time=3.9,
        grainNumber=5,
        grainSeparation=5 / 1000,
        grainDensity=1815,
        grainOuterRadius=33 / 1000,
        grainInitialInnerRadius=15 / 1000,
        grainInitialHeight=120 / 1000,
        nozzleRadius=33 / 1000,
        throatRadius=11 / 1000,
        interpolationMethod="linear",
        grainsCenterOfMassPosition=-0.39796,
        nozzlePosition=0,
        coordinateSystemOrientation="combustionChamberToNozzle",
    )

    rocket_tail_to_nose = Rocket(
        radius=127 / 2000,
        mass=19.197 - 2.956,
        inertia=(6.60, 6.60, 0.0351),
        powerOffDrag="data/calisto/powerOffDragCurve.csv",
        powerOnDrag="data/calisto/powerOnDragCurve.csv",
        centerOfDryMassPosition=0,
        coordinateSystemOrientation="tailToNose",
    )

    rocket_tail_to_nose.addMotor(motor_nozzleToCombustionChamber, position=-1.255)

    NoseCone = rocket_tail_to_nose.addNose(
        length=0.55829, kind="vonKarman", position=1.278, name="NoseCone"
    )
    FinSet = rocket_tail_to_nose.addTrapezoidalFins(
        4, span=0.100, rootChord=0.120, tipChord=0.040, position=-1.04956
    )

    static_margin_tail_to_nose = rocket_tail_to_nose.staticMargin(0)

    rocket_nose_to_tail = Rocket(
        radius=127 / 2000,
        mass=19.197 - 2.956,
        inertia=(6.60, 6.60, 0.0351),
        powerOffDrag="data/calisto/powerOffDragCurve.csv",
        powerOnDrag="data/calisto/powerOnDragCurve.csv",
        centerOfDryMassPosition=0,
        coordinateSystemOrientation="noseToTail",
    )

    rocket_nose_to_tail.addMotor(motor_combustionChamberToNozzle, position=1.255)

    NoseCone = rocket_nose_to_tail.addNose(
        length=0.55829, kind="vonKarman", position=-1.278, name="NoseCone"
    )
    FinSet = rocket_nose_to_tail.addTrapezoidalFins(
        4, span=0.100, rootChord=0.120, tipChord=0.040, position=1.04956
    )

    static_margin_nose_to_tail = rocket_nose_to_tail.staticMargin(0)

    assert (
        rocket_tail_to_nose.allInfo() == None
        or rocket_nose_to_tail.allInfo() == None
        or not abs(static_margin_tail_to_nose - static_margin_nose_to_tail) < 0.0001
    )


@patch("matplotlib.pyplot.show")
def test_elliptical_fins(mock_show):
    test_motor = SolidMotor(
        thrustSource="data/motors/Cesaroni_M1670.eng",
        burn_time=3.9,
        grainNumber=5,
        grainSeparation=5 / 1000,
        grainDensity=1815,
        grainOuterRadius=33 / 1000,
        grainInitialInnerRadius=15 / 1000,
        grainInitialHeight=120 / 1000,
        nozzleRadius=33 / 1000,
        throatRadius=11 / 1000,
        interpolationMethod="linear",
        grainsCenterOfMassPosition=0.39796,
        nozzlePosition=0,
        coordinateSystemOrientation="nozzleToCombustionChamber",
    )

    test_rocket = Rocket(
        radius=127 / 2000,
        mass=19.197 - 2.956,
        inertia=(6.60, 6.60, 0.0351),
        powerOffDrag="data/calisto/powerOffDragCurve.csv",
        powerOnDrag="data/calisto/powerOnDragCurve.csv",
        centerOfDryMassPosition=0,
        coordinateSystemOrientation="tailToNose",
    )

    test_rocket.addMotor(test_motor, position=-1.255)

    test_rocket.setRailButtons([0.2, -0.5])

    NoseCone = test_rocket.addNose(
        length=0.55829, kind="vonKarman", position=1.278, name="NoseCone"
    )
    FinSet = test_rocket.addEllipticalFins(
        4, span=0.100, rootChord=0.120, position=-1.04956
    )
    Tail = test_rocket.addTail(
        topRadius=0.0635, bottomRadius=0.0435, length=0.060, position=-1.194656
    )

    def drogueTrigger(p, h, y):
        # p = pressure
        # y = [x, y, z, vx, vy, vz, e0, e1, e2, e3, w1, w2, w3]
        # activate drogue when vz < 0 m/s.
        return True if y[5] < 0 else False

    def mainTrigger(p, h, y):
        # p = pressure
        # y = [x, y, z, vx, vy, vz, e0, e1, e2, e3, w1, w2, w3]
        # activate main when vz < 0 m/s and z < 800 m.
        return True if y[5] < 0 and h < 800 else False

    Main = test_rocket.addParachute(
        "Main",
        CdS=10.0,
        trigger=mainTrigger,
        samplingRate=105,
        lag=1.5,
        noise=(0, 8.3, 0.5),
    )

    Drogue = test_rocket.addParachute(
        "Drogue",
        CdS=1.0,
        trigger=drogueTrigger,
        samplingRate=105,
        lag=1.5,
        noise=(0, 8.3, 0.5),
    )

    static_margin = test_rocket.staticMargin(0)

    assert test_rocket.allInfo() == None or not abs(static_margin - 2.30) < 0.01
    assert FinSet.draw() == None


@patch("matplotlib.pyplot.show")
def test_airfoil(mock_show):
    test_motor = SolidMotor(
        thrustSource="data/motors/Cesaroni_M1670.eng",
        burn_time=3.9,
        grainNumber=5,
        grainSeparation=5 / 1000,
        grainDensity=1815,
        grainOuterRadius=33 / 1000,
        grainInitialInnerRadius=15 / 1000,
        grainInitialHeight=120 / 1000,
        nozzleRadius=33 / 1000,
        throatRadius=11 / 1000,
        interpolationMethod="linear",
        grainsCenterOfMassPosition=0.39796,
        nozzlePosition=0,
        coordinateSystemOrientation="nozzleToCombustionChamber",
    )

    test_rocket = Rocket(
        radius=127 / 2000,
        mass=19.197 - 2.956,
        inertia=(6.60, 6.60, 0.0351),
        powerOffDrag="data/calisto/powerOffDragCurve.csv",
        powerOnDrag="data/calisto/powerOnDragCurve.csv",
        centerOfDryMassPosition=0,
        coordinateSystemOrientation="tailToNose",
    )

    test_rocket.addMotor(test_motor, position=-1.255)

    test_rocket.setRailButtons([0.2, -0.5])

    NoseCone = test_rocket.addNose(
        length=0.55829, kind="vonKarman", position=1.278, name="NoseCone"
    )
    FinSetNACA = test_rocket.addTrapezoidalFins(
        2,
        span=0.100,
        rootChord=0.120,
        tipChord=0.040,
        position=-1.04956,
        airfoil=("tests/fixtures/airfoils/NACA0012-radians.txt", "radians"),
    )
    FinSetE473 = test_rocket.addTrapezoidalFins(
        2,
        span=0.100,
        rootChord=0.120,
        tipChord=0.040,
        position=-1.04956,
        airfoil=("tests/fixtures/airfoils/e473-10e6-degrees.csv", "degrees"),
    )
    Tail = test_rocket.addTail(
        topRadius=0.0635, bottomRadius=0.0435, length=0.060, position=-1.194656
    )

    def drogueTrigger(p, h, y):
        # p = pressure
        # y = [x, y, z, vx, vy, vz, e0, e1, e2, e3, w1, w2, w3]
        # activate drogue when vz < 0 m/s.
        return True if y[5] < 0 else False

    def mainTrigger(p, h, y):
        # p = pressure
        # y = [x, y, z, vx, vy, vz, e0, e1, e2, e3, w1, w2, w3]
        # activate main when vz < 0 m/s and z < 800 m.
        return True if y[5] < 0 and h < 800 else False

    Main = test_rocket.addParachute(
        "Main",
        CdS=10.0,
        trigger=mainTrigger,
        samplingRate=105,
        lag=1.5,
        noise=(0, 8.3, 0.5),
    )

    Drogue = test_rocket.addParachute(
        "Drogue",
        CdS=1.0,
        trigger=drogueTrigger,
        samplingRate=105,
        lag=1.5,
        noise=(0, 8.3, 0.5),
    )

    static_margin = test_rocket.staticMargin(0)

    assert test_rocket.allInfo() == None or not abs(static_margin - 2.03) < 0.01


def test_evaluate_static_margin_assert_cp_equals_cm(kg, m, dimensionless_rocket):
    rocket = dimensionless_rocket
    rocket.evaluateStaticMargin()

    burn_time = rocket.motor.burn_time

    assert rocket.centerOfMass(0) / (2 * rocket.radius) == rocket.staticMargin(0)
    assert pytest.approx(
<<<<<<< HEAD
        rocket.centerOfMass(burn_time[1]) / (2 * rocket.radius), 1e-12
    ) == pytest.approx(rocket.staticMargin(burn_time[1]), 1e-12)
=======
        rocket.centerOfMass(burnOutTime) / (2 * rocket.radius), 1e-8
    ) == pytest.approx(rocket.staticMargin(burnOutTime), 1e-8)
>>>>>>> e0c49b69
    assert rocket.totalLiftCoeffDer == 0
    assert rocket.cpPosition == 0


@pytest.mark.parametrize(
    "k, type",
    (
        [2 / 3, "conical"],
        [0.466, "ogive"],
        [0.563, "lvhaack"],
        [0.5, "default"],
        [0.5, "not a mapped string, to show default case"],
    ),
)
def test_add_nose_assert_cp_cm_plus_nose(k, type, rocket, dimensionless_rocket, m):
    rocket.addNose(length=0.55829, kind=type, position=1.278)
    cpz = 1.278 - k * 0.55829  # Relative to the center of dry mass
    clalpha = 2

    static_margin_initial = (rocket.centerOfMass(0) - cpz) / (2 * rocket.radius)
    assert static_margin_initial == pytest.approx(rocket.staticMargin(0), 1e-8)

    static_margin_final = (rocket.centerOfMass(np.inf) - cpz) / (2 * rocket.radius)
    assert static_margin_final == pytest.approx(rocket.staticMargin(np.inf), 1e-8)

    assert clalpha == pytest.approx(rocket.totalLiftCoeffDer, 1e-8)
    assert rocket.cpPosition == pytest.approx(cpz, 1e-8)

    dimensionless_rocket.addNose(length=0.55829 * m, kind=type, position=1.278 * m)
    assert pytest.approx(dimensionless_rocket.staticMargin(0), 1e-8) == pytest.approx(
        rocket.staticMargin(0), 1e-8
    )
    assert pytest.approx(
        dimensionless_rocket.staticMargin(np.inf), 1e-8
    ) == pytest.approx(rocket.staticMargin(np.inf), 1e-8)
    assert pytest.approx(dimensionless_rocket.totalLiftCoeffDer, 1e-8) == pytest.approx(
        rocket.totalLiftCoeffDer, 1e-8
    )
    assert pytest.approx(dimensionless_rocket.cpPosition / m, 1e-8) == pytest.approx(
        rocket.cpPosition, 1e-8
    )


def test_add_tail_assert_cp_cm_plus_tail(rocket, dimensionless_rocket, m):
    rocket.addTail(
        topRadius=0.0635,
        bottomRadius=0.0435,
        length=0.060,
        position=-1.194656,
    )

    clalpha = -2 * (1 - (0.0635 / 0.0435) ** (-2)) * (0.0635 / (rocket.radius)) ** 2
    cpz = -1.194656 - (0.06 / 3) * (
        1 + (1 - (0.0635 / 0.0435)) / (1 - (0.0635 / 0.0435) ** 2)
    )

    static_margin_initial = (rocket.centerOfMass(0) - cpz) / (2 * rocket.radius)
    assert static_margin_initial == pytest.approx(rocket.staticMargin(0), 1e-8)

    static_margin_final = (rocket.centerOfMass(np.inf) - cpz) / (2 * rocket.radius)
    assert static_margin_final == pytest.approx(rocket.staticMargin(np.inf), 1e-8)
    assert np.abs(clalpha) == pytest.approx(np.abs(rocket.totalLiftCoeffDer), 1e-8)
    assert rocket.cpPosition == cpz

    dimensionless_rocket.addTail(
        topRadius=0.0635 * m,
        bottomRadius=0.0435 * m,
        length=0.060 * m,
        position=-1.194656 * m,
    )
    assert pytest.approx(dimensionless_rocket.staticMargin(0), 1e-8) == pytest.approx(
        rocket.staticMargin(0), 1e-8
    )
    assert pytest.approx(
        dimensionless_rocket.staticMargin(np.inf), 1e-8
    ) == pytest.approx(rocket.staticMargin(np.inf), 1e-8)
    assert pytest.approx(dimensionless_rocket.totalLiftCoeffDer, 1e-8) == pytest.approx(
        rocket.totalLiftCoeffDer, 1e-8
    )
    assert pytest.approx(dimensionless_rocket.cpPosition / m, 1e-8) == pytest.approx(
        rocket.cpPosition, 1e-8
    )


@pytest.mark.parametrize(
    "sweep_angle, expected_fin_cpz, expected_clalpha, expected_cpz_cm",
    [(39.8, 2.51, 3.16, 1.65), (-10, 2.47, 3.21, 1.63), (29.1, 2.50, 3.28, 1.66)],
)
def test_add_trapezoidal_fins_sweep_angle(
    rocket, sweep_angle, expected_fin_cpz, expected_clalpha, expected_cpz_cm
):
    # Reference values from OpenRocket
    Nose = rocket.addNose(length=0.55829, kind="vonKarman", position=1.278)

    FinSet = rocket.addTrapezoidalFins(
        n=3,
        span=0.090,
        rootChord=0.100,
        tipChord=0.050,
        sweepAngle=sweep_angle,
        position=-1.182,
    )

    # Check center of pressure
    translate = 0.55829 + 0.71971
    cpz = -1.182 - FinSet.cpz  # Should be - 1.232
    assert translate - cpz == pytest.approx(expected_fin_cpz, 0.01)

    # Check lift coefficient derivative
    cl_alpha = FinSet.cl(1, 0.0)
    assert cl_alpha == pytest.approx(expected_clalpha, 0.01)

    # Check rocket's center of pressure (just double checking)
    assert translate - rocket.cpPosition == pytest.approx(expected_cpz_cm, 0.01)


@pytest.mark.parametrize(
    "sweep_length, expected_fin_cpz, expected_clalpha, expected_cpz_cm",
    [(0.075, 2.51, 3.16, 1.65), (-0.0159, 2.47, 3.21, 1.63), (0.05, 2.50, 3.28, 1.66)],
)
def test_add_trapezoidal_fins_sweep_length(
    rocket, sweep_length, expected_fin_cpz, expected_clalpha, expected_cpz_cm
):
    # Reference values from OpenRocket
    Nose = rocket.addNose(length=0.55829, kind="vonKarman", position=1.278)

    FinSet = rocket.addTrapezoidalFins(
        n=3,
        span=0.090,
        rootChord=0.100,
        tipChord=0.050,
        sweepLength=sweep_length,
        position=-1.182,
    )

    # Check center of pressure
    translate = 0.55829 + 0.71971
    cpz = -FinSet.cp[2] - 1.182
    assert translate - cpz == pytest.approx(expected_fin_cpz, 0.01)

    # Check lift coefficient derivative
    cl_alpha = FinSet.cl(1, 0.0)
    assert cl_alpha == pytest.approx(expected_clalpha, 0.01)

    # Check rocket's center of pressure (just double checking)
    assert translate - rocket.cpPosition == pytest.approx(expected_cpz_cm, 0.01)

    assert isinstance(rocket.aerodynamicSurfaces[0].component, NoseCone)


def test_add_fins_assert_cp_cm_plus_fins(rocket, dimensionless_rocket, m):
    rocket.addTrapezoidalFins(
        4,
        span=0.100,
        rootChord=0.120,
        tipChord=0.040,
        position=-1.04956,
    )

    cpz = -1.04956 - (
        ((0.120 - 0.040) / 3) * ((0.120 + 2 * 0.040) / (0.120 + 0.040))
        + (1 / 6) * (0.120 + 0.040 - 0.120 * 0.040 / (0.120 + 0.040))
    )

    clalpha = (4 * 4 * (0.1 / (2 * rocket.radius)) ** 2) / (
        1
        + np.sqrt(
            1
            + (2 * np.sqrt((0.12 / 2 - 0.04 / 2) ** 2 + 0.1**2) / (0.120 + 0.040))
            ** 2
        )
    )
    clalpha *= 1 + rocket.radius / (0.1 + rocket.radius)

    static_margin_initial = (rocket.centerOfMass(0) - cpz) / (2 * rocket.radius)
    assert static_margin_initial == pytest.approx(rocket.staticMargin(0), 1e-8)

    static_margin_final = (rocket.centerOfMass(np.inf) - cpz) / (2 * rocket.radius)
    assert static_margin_final == pytest.approx(rocket.staticMargin(np.inf), 1e-8)

    assert np.abs(clalpha) == pytest.approx(np.abs(rocket.totalLiftCoeffDer), 1e-8)
    assert rocket.cpPosition == pytest.approx(cpz, 1e-8)

    dimensionless_rocket.addTrapezoidalFins(
        4,
        span=0.100 * m,
        rootChord=0.120 * m,
        tipChord=0.040 * m,
        position=-1.04956 * m,
    )
    assert pytest.approx(dimensionless_rocket.staticMargin(0), 1e-8) == pytest.approx(
        rocket.staticMargin(0), 1e-8
    )
    assert pytest.approx(
        dimensionless_rocket.staticMargin(np.inf), 1e-8
    ) == pytest.approx(rocket.staticMargin(np.inf), 1e-8)
    assert pytest.approx(dimensionless_rocket.totalLiftCoeffDer, 1e-8) == pytest.approx(
        rocket.totalLiftCoeffDer, 1e-8
    )
    assert pytest.approx(dimensionless_rocket.cpPosition / m, 1e-8) == pytest.approx(
        rocket.cpPosition, 1e-8
    )


def test_add_cm_eccentricity_assert_properties_set(rocket):
    rocket.addCMEccentricity(x=4, y=5)

    assert rocket.cpEccentricityX == -4
    assert rocket.cpEccentricityY == -5

    assert rocket.thrustEccentricityY == -4
    assert rocket.thrustEccentricityX == -5


def test_add_thrust_eccentricity_assert_properties_set(rocket):
    rocket.addThrustEccentricity(x=4, y=5)

    assert rocket.thrustEccentricityY == 4
    assert rocket.thrustEccentricityX == 5


def test_add_cp_eccentricity_assert_properties_set(rocket):
    rocket.addCPEccentricity(x=4, y=5)

    assert rocket.cpEccentricityX == 4
    assert rocket.cpEccentricityY == 5


def test_set_rail_button_assert_distance_reverse(rocket):
    rocket.setRailButtons([-0.5, 0.2])
    assert rocket.railButtons == ([0.2, -0.5], 45)<|MERGE_RESOLUTION|>--- conflicted
+++ resolved
@@ -357,13 +357,8 @@
 
     assert rocket.centerOfMass(0) / (2 * rocket.radius) == rocket.staticMargin(0)
     assert pytest.approx(
-<<<<<<< HEAD
-        rocket.centerOfMass(burn_time[1]) / (2 * rocket.radius), 1e-12
-    ) == pytest.approx(rocket.staticMargin(burn_time[1]), 1e-12)
-=======
-        rocket.centerOfMass(burnOutTime) / (2 * rocket.radius), 1e-8
-    ) == pytest.approx(rocket.staticMargin(burnOutTime), 1e-8)
->>>>>>> e0c49b69
+        rocket.centerOfMass(burn_time[1]) / (2 * rocket.radius), 1e-8
+    ) == pytest.approx(rocket.staticMargin(burn_time[1]), 1e-8)
     assert rocket.totalLiftCoeffDer == 0
     assert rocket.cpPosition == 0
 
