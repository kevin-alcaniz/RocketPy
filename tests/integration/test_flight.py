import os
from unittest.mock import patch

import matplotlib as plt
import numpy as np
import pytest

from rocketpy import Flight

plt.rcParams.update({"figure.max_open_warning": 0})


@pytest.mark.parametrize(
    "flight_fixture", ["flight_calisto_robust", "flight_calisto_robust_solid_eom"]
)
@patch("matplotlib.pyplot.show")
# pylint: disable=unused-argument
<<<<<<< HEAD
def test_all_info(mock_show, flight_calisto_robust):
=======
def test_all_info(mock_show, request, flight_fixture):
>>>>>>> 78645903
    """Test that the flight class is working as intended. This basically calls
    the all_info() method and checks if it returns None. It is not testing if
    the values are correct, but whether the method is working without errors.

    Parameters
    ----------
    mock_show : unittest.mock.MagicMock
        Mock object to replace matplotlib.pyplot.show
    request : _pytest.fixtures.FixtureRequest
        Request object to access the fixture dynamically.
    flight_fixture : str
        Name of the flight fixture to be tested.
    """
    flight = request.getfixturevalue(flight_fixture)
    assert flight.all_info() is None


@pytest.mark.slow
@patch("matplotlib.pyplot.show")
@pytest.mark.parametrize("solver_method", ["RK45", "DOP853", "Radau", "BDF"])
# RK23 is unstable and requires a very low tolerance to work
# pylint: disable=unused-argument
def test_all_info_different_solvers(
    mock_show, calisto_robust, example_spaceport_env, solver_method
):
    """Test that the flight class is working as intended with different solver
    methods. This basically calls the all_info() method and checks if it returns
    None. It is not testing if the values are correct, but whether the method is
    working without errors.

    Parameters
    ----------
    mock_show : unittest.mock.MagicMock
        Mock object to replace matplotlib.pyplot.show
    calisto_robust : rocketpy.Rocket
        Rocket to be simulated. See the conftest.py file for more info.
    example_spaceport_env : rocketpy.Environment
        Environment to be simulated. See the conftest.py file for more info.
    solver_method : str
        The solver method to be used in the simulation.
    """
    test_flight = Flight(
        environment=example_spaceport_env,
        rocket=calisto_robust,
        rail_length=5.2,
        inclination=85,
        heading=0,
        terminate_on_apogee=False,
        ode_solver=solver_method,
    )
    assert test_flight.all_info() is None


@pytest.mark.slow
@patch("matplotlib.pyplot.show")
@pytest.mark.parametrize("solver_method", ["RK45", "DOP853", "Radau", "BDF"])
# RK23 is unstable and requires a very low tolerance to work
# pylint: disable=unused-argument
def test_all_info_different_solvers(
    mock_show, calisto_robust, example_spaceport_env, solver_method
):
    """Test that the flight class is working as intended with different solver
    methods. This basically calls the all_info() method and checks if it returns
    None. It is not testing if the values are correct, but whether the method is
    working without errors.

    Parameters
    ----------
    mock_show : unittest.mock.MagicMock
        Mock object to replace matplotlib.pyplot.show
    calisto_robust : rocketpy.Rocket
        Rocket to be simulated. See the conftest.py file for more info.
    example_spaceport_env : rocketpy.Environment
        Environment to be simulated. See the conftest.py file for more info.
    solver_method : str
        The solver method to be used in the simulation.
    """
    test_flight = Flight(
        environment=example_spaceport_env,
        rocket=calisto_robust,
        rail_length=5.2,
        inclination=85,
        heading=0,
        terminate_on_apogee=False,
        ode_solver=solver_method,
    )
    assert test_flight.all_info() is None


class TestExportData:
    """Tests the export_data method of the Flight class."""

    def test_basic_export(self, flight_calisto):
        """Tests basic export functionality"""
        file_name = "test_export_data_1.csv"
        flight_calisto.export_data(file_name)
        self.validate_basic_export(flight_calisto, file_name)
        os.remove(file_name)

    def test_custom_export(self, flight_calisto):
        """Tests custom export functionality"""
        file_name = "test_export_data_2.csv"
        flight_calisto.export_data(
            file_name,
            "z",
            "vz",
            "e1",
            "w3",
            "angle_of_attack",
            time_step=0.1,
        )
        self.validate_custom_export(flight_calisto, file_name)
        os.remove(file_name)

    def validate_basic_export(self, flight_calisto, file_name):
        """Validates the basic export file content"""
        test_data = np.loadtxt(file_name, delimiter=",")
        assert np.allclose(flight_calisto.x[:, 0], test_data[:, 0], atol=1e-5)
        assert np.allclose(flight_calisto.x[:, 1], test_data[:, 1], atol=1e-5)
        assert np.allclose(flight_calisto.y[:, 1], test_data[:, 2], atol=1e-5)
        assert np.allclose(flight_calisto.z[:, 1], test_data[:, 3], atol=1e-5)
        assert np.allclose(flight_calisto.vx[:, 1], test_data[:, 4], atol=1e-5)
        assert np.allclose(flight_calisto.vy[:, 1], test_data[:, 5], atol=1e-5)
        assert np.allclose(flight_calisto.vz[:, 1], test_data[:, 6], atol=1e-5)
        assert np.allclose(flight_calisto.e0[:, 1], test_data[:, 7], atol=1e-5)
        assert np.allclose(flight_calisto.e1[:, 1], test_data[:, 8], atol=1e-5)
        assert np.allclose(flight_calisto.e2[:, 1], test_data[:, 9], atol=1e-5)
        assert np.allclose(flight_calisto.e3[:, 1], test_data[:, 10], atol=1e-5)
        assert np.allclose(flight_calisto.w1[:, 1], test_data[:, 11], atol=1e-5)
        assert np.allclose(flight_calisto.w2[:, 1], test_data[:, 12], atol=1e-5)
        assert np.allclose(flight_calisto.w3[:, 1], test_data[:, 13], atol=1e-5)

    def validate_custom_export(self, flight_calisto, file_name):
        """Validates the custom export file content"""
        test_data = np.loadtxt(file_name, delimiter=",")
        time_points = np.arange(flight_calisto.t_initial, flight_calisto.t_final, 0.1)
        assert np.allclose(time_points, test_data[:, 0], atol=1e-5)
        assert np.allclose(flight_calisto.z(time_points), test_data[:, 1], atol=1e-5)
        assert np.allclose(flight_calisto.vz(time_points), test_data[:, 2], atol=1e-5)
        assert np.allclose(flight_calisto.e1(time_points), test_data[:, 3], atol=1e-5)
        assert np.allclose(flight_calisto.w3(time_points), test_data[:, 4], atol=1e-5)
        assert np.allclose(
            flight_calisto.angle_of_attack(time_points), test_data[:, 5], atol=1e-5
        )


def test_export_kml(flight_calisto_robust):
    """Tests weather the method Flight.export_kml is working as intended.

    Parameters:
    -----------
    flight_calisto_robust : rocketpy.Flight
        Flight object to be tested. See the conftest.py file for more info
        regarding this pytest fixture.
    """

    test_flight = flight_calisto_robust

    # Basic export
    test_flight.export_kml(
        "test_export_data_1.kml", time_step=None, extrude=True, altitude_mode="absolute"
    )

    # Load exported files and fixtures and compare them
    with open("test_export_data_1.kml", "r") as test_1:
        for row in test_1:
            if row[:29] == "                <coordinates>":
                r = row[29:-15]
                r = r.split(",")
                for i, j in enumerate(r):
                    r[i] = j.split(" ")
    lon, lat, z, coords = [], [], [], []
    for i in r:
        for j in i:
            coords.append(j)
    for i in range(0, len(coords), 3):
        lon.append(float(coords[i]))
        lat.append(float(coords[i + 1]))
        z.append(float(coords[i + 2]))
    os.remove("test_export_data_1.kml")

    assert np.allclose(test_flight.latitude[:, 1], lat, atol=1e-3)
    assert np.allclose(test_flight.longitude[:, 1], lon, atol=1e-3)
    assert np.allclose(test_flight.z[:, 1], z, atol=1e-3)


def test_export_pressures(flight_calisto_robust):
    """Tests if the method Flight.export_pressures is working as intended.

    Parameters
    ----------
    flight_calisto_robust : Flight
        Flight object to be tested. See the conftest.py file for more info
        regarding this pytest fixture.
    """
    file_name = "pressures.csv"
    time_step = 0.5
    parachute = flight_calisto_robust.rocket.parachutes[0]

    flight_calisto_robust.export_pressures(file_name, time_step)

    with open(file_name, "r") as file:
        contents = file.read()

    expected_data = ""
    for t in np.arange(0, flight_calisto_robust.t_final, time_step):
        p_cl = parachute.clean_pressure_signal_function(t)
        p_ns = parachute.noisy_pressure_signal_function(t)
        expected_data += f"{t:f}, {p_cl:.5f}, {p_ns:.5f}\n"

    assert contents == expected_data
    os.remove(file_name)


@patch("matplotlib.pyplot.show")
def test_hybrid_motor_flight(
    mock_show, flight_calisto_hybrid_modded
):  # pylint: disable=unused-argument
    """Test the flight of a rocket with a hybrid motor. This test only validates
    that a flight simulation can be performed with a hybrid motor; it does not
    validate the results.

    Parameters
    ----------
    mock_show : unittest.mock.MagicMock
        Mock object to replace matplotlib.pyplot.show
    flight_calisto_hybrid_modded : rocketpy.Flight
        Sample Flight to be tested. See the conftest.py file for more info.
    """
    assert flight_calisto_hybrid_modded.all_info() is None


@patch("matplotlib.pyplot.show")
def test_liquid_motor_flight(
    mock_show, flight_calisto_liquid_modded
):  # pylint: disable=unused-argument
    """Test the flight of a rocket with a liquid motor. This test only validates
    that a flight simulation can be performed with a liquid motor; it does not
    validate the results.

    Parameters
    ----------
    mock_show : unittest.mock.MagicMock
        Mock object to replace matplotlib.pyplot.show
    flight_calisto_liquid_modded : rocketpy.Flight
        Sample Flight to be tested. See the conftest.py file for more info.
    """
    assert flight_calisto_liquid_modded.all_info() is None


@pytest.mark.slow
@patch("matplotlib.pyplot.show")
def test_time_overshoot(
    mock_show, calisto_robust, example_spaceport_env
):  # pylint: disable=unused-argument
    """Test the time_overshoot parameter of the Flight class. This basically
    calls the all_info() method for a simulation without time_overshoot and
    checks if it returns None. It is not testing if the values are correct,
    just if the flight simulation is not breaking.

    Parameters
    ----------
    calisto_robust : rocketpy.Rocket
        The rocket to be simulated. In this case, the fixture rocket is used.
        See the conftest.py file for more information.
    example_spaceport_env : rocketpy.Environment
        The environment to be simulated. In this case, the fixture environment
        is used. See the conftest.py file for more information.
    """

    test_flight = Flight(
        rocket=calisto_robust,
        environment=example_spaceport_env,
        rail_length=5.2,
        inclination=85,
        heading=0,
        time_overshoot=False,
    )

    assert test_flight.all_info() is None


@patch("matplotlib.pyplot.show")
def test_simpler_parachute_triggers(
    mock_show, example_plain_env, calisto_robust
):  # pylint: disable=unused-argument
    """Tests different types of parachute triggers. This is important to ensure
    the code is working as intended, since the parachute triggers can have very
    different format definitions. It will add 3 parachutes using different
    triggers format and check if the parachute events are being at the correct
    altitude

    Parameters
    ----------
    mock_show : unittest.mock.MagicMock
        Mock object to replace matplotlib.pyplot.show
    example_plain_env : rocketpy.Environment
        Environment to be simulated. See the conftest.py file for more info.
    calisto_robust : rocketpy.Rocket
        Rocket to be simulated. See the conftest.py file for more info.
    """
    calisto_robust.parachutes = []

    _ = calisto_robust.add_parachute(
        "Main",
        cd_s=10.0,
        trigger=400,
        sampling_rate=105,
        lag=0,
    )

    _ = calisto_robust.add_parachute(
        "Drogue2",
        cd_s=5.5,
        trigger=lambda pressure, height, state: height < 800 and state[5] < 0,
        sampling_rate=105,
        lag=0,
    )

    _ = calisto_robust.add_parachute(
        "Drogue",
        cd_s=1.0,
        trigger="apogee",
        sampling_rate=105,
        lag=0,
    )

    test_flight = Flight(
        rocket=calisto_robust,
        environment=example_plain_env,
        rail_length=5,
        inclination=85,
        heading=0,
    )

    assert (
        abs(test_flight.z(test_flight.parachute_events[0][0]) - test_flight.apogee) <= 1
    )
    assert (
        abs(
            test_flight.z(test_flight.parachute_events[1][0])
            - (800 + example_plain_env.elevation)
        )
        <= 1
    )
    assert (
        abs(
            test_flight.z(test_flight.parachute_events[2][0])
            - (400 + example_plain_env.elevation)
        )
        <= 1
    )
    assert calisto_robust.all_info() is None
    assert test_flight.all_info() is None


@patch("matplotlib.pyplot.show")
def test_rolling_flight(  # pylint: disable=unused-argument
    mock_show,
    example_plain_env,
    cesaroni_m1670,
    calisto,
    calisto_nose_cone,
    calisto_tail,
    calisto_main_chute,
    calisto_drogue_chute,
):
    test_rocket = calisto

    test_rocket.set_rail_buttons(0.082, -0.618)
    test_rocket.add_motor(cesaroni_m1670, position=-1.373)
    test_rocket.add_trapezoidal_fins(
        4,
        span=0.100,
        root_chord=0.120,
        tip_chord=0.040,
        position=-1.04956,
        cant_angle=0.5,
    )
    calisto.add_surfaces(calisto_nose_cone, 1.160)
    calisto.add_surfaces(calisto_tail, -1.313)
    calisto.parachutes.append(calisto_main_chute)
    calisto.parachutes.append(calisto_drogue_chute)

    test_flight = Flight(
        rocket=test_rocket,
        environment=example_plain_env,
        rail_length=5.2,
        inclination=85,
        heading=0,
    )

    assert test_flight.all_info() is None


@patch("matplotlib.pyplot.show")
def test_eccentricity_on_flight(  # pylint: disable=unused-argument
    mock_show,
    example_plain_env,
    cesaroni_m1670,
    calisto,
    calisto_nose_cone,
    calisto_trapezoidal_fins,
    calisto_tail,
):
    test_rocket = calisto

    test_rocket.set_rail_buttons(0.082, -0.618)
    test_rocket.add_motor(cesaroni_m1670, position=-1.373)
    calisto.add_surfaces(calisto_trapezoidal_fins, -1.04956)
    calisto.add_surfaces(calisto_nose_cone, 1.160)
    calisto.add_surfaces(calisto_tail, -1.313)
    calisto.add_cm_eccentricity(x=-0.01, y=-0.01)

    test_flight = Flight(
        rocket=test_rocket,
        environment=example_plain_env,
        rail_length=5.2,
        inclination=85,
        heading=0,
        terminate_on_apogee=True,
    )

    assert test_flight.all_info() is None


@patch("matplotlib.pyplot.show")
def test_air_brakes_flight(
    mock_show, flight_calisto_air_brakes
):  # pylint: disable=unused-argument
    """Test the flight of a rocket with air brakes. This test only validates
    that a flight simulation can be performed with air brakes; it does not
    validate the results.

    Parameters
    ----------
    mock_show : unittest.mock.MagicMock
        Mock object to replace matplotlib.pyplot.show
    flight_calisto_air_brakes_clamp_on : rocketpy.Flight
        Flight object to be tested. See the conftest.py file for more info
        regarding this pytest fixture.
    """
    test_flight = flight_calisto_air_brakes
    air_brakes = test_flight.rocket.air_brakes[0]
    assert air_brakes.plots.all() is None
    assert air_brakes.prints.all() is None


@patch("matplotlib.pyplot.show")
def test_initial_solution(
    mock_show, example_plain_env, calisto_robust
):  # pylint: disable=unused-argument
    """Tests the initial_solution option of the Flight class. This test simply
    simulates the flight using the initial_solution option and checks if the
    all_info method returns None.

    Parameters
    ----------
    mock_show : unittest.mock.MagicMock
        Mock object to replace matplotlib.pyplot.show
    example_plain_env : rocketpy.Environment
        Environment to be simulated. See the conftest.py file for more info.
    calisto_robust : rocketpy.Rocket
        Rocket to be simulated. See the conftest.py file for more info.
    """
    test_flight = Flight(
        rocket=calisto_robust,
        environment=example_plain_env,
        rail_length=5,
        inclination=85,
        heading=0,
        rtol=1e-8,
        atol=1e-6,
        verbose=True,
        initial_solution=[
            0.0,
            0.0,
            0.0,
            1.5e3,
            10,
            0.0,
            0.0,
            0.0,
            0.0,
            0.0,
            0.0,
            0.0,
            0.0,
            0.0,
        ],
    )

    assert test_flight.all_info() is None


@patch("matplotlib.pyplot.show")
def test_empty_motor_flight(
    mock_show, example_plain_env, calisto_motorless
):  # pylint: disable=unused-argument
    flight = Flight(
        rocket=calisto_motorless,
        environment=example_plain_env,
        rail_length=5,
        initial_solution=[  # a random flight starting at apogee
            22.945995194368354,
            277.80976806186936,
            353.29457980509113,
            3856.1112773441596,
            12.737953434495966,
            15.524649322067267,
            -0.00011874766384947776,
            -0.06086838708814366,
            0.019695167217632138,
            -0.35099420532705555,
            -0.9338841410225396,
            0.25418555574446716,
            0.03632002739509155,
            2.0747266017020563,
        ],
    )
    assert flight.all_info() is None


def test_freestream_speed_at_apogee(example_plain_env, calisto):
    """
    Asserts that a rocket at apogee has a free stream speed of 0.0 m/s in all
    directions given that the environment doesn't have any wind.
    """
    # NOTE: this rocket doesn't move in x or z direction. There's no wind.
    hard_atol = 1e-12
    soft_atol = 1e-6
    test_flight = Flight(
        environment=example_plain_env,
        rocket=calisto,
        rail_length=5.2,
        inclination=90,
        heading=0,
        terminate_on_apogee=False,
        atol=13 * [hard_atol],
    )

    assert np.isclose(
        test_flight.stream_velocity_x(test_flight.apogee_time), 0.0, atol=hard_atol
    )
    assert np.isclose(
        test_flight.stream_velocity_y(test_flight.apogee_time), 0.0, atol=hard_atol
    )
    # NOTE: stream_velocity_z has a higher error due to apogee detection estimation
    assert np.isclose(
        test_flight.stream_velocity_z(test_flight.apogee_time), 0.0, atol=soft_atol
    )
    assert np.isclose(
        test_flight.free_stream_speed(test_flight.apogee_time), 0.0, atol=soft_atol
    )
    assert np.isclose(test_flight.apogee_freestream_speed, 0.0, atol=soft_atol)<|MERGE_RESOLUTION|>--- conflicted
+++ resolved
@@ -15,11 +15,7 @@
 )
 @patch("matplotlib.pyplot.show")
 # pylint: disable=unused-argument
-<<<<<<< HEAD
-def test_all_info(mock_show, flight_calisto_robust):
-=======
 def test_all_info(mock_show, request, flight_fixture):
->>>>>>> 78645903
     """Test that the flight class is working as intended. This basically calls
     the all_info() method and checks if it returns None. It is not testing if
     the values are correct, but whether the method is working without errors.
