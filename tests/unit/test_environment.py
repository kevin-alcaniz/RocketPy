--- conflicted
+++ resolved
@@ -71,61 +71,6 @@
     assert computed_elevation == theoretical_elevation
 
 
-<<<<<<< HEAD
-@pytest.mark.parametrize("env_name", ["example_spaceport_env", "example_euroc_env"])
-def test_environment_export_environment_exports_valid_environment_json(
-    request, env_name
-):
-    """Tests the export_environment() method of the Environment class.
-
-    Parameters
-    ----------
-    env_name : str
-        The name of the environment fixture to be tested.
-    """
-    # get the fixture with the name in the string
-    env = request.getfixturevalue(env_name)
-    # Check file creation
-    assert env.export_environment(filename="environment") is None
-    with open("environment.json", "r") as json_file:
-        exported_env = json.load(json_file)
-    assert os.path.isfile("environment.json")
-
-    # Check file content
-    assert exported_env["gravity"] == env.gravity(env.elevation)
-    assert exported_env["date"] == [
-        env.datetime_date.year,
-        env.datetime_date.month,
-        env.datetime_date.day,
-        env.datetime_date.hour,
-    ]
-    assert exported_env["latitude"] == env.latitude
-    assert exported_env["longitude"] == env.longitude
-    assert exported_env["elevation"] == env.elevation
-    assert exported_env["datum"] == env.datum
-    assert exported_env["timezone"] == env.timezone
-    assert exported_env["max_expected_height"] == float(env.max_expected_height)
-    assert exported_env["atmospheric_model_type"] == env.atmospheric_model_type
-    assert exported_env["atmospheric_model_file"] is None
-    assert exported_env["atmospheric_model_dict"] is None
-    assert exported_env["atmospheric_model_pressure_profile"] == str(
-        env.pressure.get_source()
-    )
-    assert exported_env["atmospheric_model_temperature_profile"] == str(
-        env.temperature.get_source()
-    )
-    assert exported_env["atmospheric_model_wind_velocity_x_profile"] == str(
-        env.wind_velocity_x.get_source()
-    )
-    assert exported_env["atmospheric_model_wind_velocity_y_profile"] == str(
-        env.wind_velocity_y.get_source()
-    )
-
-    os.remove("environment.json")
-
-
-=======
->>>>>>> 44cd7700
 def test_geodesic_coordinate_geodesic_to_utm_converts_coordinate():
     """Tests the conversion from geodesic to UTM coordinates."""
     x, y, utm_zone, utm_letter, north_south_hemis, east_west_hemis = (
@@ -215,58 +160,6 @@
     assert pytest.approx(computed_data[2], abs=1e-8) == theoretical_arc_seconds
 
 
-<<<<<<< HEAD
-@pytest.mark.parametrize("elevation", [(0), (100), (1000), (100000)])
-def test_set_elevation_float(elevation, example_plain_env):
-    example_plain_env.set_elevation(elevation=elevation)
-    assert example_plain_env.elevation == elevation
-
-
-@pytest.mark.parametrize(
-    "lat, lon, theoretical_elevation",
-    [
-        (40.689247, -74.044502, 0),  # The Statue of Liberty
-        (48.858844, 2.294351, 34),  # The Eiffel Tower
-        (32.990254, -106.974998, 1401),  # Spaceport America
-    ],
-)
-def test_set_elevation_open_elevation(
-    lat, lon, theoretical_elevation, example_plain_env
-):
-    example_plain_env.set_location(lat, lon)
-    example_plain_env.set_elevation(elevation="Open-Elevation")
-    assert example_plain_env.elevation == pytest.approx(theoretical_elevation, abs=1)
-
-
-def test_add_wind_gust():
-    # add wind gust as a constant value
-    env = Environment()
-    gust_x = 10
-    gust_y = -1
-    env.add_wind_gust(gust_x, gust_y)
-    assert env.wind_velocity_x(0) == gust_x
-    assert env.wind_velocity_x(10) == gust_x
-    assert env.wind_velocity_y(0) == gust_y
-    assert env.wind_velocity_y(10) == gust_y
-
-    # add wind gust as a python function object
-    env = Environment()
-    gust_x = lambda h: 10 + h / 1000
-    gust_y = lambda h: -1 - h / 1000
-    env.add_wind_gust(gust_x, gust_y)
-    assert env.wind_velocity_x(0) == 10
-    assert env.wind_velocity_y(1000) == -2
-
-    # TODO: add wind gust as a np.ndarray function
-    env = Environment()
-    gust_x = np.array([(0, 0), (10, 10)])
-    gust_y = np.array([(0, 0), (10, -10)])
-    env.add_wind_gust(gust_x, gust_y)
-
-    # TODO: add wind gust as a rocketpy Function object (np.ndarray source)
-
-    # TODO: add wind gust as a rocketpy Function object (python function source)
-=======
 @patch("matplotlib.pyplot.show")
 def test_info_returns(mock_show, example_plain_env):  # pylint: disable=unused-argument
     """Tests the all_info_returned() all_plot_info_returned() and methods of the
@@ -342,70 +235,51 @@
 
 
 def test_environment_export_environment_exports_valid_environment_json(
-    example_spaceport_env,
+    request, env_name
 ):
     """Tests the export_environment() method of the Environment class.
 
     Parameters
     ----------
-    example_spaceport_env : rocketpy.Environment
-    """
+    env_name : str
+        The name of the environment fixture to be tested.
+    """
+    # get the fixture with the name in the string
+    env = request.getfixturevalue(env_name)
     # Check file creation
-    assert example_spaceport_env.export_environment(filename="environment") is None
+    assert env.export_environment(filename="environment") is None
     with open("environment.json", "r") as json_file:
         exported_env = json.load(json_file)
     assert os.path.isfile("environment.json")
 
     # Check file content
-    assert exported_env["gravity"] == example_spaceport_env.gravity(
-        example_spaceport_env.elevation
-    )
+    assert exported_env["gravity"] == env.gravity(env.elevation)
     assert exported_env["date"] == [
-        example_spaceport_env.datetime_date.year,
-        example_spaceport_env.datetime_date.month,
-        example_spaceport_env.datetime_date.day,
-        example_spaceport_env.datetime_date.hour,
+        env.datetime_date.year,
+        env.datetime_date.month,
+        env.datetime_date.day,
+        env.datetime_date.hour,
     ]
-    assert exported_env["latitude"] == example_spaceport_env.latitude
-    assert exported_env["longitude"] == example_spaceport_env.longitude
-    assert exported_env["elevation"] == example_spaceport_env.elevation
-    assert exported_env["datum"] == example_spaceport_env.datum
-    assert exported_env["timezone"] == example_spaceport_env.timezone
-    assert exported_env["max_expected_height"] == float(
-        example_spaceport_env.max_expected_height
-    )
-    assert (
-        exported_env["atmospheric_model_type"]
-        == example_spaceport_env.atmospheric_model_type
-    )
-    assert exported_env["atmospheric_model_file"] == ""
-    assert exported_env["atmospheric_model_dict"] == ""
-    assert (
-        exported_env["atmospheric_model_pressure_profile"]
-        == ma.getdata(
-            example_spaceport_env.pressure.get_source()(example_spaceport_env.height)
-        ).tolist()
-    )
-    assert (
-        exported_env["atmospheric_model_temperature_profile"]
-        == ma.getdata(example_spaceport_env.temperature.get_source()).tolist()
-    )
-    assert (
-        exported_env["atmospheric_model_wind_velocity_x_profile"]
-        == ma.getdata(
-            example_spaceport_env.wind_velocity_x.get_source()(
-                example_spaceport_env.height
-            )
-        ).tolist()
-    )
-    assert (
-        exported_env["atmospheric_model_wind_velocity_y_profile"]
-        == ma.getdata(
-            example_spaceport_env.wind_velocity_y.get_source()(
-                example_spaceport_env.height
-            )
-        ).tolist()
-    )
-
-    os.remove("environment.json")
->>>>>>> 44cd7700
+    assert exported_env["latitude"] == env.latitude
+    assert exported_env["longitude"] == env.longitude
+    assert exported_env["elevation"] == env.elevation
+    assert exported_env["datum"] == env.datum
+    assert exported_env["timezone"] == env.timezone
+    assert exported_env["max_expected_height"] == float(env.max_expected_height)
+    assert exported_env["atmospheric_model_type"] == env.atmospheric_model_type
+    assert exported_env["atmospheric_model_file"] is None
+    assert exported_env["atmospheric_model_dict"] is None
+    assert exported_env["atmospheric_model_pressure_profile"] == str(
+        env.pressure.get_source()
+    )
+    assert exported_env["atmospheric_model_temperature_profile"] == str(
+        env.temperature.get_source()
+    )
+    assert exported_env["atmospheric_model_wind_velocity_x_profile"] == str(
+        env.wind_velocity_x.get_source()
+    )
+    assert exported_env["atmospheric_model_wind_velocity_y_profile"] == str(
+        env.wind_velocity_y.get_source()
+    )
+
+    os.remove("environment.json")