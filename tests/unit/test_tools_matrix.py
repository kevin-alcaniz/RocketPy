--- conflicted
+++ resolved
@@ -244,7 +244,6 @@
     assert matrix @ Vector([0, 0, 1]) == Vector([0, -1, 0])
 
 
-<<<<<<< HEAD
 def test_matrix_transformation_euler_angles():
     phi = 90
     theta = 0
@@ -261,7 +260,8 @@
     matrix = [[2e-10, -2e-10, 0], [5.1234, -5.1234, 0], [0, 0, 9]]
     matrix = Matrix(matrix).round(3)
     assert matrix == Matrix([[0, 0, 0], [5.123, -5.123, 0], [0, 0, 9]])
-=======
+
+
 @pytest.mark.parametrize("components", test_matrices)
 def test_matrix_x_y_z(components):
     matrix = Matrix(components)
@@ -273,5 +273,4 @@
     assert matrix.yz == components[1][2]
     assert matrix.zx == components[2][0]
     assert matrix.zy == components[2][1]
-    assert matrix.zz == components[2][2]
->>>>>>> e953e0dc
+    assert matrix.zz == components[2][2]