import os
from unittest.mock import patch

import numpy as np

BURN_TIME = 3.9
GRAIN_NUMBER = 5
GRAIN_SEPARATION = 5 / 1000
GRAIN_DENSITY = 1815
GRAIN_OUTER_RADIUS = 33 / 1000
GRAIN_INITIAL_INNER_RADIUS = 15 / 1000
GRAIN_INITIAL_HEIGHT = 120 / 1000
NOZZLE_RADIUS = 33 / 1000
THROAT_RADIUS = 11 / 1000
GRAIN_VOL = 0.12 * (np.pi * (0.033**2 - 0.015**2))
GRAIN_MASS = GRAIN_VOL * 1815 * 5


@patch("matplotlib.pyplot.show")
def test_motor(mock_show, cesaroni_m1670):
    """Tests the SolidMotor.all_info() method.

    Parameters
    ----------
    mock_show : mock
        Mock of the matplotlib.pyplot.show function.
    cesaroni_m1670 : rocketpy.SolidMotor
        The SolidMotor object to be used in the tests.
    """
    assert cesaroni_m1670.all_info() == None


def test_evaluate_inertia_11_asserts_extreme_values(cesaroni_m1670):
    grain_vol = GRAIN_INITIAL_HEIGHT * (
        np.pi * (GRAIN_OUTER_RADIUS**2 - GRAIN_INITIAL_INNER_RADIUS**2)
    )
    grain_mass = grain_vol * GRAIN_DENSITY

    grain_inertia_11_initial = grain_mass * (
        (1 / 4) * (GRAIN_OUTER_RADIUS**2 + GRAIN_INITIAL_INNER_RADIUS**2)
        + (1 / 12) * GRAIN_INITIAL_HEIGHT**2
    )

    initial_value = (GRAIN_NUMBER - 1) / 2
    d = np.linspace(-initial_value, initial_value, GRAIN_NUMBER)
    d = d * (GRAIN_INITIAL_HEIGHT + GRAIN_SEPARATION)

    inertia_11_initial = GRAIN_NUMBER * grain_inertia_11_initial + grain_mass * np.sum(
        d**2
    )

    # not passing because I_33 is not discrete anymore
    assert np.allclose(
        cesaroni_m1670.propellant_I_11.get_source()[0][-1],
        inertia_11_initial,
        atol=0.01,
    )
    assert np.allclose(
        cesaroni_m1670.propellant_I_11.get_source()[-1][-1], 0, atol=1e-6
    )


def test_evaluate_inertia_33_asserts_extreme_values(cesaroni_m1670):
    grain_vol = GRAIN_INITIAL_HEIGHT * (
        np.pi * (GRAIN_OUTER_RADIUS**2 - GRAIN_INITIAL_INNER_RADIUS**2)
    )
    grain_mass = grain_vol * GRAIN_DENSITY

    grain_I_33_initial = (
<<<<<<< HEAD
        grain_mass * (1 / 2.0) * (grain_initial_inner_radius**2 + grain_outer_radius**2)
=======
        grain_mass * (1 / 2.0) * (GRAIN_INITIAL_INNER_RADIUS**2 + GRAIN_OUTER_RADIUS**2)
>>>>>>> 9da15421
    )

    # not passing because I_33 is not discrete anymore
    assert np.allclose(
        cesaroni_m1670.propellant_I_33.get_source()[0][-1],
        grain_I_33_initial,
        atol=0.01,
    )
    assert np.allclose(
        cesaroni_m1670.propellant_I_33.get_source()[-1][-1], 0, atol=1e-6
    )


def tests_import_eng_asserts_read_values_correctly(cesaroni_m1670):
    """Tests the import_eng method. It checks whether the import operation
    extracts the values correctly.

    Parameters
    ----------
    cesaroni_m1670_shifted : rocketpy.SolidMotor
        The SolidMotor object to be used in the tests.
    """
    comments, description, data_points = cesaroni_m1670.import_eng(
        "tests/fixtures/motor/Cesaroni_M1670.eng"
    )

    assert comments == [";this motor is COTS", ";3.9 burnTime", ";"]
    assert description == ["M1670-BS", "75", "757", "0", "3.101", "5.231", "CTI"]
    assert data_points == [
        [0, 0],
        [0.055, 100.0],
        [0.092, 1500.0],
        [0.1, 2000.0],
        [0.15, 2200.0],
        [0.2, 1800.0],
        [0.5, 1950.0],
        [1.0, 2034.0],
        [1.5, 2000.0],
        [2.0, 1900.0],
        [2.5, 1760.0],
        [2.9, 1700.0],
        [3.0, 1650.0],
        [3.3, 530.0],
        [3.4, 350.0],
        [3.9, 0.0],
    ]


def tests_export_eng_asserts_exported_values_correct(cesaroni_m1670):
    """Tests the export_eng method. It checks whether the exported values
    of the thrust curve still match data_points.

    Parameters
    ----------
    cesaroni_m1670_shifted : rocketpy.SolidMotor
        The SolidMotor object to be used in the tests.
    """

    cesaroni_m1670.export_eng(
        file_name="tests/cesaroni_m1670.eng", motor_name="test_motor"
    )
    comments, description, data_points = cesaroni_m1670.import_eng(
        "tests/cesaroni_m1670.eng"
    )
    os.remove("tests/cesaroni_m1670.eng")

    assert comments == []
    assert description == [
        "test_motor",
        "{:3.1f}".format(2000 * GRAIN_OUTER_RADIUS),
        "{:3.1f}".format(1000 * 5 * (0.12 + 0.005)),
        "0",
        "{:2.3}".format(GRAIN_MASS),
        "{:2.3}".format(GRAIN_MASS),
        "RocketPy",
    ]

    assert data_points == [
        [0, 0],
        [0.055, 100.0],
        [0.092, 1500.0],
        [0.1, 2000.0],
        [0.15, 2200.0],
        [0.2, 1800.0],
        [0.5, 1950.0],
        [1.0, 2034.0],
        [1.5, 2000.0],
        [2.0, 1900.0],
        [2.5, 1760.0],
        [2.9, 1700.0],
        [3.0, 1650.0],
        [3.3, 530.0],
        [3.4, 350.0],
        [3.9, 0.0],
    ]<|MERGE_RESOLUTION|>--- conflicted
+++ resolved
@@ -67,11 +67,7 @@
     grain_mass = grain_vol * GRAIN_DENSITY
 
     grain_I_33_initial = (
-<<<<<<< HEAD
         grain_mass * (1 / 2.0) * (grain_initial_inner_radius**2 + grain_outer_radius**2)
-=======
-        grain_mass * (1 / 2.0) * (GRAIN_INITIAL_INNER_RADIUS**2 + GRAIN_OUTER_RADIUS**2)
->>>>>>> 9da15421
     )
 
     # not passing because I_33 is not discrete anymore
