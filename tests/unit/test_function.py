"""Unit tests for the Function class. Each method in tis module tests an 
individual method of the Function class. The tests are made on both the
expected behaviour and the return instances."""

import os

import numpy as np
import pytest

from rocketpy import Function


@pytest.mark.parametrize("a", [-1, 0, 0.5, 1, 2, 2.5, 3.5, 4, 5])
@pytest.mark.parametrize("b", [-1, 0, 0.5, 1, 2, 2.5, 3.5, 4, 5])
def test_integral_linear_interpolation(linearly_interpolated_func, a, b):
    """Test the integral method of the Function class.

    Parameters
    ----------
    linear_func : rocketpy.Function
        A Function object created from a list of values.
    """
    # Test integral
    assert isinstance(linearly_interpolated_func.integral(a, b, numerical=True), float)
    assert np.isclose(
        linearly_interpolated_func.integral(a, b, numerical=False),
        linearly_interpolated_func.integral(a, b, numerical=True),
        atol=1e-3,
    )


@pytest.mark.parametrize("func", ["linear_func", "spline_interpolated_func"])
@pytest.mark.parametrize("a", [-1, -0.5, 0, 0.5, 1, 2, 2.5, 3.5, 4, 5])
@pytest.mark.parametrize("b", [-1, -0.5, 0, 0.5, 1, 2, 2.5, 3.5, 4, 5])
def test_integral_spline_interpolation(request, func, a, b):
    """Test the integral method of the Function class.

    Parameters
    ----------
    spline_func : rocketpy.Function
        A Function object created from a list of values.
    a : float
        Lower limit of the integral.
    b : float
        Upper limit of the integral.
    """
    # Test integral
    # Get the function from the fixture
    func = request.getfixturevalue(func)
    assert np.isclose(
        func.integral(a, b, numerical=False),
        func.integral(a, b, numerical=True),
        atol=1e-3,
    )


@pytest.mark.parametrize(
    "func_input, derivative_input, expected_derivative",
    [
        (1, 0, 0),  # Test case 1: Function(1)
        (lambda x: x, 0, 1),  # Test case 2: Function(lambda x: x)
        (lambda x: x**2, 1, 2),  # Test case 3: Function(lambda x: x**2)
    ],
)
def test_differentiate(func_input, derivative_input, expected_derivative):
    """Test the differentiate method of the Function class.

    Parameters
    ----------
    func_input : function
        A function object created from a list of values.
    derivative_input : int
        Point at which to differentiate.
    expected_derivative : float
        Expected value of the derivative.
    """
    func = Function(func_input)
    assert isinstance(func.differentiate(derivative_input), float)
    assert np.isclose(func.differentiate(derivative_input), expected_derivative)


@pytest.mark.parametrize(
    "func_input, derivative_input, expected_first_derivative",
    [
        (1, 0, 0),  # Test case 1: Function(1)
        (lambda x: x, 0, 1),  # Test case 2: Function(lambda x: x)
        (lambda x: x**2, 1, 2),  # Test case 3: Function(lambda x: x**2)
        (lambda x: -(x**3), 2, -12),  # Test case 4: Function(lambda x: -x**3)
    ],
)
def test_differentiate_complex_step(
    func_input, derivative_input, expected_first_derivative
):
    """Test the differentiate_complex_step method of the Function class.

    Parameters
    ----------
    func_input : function
        A function object created from a list of values.
    derivative_input : int
        Point at which to differentiate.
    expected_derivative : float
        Expected value of the derivative.
    """
    func = Function(func_input)
    assert isinstance(func.differentiate_complex_step(x=derivative_input), float)
    assert np.isclose(
        func.differentiate_complex_step(x=derivative_input, order=1),
        expected_first_derivative,
    )


def test_get_value():
    """Tests the get_value method of the Function class.
    Both with respect to return instances and expected behaviour.
    """
    func = Function(lambda x: 2 * x)
    assert isinstance(func.get_value(1), (int, float))


def test_identity_function():
    """Tests the identity_function method of the Function class.
    Both with respect to return instances and expected behaviour.
    """

    func = Function(lambda x: x**2)
    assert isinstance(func.identity_function(), Function)


def test_derivative_function():
    """Tests the derivative_function method of the Function class.
    Both with respect to return instances and expected behaviour.
    """
    square = Function(lambda x: x**2)
    assert isinstance(square.derivative_function(), Function)


def test_integral():
    """Tests the integral method of the Function class.
    Both with respect to return instances and expected behaviour.
    """

    zero_func = Function(0)
    assert isinstance(zero_func.integral(2, 4, numerical=True), float)
    assert zero_func.integral(2, 4, numerical=True) == 0

    square = Function(lambda x: x**2)
    assert isinstance
    assert square.integral(2, 4, numerical=True) == -square.integral(
        4, 2, numerical=True
    )
    assert square.integral(2, 4, numerical=False) == -square.integral(
        4, 2, numerical=False
    )


def test_integral_function():
    """Tests the integral_function method of the Function class.
    Both with respect to return instances and expected behaviour.
    """
    zero_func = Function(0)
    assert isinstance(zero_func, Function)


@pytest.mark.parametrize(
    "x, y, z",
    [
        (0, 0, 11.22540929),
        (1, 2, 10),
        (2, 3, 15.272727273),
        (3, 4, 20),
        (4, 5, 24.727272727),
        (5, 6, 30),
        (10, 10, 25.7201184),
    ],
)
def test_get_value_opt(x, y, z):
    """Test the get_value_opt method of the Function class. Currently only tests
    a 2D function with shepard interpolation method. The tests are made on
    points that are present or not in the source array.

    Parameters
    ----------
    x : scalar
        The x-coordinate.
    y : scalar
        The y-coordinate.
    z : float
        The expected interpolated value at (x, y).
    """
    x_data = np.array([1.0, 3.0, 5.0])
    y_data = np.array([2.0, 4.0, 6.0])
    z_data = np.array([10.0, 20.0, 30.0])
    source = np.column_stack((x_data, y_data, z_data))
    func = Function(source, interpolation="shepard", extrapolation="natural")
    assert isinstance(func.get_value_opt(x, y), float)
    assert np.isclose(func.get_value_opt(x, y), z, atol=1e-6)


@pytest.mark.parametrize(
    "func",
    [
        "linearly_interpolated_func",
        "spline_interpolated_func",
        "func_2d_from_csv",
        "lambda_quad_func",
    ],
)
def test_savetxt(request, func):
    """Test the savetxt method of various Function objects.

    This test function verifies that the `savetxt` method correctly writes the
    function's data to a CSV file and that a new function object created from
    this file has the same data as the original function object.

    Notes
    -----
    The test performs the following steps:
    1. It invokes the `savetxt` method of the given function object.
    2. It then reads this file to create a new function object.
    3. The test asserts that the data of the new function matches the original.
    4. Finally, the test cleans up by removing the created CSV file.

    Raises
    ------
    AssertionError
        If the `savetxt` method fails to save the file, or if the data of the
        newly read function does not match the data of the original function.
    """
    func = request.getfixturevalue(func)
    assert (
        func.savetxt(
            filename="test_func.csv",
            lower=0,
            upper=9,
            samples=10,
            fmt="%.6f",
            delimiter=",",
            newline="\n",
            encoding=None,
        )
        is None
    ), "Couldn't save the file using the Function.savetxt method."

    read_func = Function(
        "test_func.csv",
        interpolation="linear" if func.get_domain_dim() == 1 else "shepard",
        extrapolation="natural",
    )
    if callable(func.source):
        source = np.column_stack(
            (np.linspace(0, 9, 10), func.source(np.linspace(0, 9, 10)))
        )
        assert np.allclose(source, read_func.source)
    else:
        assert np.allclose(func.source, read_func.source)

    # clean up the file
    os.remove("test_func.csv")


@pytest.mark.parametrize("samples", [2, 50, 1000])
def test_set_discrete_mutator(samples):
    """Tests the set_discrete method of the Function class."""
    func = Function(lambda x: x**3)
    discretized_func = func.set_discrete(-10, 10, samples, mutate_self=True)

    assert isinstance(discretized_func, Function)
    assert isinstance(func, Function)
    assert discretized_func.source.shape == (samples, 2)
    assert func.source.shape == (samples, 2)


@pytest.mark.parametrize("samples", [2, 50, 1000])
def test_set_discrete_non_mutator(samples):
    """Tests the set_discrete method of the Function class.
    The mutator argument is set to False.
    """
    func = Function(lambda x: x**3)
    discretized_func = func.set_discrete(-10, 10, samples, mutate_self=False)

    assert isinstance(discretized_func, Function)
    assert isinstance(func, Function)
    assert discretized_func.source.shape == (samples, 2)
    assert callable(func.source)


def test_set_discrete_based_on_model_mutator(linear_func):
    """Tests the set_discrete_based_on_model method of the Function class.
    The mutator argument is set to True.
    """
    func = Function(lambda x: x**3)
    discretized_func = func.set_discrete_based_on_model(linear_func, mutate_self=True)

    assert isinstance(discretized_func, Function)
    assert isinstance(func, Function)
    assert discretized_func.source.shape == (4, 2)
    assert func.source.shape == (4, 2)


def test_set_discrete_based_on_model_non_mutator(linear_func):
    """Tests the set_discrete_based_on_model method of the Function class.
    The mutator argument is set to False.
    """
    func = Function(lambda x: x**3)
    discretized_func = func.set_discrete_based_on_model(linear_func, mutate_self=False)

    assert isinstance(discretized_func, Function)
    assert isinstance(func, Function)
    assert discretized_func.source.shape == (4, 2)
    assert callable(func.source)


@pytest.mark.parametrize(
    "x, y, expected_x, expected_y",
    [
        (
            np.array([1, 2, 3, 4, 5, 6]),
            np.array([10, 20, 30, 40, 50000, 60]),
            np.array([1, 2, 3, 4, 6]),
            np.array([10, 20, 30, 40, 60]),
        ),
    ],
)
def test_remove_outliers_iqr(x, y, expected_x, expected_y):
    """Test the function remove_outliers_iqr which is expected to remove
    outliers from the data based on the Interquartile Range (IQR) method.
    """
    func = Function(source=np.column_stack((x, y)))
    filtered_func = func.remove_outliers_iqr(threshold=1.5)

    # Check if the outliers are removed
    assert np.array_equal(filtered_func.x_array, expected_x)
    assert np.array_equal(filtered_func.y_array, expected_y)

    # Check if the other attributes are preserved
    assert filtered_func.__inputs__ == func.__inputs__
    assert filtered_func.__outputs__ == func.__outputs__
    assert filtered_func.__interpolation__ == func.__interpolation__
    assert filtered_func.__extrapolation__ == func.__extrapolation__
    assert filtered_func.title == func.title


def test_set_get_value_opt():
    """Test the set_value_opt and get_value_opt methods of the Function class."""
    func = Function(lambda x: x**2)
    func.source = np.array([[1, 1], [2, 4], [3, 9], [4, 16], [5, 25]])
    func.x_array = np.array([1, 2, 3, 4, 5])
    func.y_array = np.array([1, 4, 9, 16, 25])
    func.x_initial = 1
    func.x_final = 5
    func.set_interpolation("linear")
    func.set_get_value_opt()
    assert func.get_value_opt(2.5) == 6.5


def test_get_image_dim(linear_func):
    """Test the get_img_dim method of the Function class."""
    assert linear_func.get_image_dim() == 1


def test_get_domain_dim(linear_func):
    """Test the get_domain_dim method of the Function class."""
    assert linear_func.get_domain_dim() == 1


def test_bool(linear_func):
    """Test the __bool__ method of the Function class."""
<<<<<<< HEAD
    assert bool(linear_func) == True


def test_modulo():
    """Test the modulo method of the Function class."""
    # TODO: implement this test later
=======
    assert bool(linear_func) is True
>>>>>>> 3c985a0d
<|MERGE_RESOLUTION|>--- conflicted
+++ resolved
@@ -366,13 +366,10 @@
 
 def test_bool(linear_func):
     """Test the __bool__ method of the Function class."""
-<<<<<<< HEAD
     assert bool(linear_func) == True
 
 
 def test_modulo():
     """Test the modulo method of the Function class."""
     # TODO: implement this test later
-=======
-    assert bool(linear_func) is True
->>>>>>> 3c985a0d
+    assert bool(linear_func) is True