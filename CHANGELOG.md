--- conflicted
+++ resolved
@@ -36,11 +36,8 @@
 
 ### Changed
 
-<<<<<<< HEAD
 - MNT: add error handling for static margin calculation [#776](https://github.com/RocketPy-Team/RocketPy/pull/776)
-=======
 - MNT: EmptyMotor class inherits from Motor(ABC) [#779](https://github.com/RocketPy-Team/RocketPy/pull/779)
->>>>>>> 4cc5d836
 
 ### Fixed
 
