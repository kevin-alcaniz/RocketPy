--- conflicted
+++ resolved
@@ -27,28 +27,20 @@
 
 ## [Unreleased] - yyyy-mm-dd
 
-<<<<<<< HEAD
-<!-- These are the changes that were not release yet, please add them correctly.
-Attention: The newest changes should be on top -->
-
-## [1.3.0.post1] - 2024-06-02
-
-You can install this version by running `pip install rocketpy==1.3.0.post1`
-
-### Fixed
-
-- BUG: pyproject.toml Main Module Finding. [#616](https://github.com/RocketPy-Team/RocketPy/pull/616)
-
-## [1.3.0] - 2024-06-01
-
-You can install this version by running `pip install rocketpy==1.3.0`
-
-### Added
-
-- ENH: Add Prandtl-Gauss transformation to NoseCone and Tail [#609](https://github.com/RocketPy-Team/RocketPy/pull/609)
-=======
 <!-- These are the changes that were not released yet, please add them correctly.
 Attention: The newest changes should be on top -->
+
+## [1.3.0.post1] - 2024-06-02
+
+You can install this version by running `pip install rocketpy==1.3.0.post1`
+
+### Fixed
+
+- BUG: pyproject.toml Main Module Finding. [#616](https://github.com/RocketPy-Team/RocketPy/pull/616)
+
+## [1.3.0] - 2024-06-01
+
+You can install this version by running `pip install rocketpy==1.3.0`
 
 ### Added
 
@@ -94,7 +86,6 @@
 
 ### Added
 
->>>>>>> e953e0dc
 - DOC: Adds prometheus data, Spaceport America 2022 [#601](https://github.com/RocketPy-Team/RocketPy/pull/601)
 - ENH: Pre-calculate attributes in Rocket class [#595](https://github.com/RocketPy-Team/RocketPy/pull/595)
 - ENH: Complex step differentiation [#594](https://github.com/RocketPy-Team/RocketPy/pull/594)
@@ -111,10 +102,6 @@
 - MNT: refactor u_dot parachute method [#596](https://github.com/RocketPy-Team/RocketPy/pull/596)
 - BLD: Change setup.py to pyproject.toml [#589](https://github.com/RocketPy-Team/RocketPy/pull/589)
 - DEP: delete deprecated rocketpy.tools.cached_property [#587](https://github.com/RocketPy-Team/RocketPy/pull/587)
-<<<<<<< HEAD
-- DOC: Change rocketpy Landing Page to Standard Code docs [#584](https://github.com/RocketPy-Team/RocketPy/pull/584)
-=======
->>>>>>> e953e0dc
 - ENH: Flight simulation speed up [#581] (https://github.com/RocketPy-Team/RocketPy/pull/581) 
 - MNT: Modularize Rocket Draw [#580](https://github.com/RocketPy-Team/RocketPy/pull/580)
 - DOC: Improvements of Environment docstring phrasing [#565](https://github.com/RocketPy-Team/RocketPy/pull/565)
